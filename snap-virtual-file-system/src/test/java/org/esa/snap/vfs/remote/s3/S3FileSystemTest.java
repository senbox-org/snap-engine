package org.esa.snap.vfs.remote.s3;

import org.apache.commons.lang.exception.ExceptionUtils;
import org.esa.snap.vfs.NioPaths;
import org.esa.snap.vfs.VFS;
import org.esa.snap.vfs.preferences.model.VFSRemoteFileRepository;
import org.esa.snap.vfs.remote.AbstractRemoteFileSystem;
import org.esa.snap.vfs.remote.AbstractRemoteFileSystemProvider;
import org.esa.snap.vfs.remote.AbstractVFSTest;
import org.junit.After;
import org.junit.Before;
import org.junit.Test;

import java.io.InputStream;
import java.net.HttpURLConnection;
import java.net.URI;
import java.net.URL;
import java.nio.ByteBuffer;
import java.nio.channels.Channels;
import java.nio.channels.ReadableByteChannel;
import java.nio.channels.SeekableByteChannel;
import java.nio.file.FileSystem;
import java.nio.file.Files;
import java.nio.file.OpenOption;
import java.nio.file.Path;
import java.nio.file.StandardOpenOption;
import java.nio.file.attribute.BasicFileAttributes;
import java.nio.file.attribute.FileTime;
import java.nio.file.spi.FileSystemProvider;
import java.util.HashSet;
import java.util.Iterator;
import java.util.LinkedHashMap;
import java.util.List;
<<<<<<< HEAD
=======
import java.util.logging.Level;
import java.util.logging.Logger;
import java.util.stream.Stream;
>>>>>>> 2f883d33

import static org.junit.Assert.assertEquals;
import static org.junit.Assert.assertFalse;
import static org.junit.Assert.assertNotNull;
import static org.junit.Assert.assertTrue;
import static org.junit.Assert.fail;
import static org.junit.Assume.assumeTrue;

/**
 * Test: File System for S3 VFS.
 *
 * @author Norman Fomferra
 * @author Adrian Drăghici
 */
public class S3FileSystemTest extends AbstractVFSTest {

    private static final String TEST_DIR = "mock-api/";

    private AbstractRemoteFileSystem s3FileSystem;
    private S3MockService mockService;

    private String getAddress() {
        if (this.mockService != null) {
            return this.mockService.getMockServiceAddress();
        } else {
            return getS3Repo().getAddress();
        }
    }

    private String getBucket() {
        VFSRemoteFileRepository s3Repo = getSwiftRepo();
        String bucket = "";
        if (!s3Repo.getProperties().isEmpty()) {
            bucket = s3Repo.getProperties().get(0).getValue();
        }
        return bucket;
    }

    private String getBucket() {
        VFSRemoteFileRepository s3Repo = getSwiftRepo();
        String bucket = "";
        if (!s3Repo.getProperties().isEmpty()) {
            bucket = s3Repo.getProperties().get(0).getValue();
        }
        return bucket;
    }

    @Before
    public void setUpS3FileSystemTest() {
        try {
            VFSRemoteFileRepository s3Repo = getS3Repo();
            assertNotNull(s3Repo);
            Path serviceRootPath = this.vfsTestsFolderPath.resolve(TEST_DIR);
            this.mockService = new S3MockService(new URL(s3Repo.getAddress()), serviceRootPath);
            FileSystemProvider fileSystemProvider = VFS.getInstance().getFileSystemProviderByScheme(s3Repo.getScheme());
            assertNotNull(fileSystemProvider);
            assumeTrue(fileSystemProvider instanceof AbstractRemoteFileSystemProvider);
            ((AbstractRemoteFileSystemProvider) fileSystemProvider).setConnectionData(this.mockService.getMockServiceAddress(), new LinkedHashMap<>());
            URI uri = new URI(s3Repo.getScheme(), s3Repo.getRoot(), null);
            FileSystem fs = fileSystemProvider.getFileSystem(uri);
            assertNotNull(fs);
            this.s3FileSystem = (AbstractRemoteFileSystem) fs;
            assumeTrue(Files.exists(serviceRootPath));
            this.mockService.start();
        } catch (Exception e) {
            Logger.getLogger(S3FileSystemTest.class.getName()).log(Level.WARNING, "Testing requirements are not met. " + e.getMessage() + "\n" + ExceptionUtils.getFullStackTrace(e));
            assumeTrue(false);
        }
    }

    @After
    public void tearDown() throws Exception {
        if (this.s3FileSystem != null) {
            this.s3FileSystem.close();
        }
        if (this.mockService != null) {
            this.mockService.stop();
        }
    }

    @Test
    public void testScanner() throws Exception {
        VFSRemoteFileRepository s3Repo = getS3Repo();

        S3FileSystemProvider fileSystemProvider = (S3FileSystemProvider) VFS.getInstance().getFileSystemProviderByScheme(s3Repo.getScheme());

        List<BasicFileAttributes> items;

<<<<<<< HEAD
        S3Walker walker = new S3Walker(getBucketAddress(), getBucket(), "/", s3Repo.getRoot(), fileSystemProvider);
        items = walker.walk(NioPaths.get(s3Repo.getRoot() + ""));
        assertEquals(2, items.size());

        walker = new S3Walker(getBucketAddress(), getBucket(), "/", s3Repo.getRoot(), fileSystemProvider);
        items = walker.walk(NioPaths.get(s3Repo.getRoot() + "/rootDir1/"));
        assertEquals(2, items.size());

        walker = new S3Walker(getBucketAddress(), getBucket(), "/", s3Repo.getRoot(), fileSystemProvider);
=======
        S3Walker walker = new S3Walker(getAddress(), getBucket(), "/", s3Repo.getRoot(), fileSystemProvider);
        items = walker.walk(NioPaths.get(s3Repo.getRoot() + ""));
        assertEquals(2, items.size());

        walker = new S3Walker(getAddress(), getBucket(), "/", s3Repo.getRoot(), fileSystemProvider);
        items = walker.walk(NioPaths.get(s3Repo.getRoot() + "/rootDir1/"));
        assertEquals(2, items.size());

        walker = new S3Walker(getAddress(), getBucket(), "/", s3Repo.getRoot(), fileSystemProvider);
>>>>>>> 2f883d33
        items = walker.walk(NioPaths.get(s3Repo.getRoot() + "/rootDir1/dir1/"));
        assertEquals(2, items.size());
    }

    @Test
    public void testGET() throws Exception {
<<<<<<< HEAD
        String address = getBucketAddress();
=======
        String address = getAddress();
>>>>>>> 2f883d33
        if (!address.endsWith("/")) {
            address = address.concat("/");
        }
        URL url = new URL(address + getBucket() + "/rootDir1/dir1/file.jpg");
        HttpURLConnection connection = (HttpURLConnection) url.openConnection();
        connection.setRequestMethod("GET");
        connection.setDoInput(true);
        connection.connect();

        int responseCode = connection.getResponseCode();
        assertEquals(HttpURLConnection.HTTP_OK, responseCode);

        InputStream stream = connection.getInputStream();
        byte[] b = new byte[1024 * 1024];
        int read = stream.read(b);
        assertTrue(read > 0);
        ReadableByteChannel channel = Channels.newChannel(stream);
        channel.close();
        connection.disconnect();
    }

    @Test
    public void testSeparator() {
        assertEquals("/", this.s3FileSystem.getSeparator());
    }

    @Test
    public void testGetRootDirectories() {
        VFSRemoteFileRepository s3Repo = getS3Repo();
        String expectedPaths = s3Repo.getRoot() + "/rootDir1/\n" + s3Repo.getRoot() + "/rootDir2/";
        Iterable<Path> rootDirectories = this.s3FileSystem.getRootDirectories();
        Iterator<Path> iterator = rootDirectories.iterator();
        assertTrue(iterator.hasNext());
        assertTrue(expectedPaths.contains(iterator.next().toString()));
        assertTrue(iterator.hasNext());
        assertTrue(expectedPaths.contains(iterator.next().toString()));
        assertFalse(iterator.hasNext());
    }

    @Test
    public void testClose() throws Exception {
        VFSRemoteFileRepository s3Repo = getS3Repo();
        FileSystemProvider provider = this.s3FileSystem.provider();
        HashSet<OpenOption> openOptions = new HashSet<>();
        openOptions.add(StandardOpenOption.READ);
        try (
                SeekableByteChannel channel1 = provider.newByteChannel(this.s3FileSystem.getPath(s3Repo.getRoot() + "/rootDir1/dir1/file.jpg"), openOptions);
                SeekableByteChannel channel2 = provider.newByteChannel(this.s3FileSystem.getPath(s3Repo.getRoot() + "/rootDir1/dir1/file.jpg"), openOptions);
                SeekableByteChannel channel3 = provider.newByteChannel(this.s3FileSystem.getPath(s3Repo.getRoot() + "/rootDir1/dir1/file.jpg"), openOptions)
        ) {
            assertTrue(this.s3FileSystem.isOpen());
            assertTrue(channel1.isOpen());
            assertTrue(channel2.isOpen());
            assertTrue(channel3.isOpen());
            this.s3FileSystem.close();
            assertFalse(this.s3FileSystem.isOpen());
            assertFalse(channel1.isOpen());
            assertFalse(channel2.isOpen());
            assertFalse(channel3.isOpen());
        }
    }

    @Test
    public void testByteChannel() throws Exception {
        VFSRemoteFileRepository s3Repo = getS3Repo();
        FileSystemProvider provider = this.s3FileSystem.provider();
        Path path = this.s3FileSystem.getPath(s3Repo.getRoot() + "/rootDir1/dir1/file.jpg");
        HashSet<OpenOption> openOptions = new HashSet<>();
        openOptions.add(StandardOpenOption.READ);
        SeekableByteChannel channel = provider.newByteChannel(path, openOptions);

        assertNotNull(channel);
        assertEquals(1891, channel.size());
        assertEquals(0, channel.position());

        ByteBuffer buffer = ByteBuffer.wrap(new byte[1891]);
        int numRead = channel.read(buffer);
        assertEquals(1891, numRead);
        assertEquals(1891, channel.size());
        assertEquals(1891, channel.position());

        channel.position(1000);
        assertEquals(1000, channel.position());
        assertEquals(1891, channel.size());

        buffer = ByteBuffer.wrap(new byte[800]);
        numRead = channel.read(buffer);
        assertEquals(800, numRead);
        assertEquals(1800, channel.position());
        assertEquals(1891, channel.size());

        buffer = ByteBuffer.wrap(new byte[91]);
        numRead = channel.read(buffer);
        assertEquals(91, numRead);
        assertEquals(1891, channel.position());
        assertEquals(1891, channel.size());

        buffer = ByteBuffer.wrap(new byte[10]);
        numRead = channel.read(buffer);
        assertEquals(-1, numRead);
    }

    @Test
    public void testBasicFileAttributes() throws Exception {
        VFSRemoteFileRepository s3Repo = getS3Repo();
        Path path = this.s3FileSystem.getPath(s3Repo.getRoot() + "/rootDir1/dir1/file.jpg");
        assertEquals(1891, Files.size(path));
        FileTime lastModifiedTime = Files.getLastModifiedTime(path);
        assertNotNull(lastModifiedTime);
    }

    @Test
    public void testPathsGet() {
        VFSRemoteFileRepository s3Repo = getS3Repo();
        Path path = this.s3FileSystem.getPath(s3Repo.getRoot() + "/rootDir1/dir1/file.jpg");
        assertNotNull(path);
        assertEquals(s3Repo.getRoot() + "/rootDir1/dir1/file.jpg", path.toString());
    }

    @Test
    public void testFilesWalk() throws Exception {
        VFSRemoteFileRepository s3Repo = getS3Repo();
        String expectedPaths = s3Repo.getRoot() + "/rootDir1/\n" + s3Repo.getRoot() + "/rootDir1/dir1/\n" + s3Repo.getRoot() + "/rootDir1/dir1/file.jpg\n" + s3Repo.getRoot() + "/rootDir1/dir1/subDir/" + s3Repo.getRoot() + "/rootDir1/dir2/";
        Path path = this.s3FileSystem.getPath(s3Repo.getRoot() + "/rootDir1/");
        try (Stream<Path> iteratorStream = Files.walk(path)) {
            Iterator<Path> iterator = iteratorStream.iterator();
            assertTrue(iterator.hasNext());
            Path next = iterator.next();
            assertTrue(expectedPaths.contains(next.toString()));
            assertTrue(next.isAbsolute());
            assertTrue(iterator.hasNext());
            next = iterator.next();
            assertTrue(expectedPaths.contains(next.toString()));
            assertTrue(next.isAbsolute());
            assertTrue(iterator.hasNext());
            next = iterator.next();
            assertTrue(expectedPaths.contains(next.toString()));
            assertTrue(next.isAbsolute());
            assertTrue(iterator.hasNext());
            next = iterator.next();
            assertTrue(expectedPaths.contains(next.toString()));
            assertTrue(next.isAbsolute());
            assertTrue(iterator.hasNext());
            next = iterator.next();
            assertTrue(expectedPaths.contains(next.toString()));
            assertTrue(next.isAbsolute());
        }
    }

}<|MERGE_RESOLUTION|>--- conflicted
+++ resolved
@@ -31,12 +31,9 @@
 import java.util.Iterator;
 import java.util.LinkedHashMap;
 import java.util.List;
-<<<<<<< HEAD
-=======
 import java.util.logging.Level;
 import java.util.logging.Logger;
 import java.util.stream.Stream;
->>>>>>> 2f883d33
 
 import static org.junit.Assert.assertEquals;
 import static org.junit.Assert.assertFalse;
@@ -64,15 +61,6 @@
         } else {
             return getS3Repo().getAddress();
         }
-    }
-
-    private String getBucket() {
-        VFSRemoteFileRepository s3Repo = getSwiftRepo();
-        String bucket = "";
-        if (!s3Repo.getProperties().isEmpty()) {
-            bucket = s3Repo.getProperties().get(0).getValue();
-        }
-        return bucket;
     }
 
     private String getBucket() {
@@ -125,17 +113,6 @@
 
         List<BasicFileAttributes> items;
 
-<<<<<<< HEAD
-        S3Walker walker = new S3Walker(getBucketAddress(), getBucket(), "/", s3Repo.getRoot(), fileSystemProvider);
-        items = walker.walk(NioPaths.get(s3Repo.getRoot() + ""));
-        assertEquals(2, items.size());
-
-        walker = new S3Walker(getBucketAddress(), getBucket(), "/", s3Repo.getRoot(), fileSystemProvider);
-        items = walker.walk(NioPaths.get(s3Repo.getRoot() + "/rootDir1/"));
-        assertEquals(2, items.size());
-
-        walker = new S3Walker(getBucketAddress(), getBucket(), "/", s3Repo.getRoot(), fileSystemProvider);
-=======
         S3Walker walker = new S3Walker(getAddress(), getBucket(), "/", s3Repo.getRoot(), fileSystemProvider);
         items = walker.walk(NioPaths.get(s3Repo.getRoot() + ""));
         assertEquals(2, items.size());
@@ -145,18 +122,13 @@
         assertEquals(2, items.size());
 
         walker = new S3Walker(getAddress(), getBucket(), "/", s3Repo.getRoot(), fileSystemProvider);
->>>>>>> 2f883d33
         items = walker.walk(NioPaths.get(s3Repo.getRoot() + "/rootDir1/dir1/"));
         assertEquals(2, items.size());
     }
 
     @Test
     public void testGET() throws Exception {
-<<<<<<< HEAD
-        String address = getBucketAddress();
-=======
         String address = getAddress();
->>>>>>> 2f883d33
         if (!address.endsWith("/")) {
             address = address.concat("/");
         }
