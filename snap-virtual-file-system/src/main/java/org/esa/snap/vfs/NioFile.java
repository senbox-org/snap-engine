package org.esa.snap.vfs;

import java.io.File;
import java.io.FileFilter;
import java.io.FilenameFilter;
import java.io.IOException;
import java.net.MalformedURLException;
import java.net.URI;
import java.net.URL;
import java.nio.file.DirectoryStream;
import java.nio.file.Files;
import java.nio.file.LinkOption;
import java.nio.file.Path;
import java.nio.file.attribute.BasicFileAttributes;
import java.nio.file.attribute.FileTime;
import java.nio.file.attribute.PosixFilePermission;
import java.util.ArrayList;
import java.util.HashSet;
import java.util.List;
import java.util.Set;
import java.util.logging.Level;
import java.util.logging.Logger;

/**
 * File for VFS.
 * File class custom implementation for providing VFS via File objects.
 *
 * @author Adrian Drăghici
 */
public class NioFile extends File {

    private static final String INVALID_FILE_PATH_ERROR_MESSAGE = "Invalid file path.";

    private static Logger logger = Logger.getLogger(NioFile.class.getName());

    /**
     * The Path object representing the file system path.
     */
    private final Path path;
    /**
     * The flag indicating whether the file path is invalid.
     */
    private transient NioFile.PathStatus status;

    /**
     * Creates a new File for VFS using the given path
     *
     * @param path The VFS path
     */
    public NioFile(Path path) {
        super(path.toString());

        this.path = path;
    }


    /* -- Constructors -- */

    /**
     * Creates a new File for VFS using the given path name
     *
     * @param pathname The VFS path name
     */
    public NioFile(String pathname) {
        this(NioPaths.get(pathname));
    }

    private static String slashify(Path path, boolean isDirectory) {
        String p = path.toString();
        if (!path.getFileSystem().getSeparator().equals("/"))
            p = p.replace(path.getFileSystem().getSeparator(), "/");
        if (!p.startsWith("/"))
            p = "/" + p;
        if (!p.endsWith("/") && isDirectory)
            p = p + "/";
        return p;
    }

    /* -- Path-component accessors -- */

    /**
     * Check if the file has an invalid path. Currently, the inspection of a file path is very limited, and it only covers Nul character check.
     * Returning true means the path is definitely invalid/garbage. But returning false does not guarantee that the path is valid.
     *
     * @return true if the file path is invalid.
     */
    private boolean isInvalidPath() {
        if (status == null) {
            status = (this.path.toString().indexOf('\u0000') < 0) ? NioFile.PathStatus.CHECKED : NioFile.PathStatus.INVALID;
        }
        return status == NioFile.PathStatus.INVALID;
    }

    /**
     * Returns the name of the file or directory denoted by this abstract pathname.  This is just the last name in the pathname's name sequence.  If the pathname's name sequence is empty, then the empty string is returned.
     *
     * @return The name of the file or directory denoted by this abstract pathname, or the empty string if this pathname's name sequence is empty
     */
    @Override
    public String getName() {
        Object fileName = path.getFileName();
        String name = "";
        if (fileName != null) {
            name = fileName.toString();
            if (name.endsWith(this.path.getFileSystem().getSeparator())) {
                name = name.substring(0, name.length() - 1);
            }
        }
        return name;
    }

    /**
     * Returns the pathname string of this abstract pathname's parent, or
     * <code>null</code> if this pathname does not name a parent directory.
     *
     * <p> The <em>parent</em> of an abstract pathname consists of the pathname's prefix, if any, and each name in the pathname's name sequence except for the last.  If the name sequence is empty then the pathname does not name a parent directory.
     *
     * @return The pathname string of the parent directory named by this abstract pathname, or <code>null</code> if this pathname does not name a parent
     */
    @Override
    public String getParent() {
        return path.getParent().toString();
    }


    /* -- Path operations -- */

    /**
     * Returns the abstract pathname of this abstract pathname's parent, or <code>null</code> if this pathname does not name a parent directory.
     *
     * <p> The <em>parent</em> of an abstract pathname consists of the pathname's prefix, if any, and each name in the pathname's name sequence except for the last.  If the name sequence is empty then the pathname does not name a parent directory.
     *
     * @return The abstract pathname of the parent directory named by this abstract pathname, or <code>null</code> if this pathname does not name a parent
     * @since 1.2
     */
    @Override
    public File getParentFile() {
        Path p = path.getParent();
        if (p != null)
            try {
                return new NioFile(p);
            } catch (Exception ex) {
                logger.log(Level.SEVERE, "Unable to get the parent file path of path: " + path.toString() + ". Details: " + ex.getMessage());
            }
        return null;
    }

    /**
     * Converts this abstract pathname into a pathname string.  The resulting string uses the {@link #separator default name-separator character} to separate the names in the name sequence.
     *
     * @return The string form of this abstract pathname
     */
    @Override
    public String getPath() {
        return path.toString();
    }

    /**
     * Tests whether this abstract pathname is absolute.  The definition of absolute pathname is system dependent.  On UNIX systems, a pathname is absolute if its prefix is <code>"/"</code>.  On Microsoft Windows systems, a pathname is absolute if its prefix is a drive specifier followed by
     * <code>"\\"</code>, or if its prefix is <code>"\\\\"</code>.
     *
     * @return <code>true</code> if this abstract pathname is absolute,
     * <code>false</code> otherwise
     */
    @Override
    public boolean isAbsolute() {
        return path.isAbsolute();
    }

    /**
     * Returns the absolute pathname string of this abstract pathname.
     *
     * <p> If this abstract pathname is already absolute, then the pathname string is simply returned as if by the <code>{@link #getPath}</code> method.  If this abstract pathname is the empty abstract pathname then the pathname string of the current user directory, which is named by the system property <code>user.dir</code>, is returned.  Otherwise this pathname is resolved in a system-dependent way.  On UNIX systems, a relative pathname is made absolute by resolving it against the current user directory.  On Microsoft Windows systems, a relative pathname is made absolute by resolving it against the current directory of the drive named by the pathname, if any; if not, it is resolved against the current user directory.
     *
     * @return The absolute pathname string denoting the same file or directory as this abstract pathname
     * @throws SecurityException If a required system property value cannot be accessed.
     * @see java.io.File#isAbsolute()
     */
    @Override
    public String getAbsolutePath() {
        return path.resolve(path).toString();
    }

    /**
     * Returns the absolute path of this abstract pathname.
     *
     * <p> If this abstract pathname is already absolute, then the pathname string is simply returned as if by the <code>{@link #getPath}</code> method.  If this abstract pathname is the empty abstract pathname then the pathname string of the current user directory, which is named by the system property <code>user.dir</code>, is returned.  Otherwise this pathname is resolved in a system-dependent way.  On UNIX systems, a relative pathname is made absolute by resolving it against the current user directory.  On Microsoft Windows systems, a relative pathname is made absolute by resolving it against the current directory of the drive named by the pathname, if any; if not, it is resolved against the current user directory.
     *
     * @return The absolute path denoting the same file or directory as this abstract pathname
     * @throws SecurityException If a required system property value cannot be accessed.
     * @see java.io.File#isAbsolute()
     */
    private Path _getAbsolutePath() {
        return path.resolve(path);
    }

    /**
     * Returns the absolute form of this abstract pathname.  Equivalent to
     * <code>new&nbsp;File(this.{@link #getAbsolutePath})</code>.
     *
     * @return The absolute abstract pathname denoting the same file or directory as this abstract pathname
     * @throws SecurityException If a required system property value cannot be accessed.
     * @since 1.2
     */
    @Override
    public File getAbsoluteFile() {
        Path absPath = _getAbsolutePath();
        try {
            return new NioFile(absPath);
        } catch (Exception ex) {
            logger.log(Level.SEVERE, "Unable to get the absolute form of abstract pathname: " + absPath.toString() + ". Details: " + ex.getMessage());
            return new File(absPath.toString());
        }
    }

    /**
     * Returns the canonical pathname string of this abstract pathname.
     *
     * <p> A canonical pathname is both absolute and unique.  The precise definition of canonical form is system-dependent.  This method first converts this pathname to absolute form if necessary, as if by invoking the
     * {@link #getAbsolutePath} method, and then maps it to its unique form in a system-dependent way.  This typically involves removing redundant names such as <tt>"."</tt> and <tt>".."</tt> from the pathname, resolving symbolic links (on UNIX platforms), and converting drive letters to a standard case (on Microsoft Windows platforms).
     *
     * <p> Every pathname that denotes an existing file or directory has a unique canonical form.  Every pathname that denotes a nonexistent file or directory also has a unique canonical form.  The canonical form of the pathname of a nonexistent file or directory may be different from the canonical form of the same pathname after the file or directory is created.  Similarly, the canonical form of the pathname of an existing file or directory may be different from the canonical form of the same pathname after the file or directory is deleted.
     *
     * @return The canonical pathname string denoting the same file or directory as this abstract pathname
     * @throws IOException       If an I/O error occurs, which is possible because the construction of the canonical pathname may require filesystem queries
     * @throws SecurityException If a required system property value cannot be accessed, or if a security manager exists and its <code>{@link java.lang.SecurityManager#checkRead}</code> method denies read access to the file
     * @see Path#toRealPath
     * @since JDK1.1
     */
    @Override
    public String getCanonicalPath() throws IOException {
        if (isInvalidPath()) {
            throw new IOException(INVALID_FILE_PATH_ERROR_MESSAGE);
        }
        return getAbsoluteFile().toPath().resolve(path).toString();
    }

    /**
     * Returns the canonical pathname string of this abstract pathname.
     *
     * <p> A canonical pathname is both absolute and unique.  The precise definition of canonical form is system-dependent.  This method first converts this pathname to absolute form if necessary, as if by invoking the
     * {@link #getAbsolutePath} method, and then maps it to its unique form in a system-dependent way.  This typically involves removing redundant names such as <tt>"."</tt> and <tt>".."</tt> from the pathname, resolving symbolic links (on UNIX platforms), and converting drive letters to a standard case (on Microsoft Windows platforms).
     *
     * <p> Every pathname that denotes an existing file or directory has a unique canonical form.  Every pathname that denotes a nonexistent file or directory also has a unique canonical form.  The canonical form of the pathname of a nonexistent file or directory may be different from the canonical form of the same pathname after the file or directory is created.  Similarly, the canonical form of the pathname of an existing file or directory may be different from the canonical form of the same pathname after the file or directory is deleted.
     *
     * @return The canonical path denoting the same file or directory as this abstract pathname
     * @throws IOException       If an I/O error occurs, which is possible because the construction of the canonical pathname may require filesystem queries
     * @throws SecurityException If a required system property value cannot be accessed, or if a security manager exists and its <code>{@link java.lang.SecurityManager#checkRead}</code> method denies read access to the file
     * @see Path#toRealPath
     * @since JDK1.1
     */
    private Path getCanonicalPath0() throws IOException {
        if (isInvalidPath()) {
            throw new IOException(INVALID_FILE_PATH_ERROR_MESSAGE);
        }
        return getAbsoluteFile().toPath().resolve(path);
    }

    /**
     * Returns the canonical form of this abstract pathname.  Equivalent to
     * <code>new&nbsp;File(this.{@link #getCanonicalPath})</code>.
     *
     * @return The canonical pathname string denoting the same file or directory as this abstract pathname
     * @throws IOException       If an I/O error occurs, which is possible because the construction of the canonical pathname may require filesystem queries
     * @throws SecurityException If a required system property value cannot be accessed, or if a security manager exists and its <code>{@link java.lang.SecurityManager#checkRead}</code> method denies read access to the file
     * @see Path#toRealPath
     * @since 1.2
     */
    @Override
    public File getCanonicalFile() throws IOException {
        Path canonPath = getCanonicalPath0();
        try {
            return new NioFile(canonPath);
        } catch (Exception ex) {
            logger.log(Level.SEVERE, "Unable to get the canonical form of abstract pathname:" + canonPath.toString() + ". Details: " + ex.getMessage());
            return new File(canonPath.toString());
        }
    }

    /**
     * Converts this abstract pathname into a <code>scheme:</code> URL.  The exact form of the URL is system-dependent.  If it can be determined that the file denoted by this abstract pathname is a directory, then the resulting URL will end with a slash.
     *
     * @return A URL object representing the equivalent file URL
     * @throws MalformedURLException If the path cannot be parsed as a URL
     * @see #toURI()
     * @see java.net.URI
     * @see java.net.URI#toURL()
     * @see java.net.URL
     * @since 1.2
     * @deprecated
     */
    @Deprecated
    @Override
    public URL toURL() throws MalformedURLException {
        if (isInvalidPath()) {
            throw new MalformedURLException(INVALID_FILE_PATH_ERROR_MESSAGE);
        }
        return new URL(path.toUri().getScheme(), "", slashify(_getAbsolutePath(), isDirectory()));
    }

    /**
     * Constructs a <tt>file:</tt> URI that represents this abstract pathname.
     *
     * <p> The exact form of the URI is system-dependent.  If it can be determined that the file denoted by this abstract pathname is a directory, then the resulting URI will end with a slash.
     *
     * <p> For a given abstract pathname <i>f</i>, it is guaranteed that
     *
     * <blockquote><tt> new File}(</tt><i>&nbsp;f</i><tt>.toURI()).equals(</tt><i>&nbsp;f</i><tt>.{@link #getAbsoluteFile() getAbsoluteFile}())
     * </tt></blockquote>
     * <p> so long as the original abstract pathname, the URI, and the new abstract pathname are all created in (possibly different invocations of) the same
     * Java virtual machine.  Due to the system-dependent nature of abstract pathnames, however, this relationship typically does not hold when a
     * <tt>file:</tt> URI that is created in a virtual machine on one operating system is converted into an abstract pathname in a virtual machine on a different operating system.
     *
     * <p> Note that when this abstract pathname represents a UNC pathname then all components of the UNC (including the server name component) are encoded in the {@code URI} path. The authority component is undefined, meaning that it is represented as {@code null}. The {@link Path} class defines the
     * {@link Path#toUri toUri} method to encode the server name in the authority component of the resulting {@code URI}. The {@link #toPath toPath} method may be used to obtain a {@code Path} representing this abstract pathname.
     *
     * @return An absolute, hierarchical URI with a scheme equal to
     * <tt>"file"</tt>, a path representing this abstract pathname, and undefined authority, query, and fragment components
     * @throws SecurityException If a required system property value cannot be accessed.
     * @see java.net.URI
     * @see java.net.URI#toURL()
     * @since 1.4
     */
    @Override
    public URI toURI() {
        return this.path.getFileSystem().getPath(slashify(_getAbsolutePath(), isDirectory())).toUri();
    }


    /* -- Attribute accessors -- */

    /**
     * Tests whether the application can read the file denoted by this abstract pathname. On some platforms it may be possible to start the
     * Java virtual machine with special privileges that allow it to read files that are marked as unreadable. Consequently this method may return
     * {@code true} even though the file does not have read permissions.
     *
     * @return <code>true</code> if and only if the file specified by this abstract pathname exists <em>and</em> can be read by the application; <code>false</code> otherwise
     * @throws SecurityException If a security manager exists and its <code>{@link java.lang.SecurityManager#checkRead(java.lang.String)}</code> method denies read access to the file
     */
    @Override
    public boolean canRead() {
        return !isInvalidPath() && Files.isReadable(path);
    }

    /**
     * Tests whether the application can modify the file denoted by this abstract pathname. On some platforms it may be possible to start the
     * Java virtual machine with special privileges that allow it to modify files that are marked read-only. Consequently this method may return
     * {@code true} even though the file is marked read-only.
     *
     * @return <code>true</code> if and only if the file system actually contains a file denoted by this abstract pathname <em>and</em> the application is allowed to write to the file;
     * <code>false</code> otherwise.
     * @throws SecurityException If a security manager exists and its <code>{@link java.lang.SecurityManager#checkWrite(java.lang.String)}</code> method denies write access to the file
     */
    @Override
    public boolean canWrite() {
        return !isInvalidPath() && Files.isWritable(path);
    }

    /**
     * Tests whether the file or directory denoted by this abstract pathname exists.
     *
     * @return <code>true</code> if and only if the file or directory denoted by this abstract pathname exists; <code>false</code> otherwise
     * @throws SecurityException If a security manager exists and its <code>{@link java.lang.SecurityManager#checkRead(java.lang.String)}</code> method denies read access to the file or directory
     */
    @Override
    public boolean exists() {
        return !isInvalidPath() && canRead() && Files.exists(path);
    }

    /**
     * Tests whether the file denoted by this abstract pathname is a directory.
     *
     * <p> Where it is required to distinguish an I/O exception from the case that the file is not a directory, or where several attributes of the same file are required at the same time, then the {@link java.nio.file.Files#readAttributes(Path, Class, LinkOption[])
     * Files.readAttributes} method may be used.
     *
     * @return <code>true</code> if and only if the file denoted by this abstract pathname exists <em>and</em> is a directory;
     * <code>false</code> otherwise
     * @throws SecurityException If a security manager exists and its <code>{@link java.lang.SecurityManager#checkRead(java.lang.String)}</code> method denies read access to the file
     */
    @Override
    public boolean isDirectory() {
        return !isInvalidPath() && canRead() && Files.isDirectory(path);
    }

    /**
     * Tests whether the file denoted by this abstract pathname is a normal file.  A file is <em>normal</em> if it is not a directory and, in addition, satisfies other system-dependent criteria.  Any non-directory file created by a Java application is guaranteed to be a normal file.
     *
     * <p> Where it is required to distinguish an I/O exception from the case that the file is not a normal file, or where several attributes of the same file are required at the same time, then the {@link java.nio.file.Files#readAttributes(Path, Class, LinkOption[])
     * Files.readAttributes} method may be used.
     *
     * @return <code>true</code> if and only if the file denoted by this abstract pathname exists <em>and</em> is a normal file;
     * <code>false</code> otherwise
     * @throws SecurityException If a security manager exists and its <code>{@link java.lang.SecurityManager#checkRead(java.lang.String)}</code> method denies read access to the file
     */
    @Override
    public boolean isFile() {
        return !isInvalidPath() && canRead() && Files.isRegularFile(path);
    }

    /**
     * Tests whether the file named by this abstract pathname is a hidden file.  The exact definition of <em>hidden</em> is system-dependent.  On
     * UNIX systems, a file is considered to be hidden if its name begins with a period character (<code>'.'</code>).  On Microsoft Windows systems, a file is considered to be hidden if it has been marked as such in the filesystem.
     *
     * @return <code>true</code> if and only if the file denoted by this abstract pathname is hidden according to the conventions of the underlying platform
     * @throws SecurityException If a security manager exists and its <code>{@link java.lang.SecurityManager#checkRead(java.lang.String)}</code> method denies read access to the file
     * @since 1.2
     */
    @Override
    public boolean isHidden() {
        try {
            return !isInvalidPath() && canRead() && Files.isHidden(path);
        } catch (IOException ex) {
            logger.log(Level.SEVERE, "Unable to check if path: " + path.toString() + " is hidden. Details: " + ex.getMessage());
            return false;
        }
    }

    /**
     * Returns the time that the file denoted by this abstract pathname was last modified.
     *
     * <p> Where it is required to distinguish an I/O exception from the case where {@code 0L} is returned, or where several attributes of the same file are required at the same time, or where the time of last access or the creation time are required, then the {@link java.nio.file.Files#readAttributes(Path, Class, LinkOption[])
     * Files.readAttributes} method may be used.
     *
     * @return A <code>long</code> value representing the time the file was last modified, measured in milliseconds since the epoch
     * (00:00:00 GMT, January 1, 1970), or <code>0L</code> if the file does not exist or if an I/O error occurs
     * @throws SecurityException If a security manager exists and its <code>{@link java.lang.SecurityManager#checkRead(java.lang.String)}</code> method denies read access to the file
     */
    @Override
    public long lastModified() {
        if (isInvalidPath()) {
            return 0L;
        }
        try {
            if (!canRead()) {
                throw new SecurityException();
            }
            return Files.readAttributes(path, BasicFileAttributes.class).lastModifiedTime().toMillis();
        } catch (IOException ex) {
<<<<<<< HEAD
            logger.log(Level.SEVERE,"Unable to get the time that the file denoted by path: " + path.toString() + " was last modified. Details: " + ex.getMessage(), ex);
=======
            logger.log(Level.SEVERE, "Unable to get the time that the file denoted by path: " + path.toString() + " was last modified. Details: " + ex.getMessage());
>>>>>>> 445606da
            return 0L;
        }
    }

    /**
     * Returns the length of the file denoted by this abstract pathname.
     * The return value is unspecified if this pathname denotes a directory.
     *
     * <p> Where it is required to distinguish an I/O exception from the case that {@code 0L} is returned, or where several attributes of the same file are required at the same time, then the {@link java.nio.file.Files#readAttributes(Path, Class, LinkOption[])
     * Files.readAttributes} method may be used.
     *
     * @return The length, in bytes, of the file denoted by this abstract pathname, or <code>0L</code> if the file does not exist.  Some operating systems may return <code>0L</code> for pathnames denoting system-dependent entities such as devices or pipes.
     * @throws SecurityException If a security manager exists and its <code>{@link java.lang.SecurityManager#checkRead(java.lang.String)}</code> method denies read access to the file
     */
    @Override
    public long length() {
        if (isInvalidPath()) {
            return 0L;
        }
        try {
            if (!canRead()) {
                throw new SecurityException();
            }
            return Files.size(path);
        } catch (IOException ex) {
            logger.log(Level.SEVERE, "Unable to get the length of the file denoted by path: " + path.toString() + ". Details: " + ex.getMessage());
            return 0L;
        }
    }


    /* -- File operations -- */

    /**
     * Atomically creates a new, empty file named by this abstract pathname if and only if a file with this name does not yet exist.  The check for the existence of the file and the creation of the file if it does not exist are a single operation that is atomic with respect to all other filesystem activities that might affect the file.
     * <p>
     * Note: this method should <i>not</i> be used for file-locking, as the resulting protocol cannot be made to work reliably. The
     * {@link java.nio.channels.FileLock FileLock} facility should be used instead.
     *
     * @return <code>true</code> if the named file does not exist and was successfully created; <code>false</code> if the named file already exists
     * @throws IOException       If an I/O error occurred
     * @throws SecurityException If a security manager exists and its <code>{@link java.lang.SecurityManager#checkWrite(java.lang.String)}</code> method denies write access to the file
     * @since 1.2
     */
    @Override
    public boolean createNewFile() throws IOException {
        if (isInvalidPath()) {
            throw new IOException(INVALID_FILE_PATH_ERROR_MESSAGE);
        }
        return canWrite() && Files.createFile(path) != null;
    }

    /**
     * Deletes the file or directory denoted by this abstract pathname.  If this pathname denotes a directory, then the directory must be empty in order to be deleted.
     *
     * <p> Note that the {@link java.nio.file.Files} class defines the {@link java.nio.file.Files#delete(Path) delete} method to throw an {@link IOException} when a file cannot be deleted. This is useful for error reporting and to diagnose why a file cannot be deleted.
     *
     * @return <code>true</code> if and only if the file or directory is successfully deleted; <code>false</code> otherwise
     * @throws SecurityException If a security manager exists and its <code>{@link java.lang.SecurityManager#checkDelete}</code> method denies delete access to the file
     */
    @Override
    public boolean delete() {
        if (isInvalidPath()) {
            return false;
        }
        try {
            return canWrite() && Files.deleteIfExists(path);
        } catch (IOException ex) {
            logger.log(Level.SEVERE, "Unable to delete the file or directory denoted by path: " + path.toString() + ". Details: " + ex.getMessage());
            return false;
        }
    }

    /**
     * Requests that the file or directory denoted by this abstract pathname be deleted when the virtual machine terminates.
     * Files (or directories) are deleted in the reverse order that they are registered. Invoking this method to delete a file or directory that is already registered for deletion has no effect.
     * Deletion will be attempted only for normal termination of the virtual machine, as defined by the Java Language Specification.
     *
     * <p> Once deletion has been requested, it is not possible to cancel the request.  This method should therefore be used with care.
     *
     * <p>
     * Note: this method should <i>not</i> be used for file-locking, as the resulting protocol cannot be made to work reliably. The
     * {@link java.nio.channels.FileLock FileLock} facility should be used instead.
     *
     * @throws SecurityException If a security manager exists and its <code>{@link java.lang.SecurityManager#checkDelete}</code> method denies delete access to the file
     * @see #delete
     * @since 1.2
     */
    @Override
    public void deleteOnExit() {
        throw new SecurityException(new UnsupportedOperationException());
    }

    /**
     * Returns an array of strings naming the files and directories in the directory denoted by this abstract pathname that satisfy the specified filter.  The behavior of this method is the same as that of the {@link #list()} method, except that the strings in the returned array must satisfy the filter.  If the given {@code filter} is {@code null} then all names are accepted.  Otherwise, a name satisfies the filter if and only if the value {@code true} results when the {@link FilenameFilter#accept FilenameFilter.accept(File,&nbsp;String)} method of the filter is invoked on this abstract pathname and the name of a file or directory in the directory that it denotes.
     *
     * @param filter A DirectoryStream.Filter<Path> filter
     * @return An array of strings naming the files and directories in the directory denoted by this abstract pathname that were accepted by the given {@code filter}.  The array will be empty if the directory is empty or if no names were accepted by the filter.
     * Returns {@code null} if this abstract pathname does not denote a directory, or if an I/O error occurs.
     * @throws SecurityException If a security manager exists and its {@link SecurityManager#checkRead(String)} method denies read access to the directory
     * @see java.nio.file.Files#newDirectoryStream(Path, String)
     */
    public String[] list(DirectoryStream.Filter<Path> filter) {
        if (isInvalidPath()) {
            return new String[0];
        }
        List<String> files = new ArrayList<>();
        if (Files.isDirectory(path)) {
            try (DirectoryStream<Path> stream = Files.newDirectoryStream(path, filter)) {
                for (Path currentPath : stream) {
                    files.add(currentPath.toString());
                }
                return files.toArray(new String[0]);
            } catch (IOException ex) {
                logger.log(Level.SEVERE, "Unable to browse the path: " + path.toString() + " and get an array of strings naming the files and directories in the directory path. Details: " + ex.getMessage());
            }
        }
        return new String[0];
    }

    /**
     * Returns an array of strings naming the files and directories in the directory denoted by this abstract pathname.
     *
     * <p> If this abstract pathname does not denote a directory, then this method returns {@code null}.  Otherwise an array of strings is returned, one for each file or directory in the directory.  Names denoting the directory itself and the directory's parent directory are not included in the result.  Each string is a file name rather than a complete path.
     *
     * <p> There is no guarantee that the name strings in the resulting array will appear in any specific order; they are not, in particular, guaranteed to appear in alphabetical order.
     *
     * <p> Note that the {@link java.nio.file.Files} class defines the {@link java.nio.file.Files#newDirectoryStream(Path) newDirectoryStream} method to open a directory and iterate over the names of the files in the directory.
     * This may use less resources when working with very large directories, and may be more responsive when working with remote directories.
     *
     * @return An array of strings naming the files and directories in the directory denoted by this abstract pathname.  The array will be empty if the directory is empty.  Returns {@code null} if this abstract pathname does not denote a directory, or if an
     * I/O error occurs.
     * @throws SecurityException If a security manager exists and its {@link
     *                           SecurityManager#checkRead(String)} method denies read access to the directory
     */
    @Override
    public String[] list() {
        DirectoryStream.Filter<Path> newFilter = entry -> true;
        return list(newFilter);
    }

    /**
     * Returns an array of strings naming the files and directories in the directory denoted by this abstract pathname that satisfy the specified filter.  The behavior of this method is the same as that of the
     * {@link #list()} method, except that the strings in the returned array must satisfy the filter.  If the given {@code filter} is {@code null} then all names are accepted.  Otherwise, a name satisfies the filter if and only if the value {@code true} results when the {@link
     * FilenameFilter#accept FilenameFilter.accept(File,&nbsp;String)} method of the filter is invoked on this abstract pathname and the name of a file or directory in the directory that it denotes.
     *
     * @param filter A filename filter
     * @return An array of strings naming the files and directories in the directory denoted by this abstract pathname that were accepted by the given {@code filter}.  The array will be empty if the directory is empty or if no names were accepted by the filter.
     * Returns {@code null} if this abstract pathname does not denote a directory, or if an I/O error occurs.
     * @throws SecurityException If a security manager exists and its {@link
     *                           SecurityManager#checkRead(String)} method denies read access to the directory
     * @see java.nio.file.Files#newDirectoryStream(Path, String)
     */
    @Override
    public String[] list(FilenameFilter filter) {
        DirectoryStream.Filter<Path> newFilter = entry -> !(filter.accept(NioFile.this, new File(entry.toString()).getName()));
        return list(newFilter);
    }

    /**
     * Returns an array of abstract path names denoting the files and directories in the directory denoted by this abstract pathname that satisfy the specified filter.  The behavior of this method is the same as that of the {@link #listFiles()} method, except that the pathnames in the returned array must satisfy the filter.  If the given {@code filter} is {@code null} then all pathnames are accepted.  Otherwise, a pathname satisfies the filter if and only if the value {@code true} results when the {@link FileFilter#accept FileFilter.accept(File)} method of the filter is invoked on the pathname.
     *
     * @param filter A DirectoryStream.Filter<Path> filter
     * @return An array of abstract DirectoryStream.Filter<Path> denoting the files and directories in the directory denoted by this abstract pathname.
     * The array will be empty if the directory is empty.  Returns
     * {@code null} if this abstract pathname does not denote a directory, or if an I/O error occurs.
     * @throws SecurityException If a security manager exists and its {@link
     *                           SecurityManager#checkRead(String)} method denies read access to the directory
     * @see java.nio.file.Files#newDirectoryStream(Path, java.nio.file.DirectoryStream.Filter)
     * @since 1.2
     */
    private File[] listFiles(DirectoryStream.Filter<Path> filter) {
        List<File> files = new ArrayList<>();
        if (Files.isDirectory(path)) {
            try (DirectoryStream<Path> stream = Files.newDirectoryStream(path, filter)) {
                for (Path currentPath : stream) {
                    files.add(currentPath.toFile());
                }
                return files.toArray(new File[0]);
            } catch (IOException ex) {
                logger.log(Level.SEVERE, "Unable to browse the path: " + path.toString() + " and get an array of path names denoting the files and directories in the directory path. Details: " + ex.getMessage());
            }
        }
        return new File[0];
    }

    /**
     * Returns an array of abstract pathnames denoting the files in the directory denoted by this abstract pathname.
     *
     * <p> If this abstract pathname does not denote a directory, then this method returns {@code null}.  Otherwise an array of {@code File} objects is returned, one for each file or directory in the directory.  Pathnames denoting the directory itself and the directory's parent directory are not included in the result. Therefore if this pathname is absolute then each resulting pathname is absolute; if this pathname is relative then each resulting pathname will be relative to the same directory.
     *
     * <p> There is no guarantee that the name strings in the resulting array will appear in any specific order; they are not, in particular, guaranteed to appear in alphabetical order.
     *
     * <p> Note that the {@link java.nio.file.Files} class defines the {@link java.nio.file.Files#newDirectoryStream(Path) newDirectoryStream} method to open a directory and iterate over the names of the files in the directory. This may use less resources when working with very large directories.
     *
     * @return An array of abstract pathnames denoting the files and directories in the directory denoted by this abstract pathname.
     * The array will be empty if the directory is empty.  Returns
     * {@code null} if this abstract pathname does not denote a directory, or if an I/O error occurs.
     * @throws SecurityException If a security manager exists and its {@link
     *                           SecurityManager#checkRead(String)} method denies read access to the directory
     * @since 1.2
     */
    @Override
    public File[] listFiles() {
        DirectoryStream.Filter<Path> newFilter = entry -> true;
        return listFiles(newFilter);
    }

    /**
     * Returns an array of abstract pathnames denoting the files and directories in the directory denoted by this abstract pathname that satisfy the specified filter.  The behavior of this method is the same as that of the {@link #listFiles()} method, except that the pathnames in the returned array must satisfy the filter.  If the given {@code filter} is {@code null} then all pathnames are accepted.  Otherwise, a pathname satisfies the filter if and only if the value {@code true} results when the {@link FilenameFilter#accept
     * FilenameFilter.accept(File,&nbsp;String)} method of the filter is invoked on this abstract pathname and the name of a file or directory in the directory that it denotes.
     *
     * @param filter A filename filter
     * @return An array of abstract pathnames denoting the files and directories in the directory denoted by this abstract pathname.
     * The array will be empty if the directory is empty.  Returns
     * {@code null} if this abstract pathname does not denote a directory, or if an I/O error occurs.
     * @throws SecurityException If a security manager exists and its {@link
     *                           SecurityManager#checkRead(String)} method denies read access to the directory
     * @see java.nio.file.Files#newDirectoryStream(Path, String)
     * @since 1.2
     */
    @Override
    public File[] listFiles(FilenameFilter filter) {
        DirectoryStream.Filter<Path> newFilter = entry -> !(filter.accept(NioFile.this, new File(entry.toString()).getName()));
        return listFiles(newFilter);
    }

    /**
     * Returns an array of abstract pathnames denoting the files and directories in the directory denoted by this abstract pathname that satisfy the specified filter.  The behavior of this method is the same as that of the {@link #listFiles()} method, except that the pathnames in the returned array must satisfy the filter.  If the given {@code filter} is {@code null} then all pathnames are accepted.  Otherwise, a pathname satisfies the filter if and only if the value {@code true} results when the {@link FileFilter#accept FileFilter.accept(File)} method of the filter is invoked on the pathname.
     *
     * @param filter A file filter
     * @return An array of abstract pathnames denoting the files and directories in the directory denoted by this abstract pathname.
     * The array will be empty if the directory is empty.  Returns
     * {@code null} if this abstract pathname does not denote a directory, or if an I/O error occurs.
     * @throws SecurityException If a security manager exists and its {@link
     *                           SecurityManager#checkRead(String)} method denies read access to the directory
     * @see java.nio.file.Files#newDirectoryStream(Path, java.nio.file.DirectoryStream.Filter)
     * @since 1.2
     */
    @Override
    public File[] listFiles(FileFilter filter) {
        DirectoryStream.Filter<Path> newFilter = entry -> !(filter.accept(new File(entry.toString())));
        return listFiles(newFilter);
    }

    /**
     * Creates the directory named by this abstract pathname.
     *
     * @return <code>true</code> if and only if the directory was created; <code>false</code> otherwise
     * @throws SecurityException If a security manager exists and its <code>{@link java.lang.SecurityManager#checkWrite(java.lang.String)}</code> method does not permit the named directory to be created
     */
    @Override
    public boolean mkdir() {
        try {
            return canRead() && Files.createDirectory(path) != null;
        } catch (IOException ex) {
            logger.log(Level.SEVERE, "Unable to create the directory named by abstract pathname:" + path.toString() + ". Details: " + ex.getMessage());
            return false;
        }
    }

    /**
     * Creates the directory named by this abstract pathname, including any necessary but nonexistent parent directories.  Note that if this operation fails it may have succeeded in creating some of the necessary parent directories.
     *
     * @return <code>true</code> if and only if the directory was created, along with all necessary parent directories; <code>false</code> otherwise
     * @throws SecurityException If a security manager exists and its <code>{@link java.lang.SecurityManager#checkRead(java.lang.String)}</code> method does not permit verification of the existence of the named directory and all necessary parent directories; or if the <code>{@link java.lang.SecurityManager#checkWrite(java.lang.String)}</code> method does not permit the named directory and all necessary parent directories to be created
     */
    @Override
    public boolean mkdirs() {
        if (exists()) {
            return false;
        }
        if (mkdir()) {
            return true;
        }
        File canonFile;
        try {
            canonFile = getCanonicalFile();
        } catch (IOException ex) {
            logger.log(Level.SEVERE, "Unable to create the directory named by abstract pathname:" + path.toString() + ", including any necessary but nonexistent parent directories. Details: " + ex.getMessage());
            return false;
        }

        File parent = canonFile.getParentFile();
        return (parent != null && (parent.mkdirs() || parent.exists()) &&
                canonFile.mkdir());
    }

    /**
     * Renames the file denoted by this abstract pathname.
     *
     * <p> Many aspects of the behavior of this method are inherently platform-dependent: The rename operation might not be able to move a file from one filesystem to another, it might not be atomic, and it might not succeed if a file with the destination abstract pathname already exists.  The return value should always be checked to make sure that the rename operation was successful.
     *
     * <p> Note that the {@link java.nio.file.Files} class defines the {@link java.nio.file.Files#move move} method to move or rename a file in a platform independent manner.
     *
     * @param dest The new abstract pathname for the named file
     * @return <code>true</code> if and only if the renaming succeeded;
     * <code>false</code> otherwise
     * @throws SecurityException    If a security manager exists and its <code>{@link java.lang.SecurityManager#checkWrite(java.lang.String)}</code> method denies write access to either the old or new pathnames
     * @throws NullPointerException If parameter <code>dest</code> is <code>null</code>
     */
    @Override
    public boolean renameTo(File dest) {
        if (dest == null) {
            throw new NullPointerException();
        }
        try {
            return !this.isInvalidPath() && !((NioFile) dest).isInvalidPath() && !Files.move(path, path.resolveSibling(dest.toPath())).toString().isEmpty();
        } catch (IOException ex) {
            logger.log(Level.SEVERE, "Unable to rename the directory named by abstract pathname:" + path.toString() + ". Details: " + ex.getMessage());
            return false;
        }
    }

    /**
     * Sets the last-modified time of the file or directory named by this abstract pathname.
     *
     * <p> All platforms support file-modification times to the nearest second, but some provide more precision.  The argument will be truncated to fit the supported precision.  If the operation succeeds and no intervening operations on the file take place, then the next invocation of the
     * <code>{@link #lastModified}</code> method will return the (possibly truncated) <code>time</code> argument that was passed to this method.
     *
     * @param time The new last-modified time, measured in milliseconds since the epoch (00:00:00 GMT, January 1, 1970)
     * @return <code>true</code> if and only if the operation succeeded;
     * <code>false</code> otherwise
     * @throws IllegalArgumentException If the argument is negative
     * @throws SecurityException        If a security manager exists and its <code>{@link java.lang.SecurityManager#checkWrite(java.lang.String)}</code> method denies write access to the named file
     * @since 1.2
     */
    @Override
    public boolean setLastModified(long time) {
        if (time < 0) throw new IllegalArgumentException("Negative time");
        try {
            return !isInvalidPath() && Files.setLastModifiedTime(path, FileTime.fromMillis(time)) != null;
        } catch (IOException ex) {
            logger.log(Level.SEVERE, "Unable to set last-modified time of the file or directory named by abstract pathname:" + path.toString() + ". Details: " + ex.getMessage());
            return false;
        }
    }

    /**
     * Marks the file or directory named by this abstract pathname so that only read operations are allowed. After invoking this method the file or directory will not change until it is either deleted or marked to allow write access. On some platforms it may be possible to start the
     * Java virtual machine with special privileges that allow it to modify files that are marked read-only. Whether or not a read-only file or directory may be deleted depends upon the underlying system.
     *
     * @return <code>true</code> if and only if the operation succeeded;
     * <code>false</code> otherwise
     * @throws SecurityException If a security manager exists and its <code>{@link java.lang.SecurityManager#checkWrite(java.lang.String)}</code> method denies write access to the named file
     * @since 1.2
     */
    @Override
    public boolean setReadOnly() {
        try {
            Set<PosixFilePermission> perms = new HashSet<>();
            perms.add(PosixFilePermission.OWNER_READ);
            perms.add(PosixFilePermission.GROUP_READ);
            perms.add(PosixFilePermission.OTHERS_READ);
            return !isInvalidPath() && Files.setPosixFilePermissions(path, perms) != null;
        } catch (IOException ex) {
            logger.log(Level.SEVERE, "Unable to mark the file or directory named by abstract pathname:" + path.toString() + ", so that only read operations are allowed. Details: " + ex.getMessage());
            return false;
        }
    }

    /**
     * Sets the owner's or everybody's write permission for this abstract pathname. On some platforms it may be possible to start the Java virtual machine with special privileges that allow it to modify files that disallow write operations.
     *
     * <p> The {@link java.nio.file.Files} class defines methods that operate on file attributes including file permissions. This may be used when finer manipulation of file permissions is required.
     *
     * @param writable  If <code>true</code>, sets the access permission to allow write operations; if <code>false</code> to disallow write operations
     * @param ownerOnly If <code>true</code>, the write permission applies only to the owner's write permission; otherwise, it applies to everybody.  If the underlying file system can not distinguish the owner's write permission from that of others, then the permission will apply to everybody, regardless of this value.
     * @return <code>true</code> if and only if the operation succeeded. The operation will fail if the user does not have permission to change the access permissions of this abstract pathname.
     * @throws SecurityException If a security manager exists and its <code>{@link java.lang.SecurityManager#checkWrite(java.lang.String)}</code> method denies write access to the named file
     * @since 1.6
     */
    @Override
    public boolean setWritable(boolean writable, boolean ownerOnly) {
        try {
            Set<PosixFilePermission> perms = new HashSet<>();
            if (writable) {
                perms.add(PosixFilePermission.OWNER_WRITE);
                if (!ownerOnly) {
                    perms.add(PosixFilePermission.GROUP_WRITE);
                    perms.add(PosixFilePermission.OTHERS_WRITE);
                }
            }
            return !isInvalidPath() && Files.setPosixFilePermissions(path, perms) != null;
        } catch (IOException ex) {
            logger.log(Level.SEVERE, "Unable set the owner's or everybody's write permission for the file or directory named by abstract pathname:" + path.toString() + ". Details: " + ex.getMessage());
            return false;
        }
    }

    /**
     * A convenience method to set the owner's write permission for this abstract pathname. On some platforms it may be possible to start the Java virtual machine with special privileges that allow it to modify files that disallow write operations.
     *
     * <p> An invocation of this method of the form <tt>file.setWritable(arg)</tt> behaves in exactly the same way as the invocation
     *
     * <pre> file.setWritable(arg, true) </pre>
     *
     * @param writable If <code>true</code>, sets the access permission to allow write operations; if <code>false</code> to disallow write operations
     * @return <code>true</code> if and only if the operation succeeded.  The operation will fail if the user does not have permission to change the access permissions of this abstract pathname.
     * @throws SecurityException If a security manager exists and its <code>{@link java.lang.SecurityManager#checkWrite(java.lang.String)}</code> method denies write access to the file
     * @since 1.6
     */
    @Override
    public boolean setWritable(boolean writable) {
        return setWritable(writable, true);
    }

    /**
     * Sets the owner's or everybody's read permission for this abstract pathname. On some platforms it may be possible to start the Java virtual machine with special privileges that allow it to read files that are marked as unreadable.
     *
     * <p> The {@link java.nio.file.Files} class defines methods that operate on file attributes including file permissions. This may be used when finer manipulation of file permissions is required.
     *
     * @param readable  If <code>true</code>, sets the access permission to allow read operations; if <code>false</code> to disallow read operations
     * @param ownerOnly If <code>true</code>, the read permission applies only to the owner's read permission; otherwise, it applies to everybody.  If the underlying file system can not distinguish the owner's read permission from that of others, then the permission will apply to everybody, regardless of this value.
     * @return <code>true</code> if and only if the operation succeeded.  The operation will fail if the user does not have permission to change the access permissions of this abstract pathname.  If
     * <code>readable</code> is <code>false</code> and the underlying file system does not implement a read permission, then the operation will fail.
     * @throws SecurityException If a security manager exists and its <code>{@link java.lang.SecurityManager#checkWrite(java.lang.String)}</code> method denies write access to the file
     * @since 1.6
     */
    @Override
    public boolean setReadable(boolean readable, boolean ownerOnly) {
        try {
            Set<PosixFilePermission> perms = new HashSet<>();
            if (readable) {
                perms.add(PosixFilePermission.OWNER_READ);
                if (!ownerOnly) {
                    perms.add(PosixFilePermission.GROUP_READ);
                    perms.add(PosixFilePermission.OTHERS_READ);
                }
            }
            return !isInvalidPath() && Files.setPosixFilePermissions(path, perms) != null;
        } catch (IOException ex) {
            logger.log(Level.SEVERE, "Unable set the owner's or everybody's read permission for the file or directory named by abstract pathname:" + path.toString() + ". Details: " + ex.getMessage());
            return false;
        }
    }

    /**
     * A convenience method to set the owner's read permission for this abstract pathname. On some platforms it may be possible to start the Java virtual machine with special privileges that allow it to read files that that are marked as unreadable.
     *
     * <p>An invocation of this method of the form <tt>file.setReadable(arg)</tt> behaves in exactly the same way as the invocation
     *
     * <pre> file.setReadable(arg, true) </pre>
     *
     * @param readable If <code>true</code>, sets the access permission to allow read operations; if <code>false</code> to disallow read operations
     * @return <code>true</code> if and only if the operation succeeded.  The operation will fail if the user does not have permission to change the access permissions of this abstract pathname.  If
     * <code>readable</code> is <code>false</code> and the underlying file system does not implement a read permission, then the operation will fail.
     * @throws SecurityException If a security manager exists and its <code>{@link java.lang.SecurityManager#checkWrite(java.lang.String)}</code> method denies write access to the file
     * @since 1.6
     */
    @Override
    public boolean setReadable(boolean readable) {
        return setReadable(readable, true);
    }

    /**
     * Sets the owner's or everybody's execute permission for this abstract pathname. On some platforms it may be possible to start the Java virtual machine with special privileges that allow it to execute files that are not marked executable.
     *
     * <p> The {@link java.nio.file.Files} class defines methods that operate on file attributes including file permissions. This may be used when finer manipulation of file permissions is required.
     *
     * @param executable If <code>true</code>, sets the access permission to allow execute operations; if <code>false</code> to disallow execute operations
     * @param ownerOnly  If <code>true</code>, the execute permission applies only to the owner's execute permission; otherwise, it applies to everybody.
     *                   If the underlying file system can not distinguish the owner's execute permission from that of others, then the permission will apply to everybody, regardless of this value.
     * @return <code>true</code> if and only if the operation succeeded.  The operation will fail if the user does not have permission to change the access permissions of this abstract pathname.  If
     * <code>executable</code> is <code>false</code> and the underlying file system does not implement an execute permission, then the operation will fail.
     * @throws SecurityException If a security manager exists and its <code>{@link java.lang.SecurityManager#checkWrite(java.lang.String)}</code> method denies write access to the file
     * @since 1.6
     */
    @Override
    public boolean setExecutable(boolean executable, boolean ownerOnly) {
        try {
            Set<PosixFilePermission> perms = new HashSet<>();
            if (executable) {
                perms.add(PosixFilePermission.OWNER_EXECUTE);
                if (!ownerOnly) {
                    perms.add(PosixFilePermission.GROUP_EXECUTE);
                    perms.add(PosixFilePermission.OTHERS_EXECUTE);
                }
            }
            return !isInvalidPath() && Files.setPosixFilePermissions(path, perms) != null;
        } catch (IOException ex) {
            logger.log(Level.SEVERE, "Unable set the owner's or everybody's execute permission for the file or directory named by abstract pathname:" + path.toString() + ". Details: " + ex.getMessage());
            return false;
        }
    }

    /**
     * A convenience method to set the owner's execute permission for this abstract pathname. On some platforms it may be possible to start the Java virtual machine with special privileges that allow it to execute files that are not marked executable.
     *
     * <p>An invocation of this method of the form <tt>file.setExcutable(arg)</tt> behaves in exactly the same way as the invocation
     *
     * <pre> file.setExecutable(arg, true) </pre>
     *
     * @param executable If <code>true</code>, sets the access permission to allow execute operations; if <code>false</code> to disallow execute operations
     * @return <code>true</code> if and only if the operation succeeded.  The operation will fail if the user does not have permission to change the access permissions of this abstract pathname.  If
     * <code>executable</code> is <code>false</code> and the underlying file system does not implement an execute permission, then the operation will fail.
     * @throws SecurityException If a security manager exists and its <code>{@link java.lang.SecurityManager#checkWrite(java.lang.String)}</code> method denies write access to the file
     * @since 1.6
     */
    @Override
    public boolean setExecutable(boolean executable) {
        return setExecutable(executable, true);
    }

    /**
     * Tests whether the application can execute the file denoted by this abstract pathname. On some platforms it may be possible to start the
     * Java virtual machine with special privileges that allow it to execute files that are not marked executable. Consequently this method may return
     * {@code true} even though the file does not have execute permissions.
     *
     * @return <code>true</code> if and only if the abstract pathname exists
     * <em>and</em> the application is allowed to execute the file
     * @throws SecurityException If a security manager exists and its <code>{@link java.lang.SecurityManager#checkExec(java.lang.String)}</code> method denies execute access to the file
     * @since 1.6
     */
    @Override
    public boolean canExecute() {
        return !isInvalidPath() && Files.isExecutable(path);
    }


    /* -- Filesystem interface -- */

    /**
     * Returns the size of the partition <a href="#partName">named</a> by this abstract pathname.
     *
     * @return The size, in bytes, of the partition or <tt>0L</tt> if this abstract pathname does not name a partition
     * @throws SecurityException If a security manager has been installed and it denies
     *                           {@link RuntimePermission}<tt>("getFileSystemAttributes")</tt> or its {@link SecurityManager#checkRead(String)} method denies read access to the file named by this abstract pathname
     * @since 1.6
     */
    @Override
    public long getTotalSpace() {
        if (isInvalidPath() || !canRead()) {
            return 0L;
        }
        try {
            return this.path.getFileSystem().provider().getFileStore(path).getTotalSpace();
        } catch (IOException ex) {
            logger.log(Level.SEVERE, "Unable to get the size of physical memory unit where file or directory named by abstract pathname:" + path.toString() + " exists. Details: " + ex.getMessage());
            return 0L;
        }
    }


    /* -- Disk usage -- */

    /**
     * Returns the number of unallocated bytes in the partition <a href="#partName">named</a> by this abstract path name.
     *
     * <p> The returned number of unallocated bytes is a hint, but not a guarantee, that it is possible to use most or any of these bytes.  The number of unallocated bytes is most likely to be accurate immediately after this call.  It is likely to be made inaccurate by any external I/O operations including those made on the system outside of this virtual machine.  This method makes no guarantee that write operations to this file system will succeed.
     *
     * @return The number of unallocated bytes on the partition or <tt>0L</tt> if the abstract pathname does not name a partition.  This value will be less than or equal to the total file system size returned by {@link #getTotalSpace}.
     * @throws SecurityException If a security manager has been installed and it denies
     *                           {@link RuntimePermission}<tt>("getFileSystemAttributes")</tt> or its {@link SecurityManager#checkRead(String)} method denies read access to the file named by this abstract pathname
     * @since 1.6
     */
    @Override
    public long getFreeSpace() {
        if (isInvalidPath() || !canRead()) {
            return 0L;
        }
        try {
            return this.path.getFileSystem().provider().getFileStore(path).getUnallocatedSpace();
        } catch (IOException ex) {
            logger.log(Level.SEVERE, "Unable to get the number of unallocated bytes in the physical memory unit where file or directory named by abstract pathname:" + path.toString() + " exists. Details: " + ex.getMessage());
            return 0L;
        }
    }

    /**
     * Returns the number of bytes available to this virtual machine on the partition <a href="#partName">named</a> by this abstract pathname.  When possible, this method checks for write permissions and other operating system restrictions and will therefore usually provide a more accurate estimate of how much new data can actually be written than {@link
     * #getFreeSpace}.
     *
     * <p> The returned number of available bytes is a hint, but not a guarantee, that it is possible to use most or any of these bytes.  The number of unallocated bytes is most likely to be accurate immediately after this call.  It is likely to be made inaccurate by any external
     * I/O operations including those made on the system outside of this virtual machine.  This method makes no guarantee that write operations to this file system will succeed.
     *
     * @return The number of available bytes on the partition or <tt>0L</tt> if the abstract pathname does not name a partition.  On systems where this information is not available, this method will be equivalent to a call to {@link #getFreeSpace}.
     * @throws SecurityException If a security manager has been installed and it denies
     *                           {@link RuntimePermission}<tt>("getFileSystemAttributes")</tt> or its {@link SecurityManager#checkRead(String)} method denies read access to the file named by this abstract pathname
     * @since 1.6
     */
    @Override
    public long getUsableSpace() {
        if (isInvalidPath() || !canRead()) {
            return 0L;
        }
        try {
            return this.path.getFileSystem().provider().getFileStore(path).getUsableSpace();
        } catch (IOException ex) {
            logger.log(Level.SEVERE, "Unable to get the number of bytes available to this virtual machine in the physical memory unit where file or directory named by abstract pathname:" + path.toString() + " exists. Details: " + ex.getMessage());
            return 0L;
        }
    }

    /**
     * Compares two abstract pathnames lexicographically.  The ordering defined by this method depends upon the underlying system.  On UNIX systems, alphabetic case is significant in comparing pathnames; on Microsoft Windows systems it is not.
     *
     * @param pathname The abstract pathname to be compared to this abstract pathname
     * @return Zero if the argument is equal to this abstract pathname, a value less than zero if this abstract pathname is lexicographically less than the argument, or a value greater than zero if this abstract pathname is lexicographically greater than the argument
     * @since 1.2
     */
    @Override
    public int compareTo(File pathname) {
        return path.compareTo(pathname.toPath());
    }


    /* -- Basic infrastructure -- */

    /**
     * Tests this abstract pathname for equality with the given object.
     * Returns <code>true</code> if and only if the argument is not
     * <code>null</code> and is an abstract pathname that denotes the same file or directory as this abstract pathname.  Whether or not two abstract pathnames are equal depends upon the underlying system.  On UNIX systems, alphabetic case is significant in comparing pathnames; on Microsoft Windows systems it is not.
     *
     * @param obj The object to be compared with this abstract pathname
     * @return <code>true</code> if and only if the objects are the same;
     * <code>false</code> otherwise
     */
    @Override
    public boolean equals(Object obj) {
        if ((obj instanceof NioFile)) {
            return path.getClass().equals(((NioFile) obj).path.getClass()) && compareTo((File) obj) == 0;
        }
        return false;
    }

    /**
     * Computes a hash code for this abstract pathname.  Because equality of abstract pathnames is inherently system-dependent, so is the computation of their hash codes.  On UNIX systems, the hash code of an abstract pathname is equal to the exclusive <em>or</em> of the hash code of its pathname string and the decimal value
     * <code>1234321</code>.  On Microsoft Windows systems, the hash code is equal to the exclusive <em>or</em> of the hash code of its pathname string converted to lower case and the decimal value <code>1234321</code>.  Locale is not taken into account on lowercasing the pathname string.
     *
     * @return A hash code for this abstract pathname
     */
    @Override
    public int hashCode() {
        return path.hashCode();
    }

    /**
     * Returns the pathname string of this abstract pathname.  This is just the string returned by the <code>{@link #getPath}</code> method.
     *
     * @return The string form of this abstract pathname
     */
    @Override
    public String toString() {
        return getPath();
    }

    /**
     * Returns a {@link Path java.nio.file.Path} object constructed from the this abstract path.
     *
     * @return a {@code Path} constructed from this abstract path
     * @throws java.nio.file.InvalidPathException if a {@code Path} object cannot be constructed from the abstract path (see {@link java.nio.file.FileSystem#getPath FileSystem.getPath})
     * @see Path#toFile
     * @since 1.7
     */
    @Override
    public Path toPath() {
        return this.path;
    }

    /**
     * Enum type that indicates the status of a file path.
     */
    private enum PathStatus {
        INVALID, CHECKED
    }
}<|MERGE_RESOLUTION|>--- conflicted
+++ resolved
@@ -436,11 +436,7 @@
             }
             return Files.readAttributes(path, BasicFileAttributes.class).lastModifiedTime().toMillis();
         } catch (IOException ex) {
-<<<<<<< HEAD
             logger.log(Level.SEVERE,"Unable to get the time that the file denoted by path: " + path.toString() + " was last modified. Details: " + ex.getMessage(), ex);
-=======
-            logger.log(Level.SEVERE, "Unable to get the time that the file denoted by path: " + path.toString() + " was last modified. Details: " + ex.getMessage());
->>>>>>> 445606da
             return 0L;
         }
     }
