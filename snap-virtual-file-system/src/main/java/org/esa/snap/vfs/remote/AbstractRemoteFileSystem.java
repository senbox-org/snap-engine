package org.esa.snap.vfs.remote;

import org.jetbrains.annotations.NotNull;

import java.io.IOException;
import java.nio.channels.SeekableByteChannel;
import java.nio.file.ClosedFileSystemException;
import java.nio.file.DirectoryStream;
import java.nio.file.FileStore;
import java.nio.file.FileSystem;
import java.nio.file.Files;
import java.nio.file.InvalidPathException;
import java.nio.file.OpenOption;
import java.nio.file.Path;
import java.nio.file.PathMatcher;
import java.nio.file.StandardOpenOption;
import java.nio.file.WatchService;
import java.nio.file.attribute.BasicFileAttributes;
import java.nio.file.attribute.FileAttribute;
import java.nio.file.attribute.FileAttributeView;
import java.nio.file.attribute.UserPrincipalLookupService;
import java.util.ArrayList;
import java.util.List;
import java.util.Set;
import java.util.logging.Level;
import java.util.logging.Logger;
import java.util.regex.PatternSyntaxException;
import java.util.stream.Collectors;

/**
 * File System for VFS.
 * Provides an interface to a file system and is the factory for objects to access files and other objects in the file system.
 *
 * @author Norman Fomferra
 * @author Adrian Drăghici
 */
public abstract class AbstractRemoteFileSystem extends FileSystem {

    private static Logger logger = Logger.getLogger(AbstractRemoteFileSystem.class.getName());

    private final AbstractRemoteFileSystemProvider provider;
    private final VFSPath rootPath;
    private final List<VFSByteChannel> openChannels;

    private boolean closed;
    private VFSWalker walker;

    /**
     * Creates the new File System for VFS.
     *
     * @param provider The VFS provider
     */
    protected AbstractRemoteFileSystem(AbstractRemoteFileSystemProvider provider, String root) {
        if (provider == null) {
            throw new NullPointerException("provider");
        }
        this.provider = provider;
        this.closed = false;
        this.openChannels = new ArrayList<>();
<<<<<<< HEAD
        this.rootPath = new ObjectStoragePath(this, true, root, ObjectStorageFileAttributes.getRoot());
=======
        this.rootPath = new VFSPath(this, true, true, root, VFSFileAttributes.getRoot());
>>>>>>> 445606da
    }

    public final VFSWalker newObjectStorageWalker() {
        return this.provider.newObjectStorageWalker(this.rootPath.getPath());
    }

    /**
     * Returns the VFS provider that created this file system.
     *
     * @return The VFS provider that created this file system.
     */
    @Override
    public AbstractRemoteFileSystemProvider provider() {
        return this.provider;
    }

    /**
     * Gets the VFS root path.
     *
     * @return The VFS root path
     */
    public VFSPath getRoot() {
        return rootPath;
    }

    /**
     * Closes this VFS.
     *
     * @throws IOException                   If an I/O error occurs
     * @throws UnsupportedOperationException Thrown in the case of the default file system
     */
    @Override
    public void close() throws IOException {
        if (!this.closed) {
            this.closed = true;
            for (int i = this.openChannels.size() - 1; i >= 0; i--) {
                this.openChannels.get(i).close();
            }
            this.provider.unlinkFileSystem(this);
        }
    }

    /**
     * Tells whether or not this file system is open.
     *
     * @return {@code true} if, and only if, this file system is open
     */
    @Override
    public boolean isOpen() {
        return !this.closed;
    }

    /**
     * Tells whether or not this file system allows only read-only access to
     * its file stores.
     *
     * @return {@code true} if, and only if, this file system provides
     * read-only access
     */
    @Override
    public boolean isReadOnly() {
        return true;
    }

    /**
     * Returns the name separator, represented as a string.
     *
     * @return The name separator
     */
    @Override
    public String getSeparator() {
        return this.provider.getProviderFileSeparator();
    }

    /**
     * Returns an object to iterate over the paths of the root directories.
     *
     * @return An object to iterate over the root directories
     */
    @Override
    public Iterable<Path> getRootDirectories() {
<<<<<<< HEAD
        DirectoryStream.Filter<? super Path> filter = new DirectoryStream.Filter<Path>() {
            @Override
            public boolean accept(Path entry) throws IOException {
                ObjectStoragePath remotePath = (ObjectStoragePath)entry;
                return remotePath.getFileAttributes().isDirectory();
            }
        };
        return walkDir(this.rootPath, filter);
=======
        return walkDir(this.rootPath, path -> ((VFSPath) path).isDirectory());
>>>>>>> 445606da
    }

    /**
     * Returns an object to iterate over the underlying file stores.
     *
     * @return An object to iterate over the backing file stores
     */
    @Override
    public Iterable<FileStore> getFileStores() {
        throw new UnsupportedOperationException();
    }

    /**
     * Returns the set of the {@link FileAttributeView#name names} of the file
     * attribute views supported by this {@code FileSystem}.
     *
     * @return An unmodifiable set of the names of the supported file attribute
     * views
     */
    @Override
    public Set<String> supportedFileAttributeViews() {
        throw new UnsupportedOperationException();
    }

    /**
     * Converts a path string, or a sequence of strings that when joined form
     * a path string, to a {@code Path}. If {@code more} does not specify any
     * elements then the value of the {@code first} parameter is the path string
     * to convert. If {@code more} specifies one or more elements then each
     * non-empty string, including {@code first}, is considered to be a sequence
     * of name elements (see {@link Path}) and is joined to form a path string.
     * The details as to how the Strings are joined is provider specific but
     * typically they will be joined using the {@link #getSeparator
     * name-separator} as the separator. For example, if the name separator is
     * "{@code /}" and {@code getPath("/foo","bar","gus")} is invoked, then the
     * path string {@code "/foo/bar/gus"} is converted to a {@code Path}.
     * A {@code Path} representing an empty path is returned if {@code first}
     * is the empty string and {@code more} does not contain any non-empty
     * strings.
     *
     * @param first the path string or initial part of the path string
     * @param more  additional strings to be joined to form the path string
     * @return the resulting {@code Path}
     * @throws InvalidPathException If the path string cannot be converted
     */
    @Override
    @NotNull
    public Path getPath(String first, String... more) {
        assertOpen();
        String pathName = first;
        if (more.length > 0) {
            String pathSeparator = getSeparator();
            pathName += pathSeparator + String.join(pathSeparator, more);
        }
        return VFSPath.parsePath(this, pathName);
    }

    /**
     * Returns a {@code PathMatcher} that performs match operations on the
     * {@code String} representation of {@link Path} objects by interpreting a
     * given pattern.
     *
     * @param syntaxAndPattern The syntax and pattern
     * @return A path matcher that may be used to match paths against the pattern
     * @throws IllegalArgumentException      If the parameter does not take the form: {@code syntax:pattern}
     * @throws PatternSyntaxException        If the pattern is invalid
     * @throws UnsupportedOperationException If the pattern syntax is not known to the implementation
     * @see Files#newDirectoryStream(Path, String)
     */
    @Override
    public PathMatcher getPathMatcher(String syntaxAndPattern) {
        throw new UnsupportedOperationException();
    }

    /**
     * Returns the {@code UserPrincipalLookupService} for this file system
     * <i>(optional operation)</i>. The resulting lookup service may be used to
     * lookup user or group names.
     *
     * @return The {@code UserPrincipalLookupService} for this file system
     * @throws UnsupportedOperationException If this {@code FileSystem} does not does have a lookup service
     */
    @Override
    public UserPrincipalLookupService getUserPrincipalLookupService() {
        throw new UnsupportedOperationException();
    }

    /**
     * Constructs a new {@link WatchService} <i>(optional operation)</i>.
     *
     * @return a new watch service
     * @throws UnsupportedOperationException If this {@code FileSystem} does not support watching file system
     *                                       objects for changes and events. This exception is not thrown
     *                                       by {@code FileSystems} created by the default provider.
     */
    @Override
    public WatchService newWatchService() {
        throw new UnsupportedOperationException();
    }

    private void assertOpen() {
        if (this.closed) {
            throw new ClosedFileSystemException();
        }
    }

    /**
     * Opens a Byte Channel for given VFS path.
     *
     * @param path    The VFS path
     * @param options The open options
     * @param attrs   The attributes
     * @return The Byte Channel
     * @throws IOException If an I/O error occurs
     */
    SeekableByteChannel openByteChannel(VFSPath path, Set<? extends OpenOption> options, FileAttribute<?>[] attrs) throws IOException {
        boolean plainReadWriteMode = options.isEmpty() || options.size() == 1 && (options.contains(StandardOpenOption.READ) || options.contains(StandardOpenOption.WRITE));
        boolean noCreateAttributes = attrs.length == 0;
        if (plainReadWriteMode && noCreateAttributes) {
            VFSByteChannel channel = new VFSByteChannel(path);
            this.openChannels.add(channel);
            return channel;
        }
        throw new UnsupportedOperationException();
    }

    /**
     * Removes a new Byte Channel from list of opened Byte Channels
     *
     * @param channel The Byte Channel
     */
    void removeByteChannel(VFSByteChannel channel) {
        this.openChannels.remove(channel);
    }

    /**
     * Browse a given VFS directory path.
     *
     * @param dir    The VFS directory path
     * @param filter The filter for results
     * @return The browsing results
     */
    Iterable<Path> walkDir(Path dir, DirectoryStream.Filter<? super Path> filter) {
        assertOpen();
        Path path = dir.toAbsolutePath();
        if (this.walker == null) {
            this.walker = newObjectStorageWalker();
        }
        List<BasicFileAttributes> files;
        try {
            files = this.walker.walk(path);
        } catch (IOException ex) {
            throw new IllegalStateException("Failed to get the files and directories for path '"+path.toString()+"'.", ex);
        }
        return files.stream()
<<<<<<< HEAD
                .map(fileAttributes -> ObjectStoragePath.fromFileAttributes(this, fileAttributes))
=======
                .map(f -> VFSPath.fromFileAttributes(this, f))
>>>>>>> 445606da
                .filter(p -> filterPath(p, filter))
                .collect(Collectors.toList());
    }

    /**
     * Tells whether or not <code>path</code> is accepted by a filter.
     *
     * @param path   The VFS path
     * @param filter The filter
     * @return {@code true} if <code>path</code> is accepted by a filter
     */
    private boolean filterPath(VFSPath path, DirectoryStream.Filter<? super Path> filter) {
        try {
            return filter.accept(path);
        } catch (IOException ex) {
            logger.log(Level.FINE, "Unable to filter the path: " + path.toString() + ". Details: " + ex.getMessage(), ex);
            return false;
        }
    }
}<|MERGE_RESOLUTION|>--- conflicted
+++ resolved
@@ -57,11 +57,7 @@
         this.provider = provider;
         this.closed = false;
         this.openChannels = new ArrayList<>();
-<<<<<<< HEAD
-        this.rootPath = new ObjectStoragePath(this, true, root, ObjectStorageFileAttributes.getRoot());
-=======
-        this.rootPath = new VFSPath(this, true, true, root, VFSFileAttributes.getRoot());
->>>>>>> 445606da
+        this.rootPath = new VFSPath(this, true, root, ObjectStorageFileAttributes.getRoot());
     }
 
     public final VFSWalker newObjectStorageWalker() {
@@ -143,18 +139,7 @@
      */
     @Override
     public Iterable<Path> getRootDirectories() {
-<<<<<<< HEAD
-        DirectoryStream.Filter<? super Path> filter = new DirectoryStream.Filter<Path>() {
-            @Override
-            public boolean accept(Path entry) throws IOException {
-                ObjectStoragePath remotePath = (ObjectStoragePath)entry;
-                return remotePath.getFileAttributes().isDirectory();
-            }
-        };
-        return walkDir(this.rootPath, filter);
-=======
         return walkDir(this.rootPath, path -> ((VFSPath) path).isDirectory());
->>>>>>> 445606da
     }
 
     /**
@@ -310,11 +295,7 @@
             throw new IllegalStateException("Failed to get the files and directories for path '"+path.toString()+"'.", ex);
         }
         return files.stream()
-<<<<<<< HEAD
-                .map(fileAttributes -> ObjectStoragePath.fromFileAttributes(this, fileAttributes))
-=======
                 .map(f -> VFSPath.fromFileAttributes(this, f))
->>>>>>> 445606da
                 .filter(p -> filterPath(p, filter))
                 .collect(Collectors.toList());
     }
