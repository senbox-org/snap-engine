package org.esa.snap.vfs.remote.s3;

import org.esa.snap.vfs.remote.AbstractRemoteFileSystemProvider;
import org.esa.snap.vfs.remote.VFSWalker;

import java.io.IOException;
import java.net.HttpURLConnection;
import java.net.URL;
import java.util.Map;
import java.util.Set;

/**
 * File System Service Provider for S3 VFS.
 *
 * @author Norman Fomferra
 * @author Adrian Drăghici
 */
public class S3FileSystemProvider extends AbstractRemoteFileSystemProvider {

    /**
     * The name of bucket property, used on S3 VFS instance creation parameters and defining remote file repository properties.
     */
    private static final String BUCKET_PROPERTY_NAME = "bucket";

    /**
     * The name of AWS Region property, used on S3 VFS instance creation parameters and defining remote file repository properties.
     */
    private static final String AWS_REGION_PROPERTY_NAME = "region";

    /**
     * The name of access key ID property, used on S3 VFS instance creation parameters and defining remote file repository properties.
     */
    private static final String ACCESS_KEY_ID_PROPERTY_NAME = "accessKeyId";

    /**
     * The name of secret access key property, used on S3 VFS instance creation parameters and defining remote file repository properties.
     */
    private static final String SECRET_ACCESS_KEY_PROPERTY_NAME = "secretAccessKey";

    /**
     * The value of S3 provider scheme.
     */
    private static final String SCHEME = "s3";

    private String address = "";
    private String bucket = "";
    private String region = "";
    private String accessKeyId = "";
    private String secretAccessKey = "";
    private String delimiter = DELIMITER_PROPERTY_DEFAULT_VALUE;
    private S3AuthenticationV4 s3AuthenticationV4 = null;

    public S3FileSystemProvider() {
        super();
    }

    /**
     * Save connection data on this provider.
     *
     * @param address         The address of AWS S3 service
     * @param bucket          The bucket name
     * @param region          The region of AWS S3 service
     * @param accessKeyId     The access key id S3 credential (username)
     * @param secretAccessKey The secret access key S3 credential (password)
     */
    private void setupConnectionData(String address, String bucket, String region, String accessKeyId, String secretAccessKey) {
<<<<<<< HEAD
        this.address = address != null ? address : "";
        this.bucket = bucket != null ? bucket : "";
        this.region = region != null ? region : "";
        this.accessKeyId = accessKeyId != null ? accessKeyId : "";
        this.secretAccessKey = secretAccessKey != null ? secretAccessKey : "";
=======
        this.address = address != null ? address : this.address;
        this.bucket = bucket != null ? bucket : this.bucket;
        this.region = region != null ? region : this.region;
        this.accessKeyId = accessKeyId != null ? accessKeyId : this.accessKeyId;
        this.secretAccessKey = secretAccessKey != null ? secretAccessKey : this.secretAccessKey;
>>>>>>> 2f883d33
    }

    public void setConnectionData(String serviceAddress, Map<String, ?> connectionData) {
        String newRegion = (String) connectionData.get(AWS_REGION_PROPERTY_NAME);
        String newBucket = (String) connectionData.get(BUCKET_PROPERTY_NAME);
        String newAccessKeyId = (String) connectionData.get(ACCESS_KEY_ID_PROPERTY_NAME);
        String newSecretAccessKey = (String) connectionData.get(SECRET_ACCESS_KEY_PROPERTY_NAME);
        setupConnectionData(serviceAddress, newBucket, newRegion, newAccessKeyId, newSecretAccessKey);
    }

    @Override
    protected S3FileSystem newFileSystem(String fileSystemRoot, Map<String, ?> env) {
        return new S3FileSystem(this, fileSystemRoot);
    }

    /**
     * Creates the walker instance used by VFS provider to traverse VFS tree.
     *
     * @return The new VFS walker instance
     */
    @Override
    protected VFSWalker newObjectStorageWalker(String fileSystemRoot) {
        if (this.bucket.isEmpty()) {
            throw new IllegalArgumentException("Missing 'bucket' property.\nPlease provide a bucket name.");
        }
        return new S3Walker(this.address, this.bucket, this.delimiter, fileSystemRoot, this);
    }

    /**
     * Gets the service address of this VFS provider.
     *
     * @return The VFS service address
     */
    @Override
    public String getProviderAddress() {
        return this.address + this.bucket;
    }

    @Override
    public String getProviderFileSeparator() {
        return this.delimiter;
    }

    @Override
    public HttpURLConnection buildConnection(URL url, String method, Map<String, String> requestProperties) throws IOException {
        method = method.toUpperCase();
        if (this.s3AuthenticationV4 == null) {
            this.s3AuthenticationV4 = new S3AuthenticationV4(method, this.region, this.accessKeyId, this.secretAccessKey);
        }
        String authorizationToken = this.s3AuthenticationV4.getAuthorizationToken(url);
        HttpURLConnection connection = (HttpURLConnection) url.openConnection();
        connection.setRequestMethod(method);
        connection.setDoInput(true);
        if (method.equals("POST") || method.equals("PUT") || method.equals("DELETE")) {
            connection.setDoOutput(true);
        }
        if (authorizationToken != null && !authorizationToken.isEmpty())
            connection.setRequestProperty("Authorization", authorizationToken);
        if (requestProperties != null && requestProperties.size() > 0) {
            Set<Map.Entry<String, String>> requestPropertiesSet = requestProperties.entrySet();
            for (Map.Entry<String, String> requestProperty : requestPropertiesSet) {
                connection.setRequestProperty(requestProperty.getKey(), requestProperty.getValue());
            }
        }
        Map<String, String> awsRequestProperties = this.s3AuthenticationV4.getAwsHeaders();
        if (awsRequestProperties != null && awsRequestProperties.size() > 0) {
            Set<Map.Entry<String, String>> awsRequestPropertiesSet = awsRequestProperties.entrySet();
            for (Map.Entry<String, String> awsRequestProperty : awsRequestPropertiesSet) {
                connection.setRequestProperty(awsRequestProperty.getKey(), awsRequestProperty.getValue());
            }
        }
        connection.setRequestProperty("user-agent", "SNAP Virtual File System");
        return connection;
    }

    /**
     * Gets the URI scheme that identifies this VFS provider.
     *
     * @return The URI scheme
     */
    @Override
    public String getScheme() {
        return SCHEME;
    }
}<|MERGE_RESOLUTION|>--- conflicted
+++ resolved
@@ -64,19 +64,11 @@
      * @param secretAccessKey The secret access key S3 credential (password)
      */
     private void setupConnectionData(String address, String bucket, String region, String accessKeyId, String secretAccessKey) {
-<<<<<<< HEAD
-        this.address = address != null ? address : "";
-        this.bucket = bucket != null ? bucket : "";
-        this.region = region != null ? region : "";
-        this.accessKeyId = accessKeyId != null ? accessKeyId : "";
-        this.secretAccessKey = secretAccessKey != null ? secretAccessKey : "";
-=======
         this.address = address != null ? address : this.address;
         this.bucket = bucket != null ? bucket : this.bucket;
         this.region = region != null ? region : this.region;
         this.accessKeyId = accessKeyId != null ? accessKeyId : this.accessKeyId;
         this.secretAccessKey = secretAccessKey != null ? secretAccessKey : this.secretAccessKey;
->>>>>>> 2f883d33
     }
 
     public void setConnectionData(String serviceAddress, Map<String, ?> connectionData) {
