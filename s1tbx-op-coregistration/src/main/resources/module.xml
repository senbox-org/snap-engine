--- conflicted
+++ resolved
@@ -1,196 +1,192 @@
-<module>
-    <manifestVersion>1.0.0</manifestVersion>
-    <symbolicName>s1tbx-op-coregistration</symbolicName>
-<<<<<<< HEAD
-    <version>2.0.0</version>
-=======
-    <version>1.0.4</version>
->>>>>>> 76577e70
-    <name>S1TBX Coregistration</name>
-    <description>S1TBX Coregistration</description>
-
-    <vendor>Array Systems Computing Inc</vendor>
-    <contactAddress>1120 Finch Ave W. Toronto (Canada)</contactAddress>
-    <copyright>(C) 2014 by Array Systems Computing Inc</copyright>
-    <url>http://www.array.ca</url>
-    <licenseUrl>http://www.gnu.org/licenses/gpl.html</licenseUrl>
-    <funding>European Space Agency</funding>
-
-    <dependency>
-        <module>snap-core</module>
-    </dependency>
-    <dependency>
-        <module>snap-gpf</module>
-    </dependency>
-    <dependency>
-        <module>snap-envisat-reader</module>
-    </dependency>
-    <dependency>
-        <module>snap-engine-utilities</module>
-    </dependency>
-    <dependency>
-        <module>snap-graph-builder</module>
-    </dependency>
-    <dependency>
-        <module>s1tbx-rcp</module>
-    </dependency>
-    <dependency>
-        <module>s1tbx-io</module>
-    </dependency>
-    <dependency>
-        <module>s1tbx-dem</module>
-    </dependency>
-    <dependency>
-        <module>jlinda-core</module>
-    </dependency>
-
-    <extension point="snap-graph-builder:OperatorUIs">
-
-        <OperatorUI>
-            <id>org.esa.nest.gpf.CreateStackOpUI</id>
-            <class>org.esa.nest.gpf.CreateStackOpUI</class>
-            <operatorName>CreateStack</operatorName>
-        </OperatorUI>
-        <OperatorUI>
-            <id>org.esa.nest.gpf.GCPSelectionOpUI</id>
-            <class>org.esa.nest.gpf.GCPSelectionOpUI</class>
-            <operatorName>GCP-Selection</operatorName>
-        </OperatorUI>
-        <OperatorUI>
-            <id>org.esa.nest.gpf.PCAOpUI</id>
-            <class>org.esa.nest.gpf.PCAOpUI</class>
-            <operatorName>Principle-Components</operatorName>
-        </OperatorUI>
-        <OperatorUI>
-            <id>org.esa.nest.gpf.WarpOpUI</id>
-            <class>org.esa.nest.gpf.WarpOpUI</class>
-            <operatorName>Warp</operatorName>
-        </OperatorUI>
-		<OperatorUI>
-            <id>org.esa.nest.gpf.DEMBasedCoregistrationOpUI</id>
-            <class>org.esa.nest.gpf.DEMBasedCoregistrationOpUI</class>
-            <operatorName>DEM-Based-Coregistration</operatorName>
-        </OperatorUI>
-        <OperatorUI>
-            <id>org.esa.nest.gpf.MultiInputStackAveragingOpUI</id>
-            <class>org.esa.nest.gpf.MultiInputStackAveragingOpUI</class>
-            <operatorName>Multi-Input-Stack-Averaging</operatorName>
-        </OperatorUI>
-    </extension>
-
-    <extension point="snap-ui:layerSources">
-        <layerSource>
-            <id>gcp-vector-layer-source</id>
-            <name>GCP Movement Vector</name>
-            <description>Show where GCPs have moved</description>
-            <class>org.esa.nest.dat.layersrc.GCPVectorLayerSource</class>
-        </layerSource>
-    </extension>
-
-    <extension point="snap-ui:actions">
-
-        <action>
-            <id>CreateStack</id>
-            <helpId>CreateStack</helpId>
-            <class>org.esa.snap.dat.actions.GraphAction</class>
-            <icon>esaIcon</icon>
-            <parent>tools</parent>
-            <text>Create Stack</text>
-            <dialogTitle>Create Stack</dialogTitle>
-            <shortDescr>Stacks together several products without coregistering</shortDescr>
-            <graphFile>CreateStackGraph.xml</graphFile>
-        </action>
-
-        <action>
-            <id>CoregistrationGroup</id>
-            <class>org.esa.beam.visat.actions.ActionGroup</class>
-            <text>Coregistration</text>
-            <parent>Sar Processing</parent>
-            <placeAfter>Sentinel1</placeAfter>
-        </action>
-
-        <action>
-            <id>CoregistrationGraph</id>
-            <helpId>Coregistration</helpId>
-            <class>org.esa.snap.dat.actions.GraphAction</class>
-            <icon>esaIcon</icon>
-            <parent>CoregistrationGroup</parent>
-            <text>Automatic Coregistration</text>
-            <shortDescr>Perform Automatic Coregistration</shortDescr>
-            <dialogTitle>Automatic Coregistration</dialogTitle>
-            <graphFile>CoregistrationGraph.xml</graphFile>
-        </action>
-
-        <!--action>
-            <id>DEMBasedCoregistrationOp</id>
-            <helpId>DEMBasedCoregistrationOp</helpId>
-            <class>org.esa.snap.dat.actions.GraphAction</class>
-            <icon>esaIcon</icon>
-            <parent>CoregistrationGroup</parent>
-            <text>DEM Based Coregistration</text>
-            <dialogTitle>DEM Based Coregistration</dialogTitle>
-            <shortDescr>DEM Based Coregistration</shortDescr>
-            <graphFile>DEMBasedCoregistrationGraph.xml</graphFile>
-            <placeAfter>CoregistrationGraph</placeAfter>
-        </action-->
-
-        <action>
-            <id>PrincipalComponents</id>
-            <class>org.esa.snap.dat.actions.OperatorAction</class>
-            <icon>esaIcon</icon>
-            <text>Principal Components</text>
-            <operatorName>Principle-Components</operatorName>
-            <dialogTitle>Principal Component Analysis</dialogTitle>
-            <targetProductNameSuffix>_pca</targetProductNameSuffix>
-            <shortDescr>Principal Component Analysis</shortDescr>
-            <parent>PrimitiveFeatureGroup</parent>
-            <helpId>PCA</helpId>
-        </action>
-
-        <action>
-            <id>StackAveraging</id>
-            <class>org.esa.snap.dat.actions.OperatorAction</class>
-            <icon>esaIcon</icon>
-            <text>Stack Averaging</text>
-            <operatorName>Stack-Averaging</operatorName>
-            <dialogTitle>Stack Averaging</dialogTitle>
-            <targetProductNameSuffix>_avg</targetProductNameSuffix>
-            <shortDescr>Stack Averaging</shortDescr>
-            <parent>CoregistrationGroup</parent>
-            <helpId>StackAveraging</helpId>
-        </action>
-
-        <action>
-            <id>StackSplit</id>
-            <helpId>StackSplit</helpId>
-            <class>org.esa.snap.dat.actions.GraphAction</class>
-            <icon>esaIcon</icon>
-            <parent>CoregistrationGroup</parent>
-            <text>Stack Split</text>
-            <shortDescr>Stack Split</shortDescr>
-            <dialogTitle>Stack Split</dialogTitle>
-            <graphFile>StackSplitGraph.xml</graphFile>
-        </action>
-
-        <action>
-            <id>Multi-Input-Stack-Averaging</id>
-            <helpId>Multi-Input-Stack-Averaging</helpId>
-            <class>org.esa.snap.dat.actions.GraphAction</class>
-            <icon>esaIcon</icon>
-            <parent>CoregistrationGroup</parent>
-            <text>Multi Input Stack Averaging</text>
-            <dialogTitle>Multi Input Stack Averaging</dialogTitle>
-            <shortDescr>Multi Input Stack Averaging</shortDescr>
-            <graphFile>MultiInputStackAveragingGraph.xml</graphFile>
-        </action>
-
-    </extension>
-
-    <extension point="snap-ui:helpSets">
-        <helpSet>
-            <parent>snap-help</parent>
-            <id>coregistrationHelp</id>
-            <path>doc/help/coregistration.hs</path>
-        </helpSet>
-    </extension>
+<module>
+    <manifestVersion>1.0.0</manifestVersion>
+    <symbolicName>s1tbx-op-coregistration</symbolicName>
+    <version>2.0.0</version>
+    <name>S1TBX Coregistration</name>
+    <description>S1TBX Coregistration</description>
+
+    <vendor>Array Systems Computing Inc</vendor>
+    <contactAddress>1120 Finch Ave W. Toronto (Canada)</contactAddress>
+    <copyright>(C) 2014 by Array Systems Computing Inc</copyright>
+    <url>http://www.array.ca</url>
+    <licenseUrl>http://www.gnu.org/licenses/gpl.html</licenseUrl>
+    <funding>European Space Agency</funding>
+
+    <dependency>
+        <module>snap-core</module>
+    </dependency>
+    <dependency>
+        <module>snap-gpf</module>
+    </dependency>
+    <dependency>
+        <module>snap-envisat-reader</module>
+    </dependency>
+    <dependency>
+        <module>snap-engine-utilities</module>
+    </dependency>
+    <dependency>
+        <module>snap-graph-builder</module>
+    </dependency>
+    <dependency>
+        <module>s1tbx-rcp</module>
+    </dependency>
+    <dependency>
+        <module>s1tbx-io</module>
+    </dependency>
+    <dependency>
+        <module>s1tbx-dem</module>
+    </dependency>
+    <dependency>
+        <module>jlinda-core</module>
+    </dependency>
+
+    <extension point="snap-graph-builder:OperatorUIs">
+
+        <OperatorUI>
+            <id>org.esa.nest.gpf.CreateStackOpUI</id>
+            <class>org.esa.nest.gpf.CreateStackOpUI</class>
+            <operatorName>CreateStack</operatorName>
+        </OperatorUI>
+        <OperatorUI>
+            <id>org.esa.nest.gpf.GCPSelectionOpUI</id>
+            <class>org.esa.nest.gpf.GCPSelectionOpUI</class>
+            <operatorName>GCP-Selection</operatorName>
+        </OperatorUI>
+        <OperatorUI>
+            <id>org.esa.nest.gpf.PCAOpUI</id>
+            <class>org.esa.nest.gpf.PCAOpUI</class>
+            <operatorName>Principle-Components</operatorName>
+        </OperatorUI>
+        <OperatorUI>
+            <id>org.esa.nest.gpf.WarpOpUI</id>
+            <class>org.esa.nest.gpf.WarpOpUI</class>
+            <operatorName>Warp</operatorName>
+        </OperatorUI>
+		<OperatorUI>
+            <id>org.esa.nest.gpf.DEMBasedCoregistrationOpUI</id>
+            <class>org.esa.nest.gpf.DEMBasedCoregistrationOpUI</class>
+            <operatorName>DEM-Based-Coregistration</operatorName>
+        </OperatorUI>
+        <OperatorUI>
+            <id>org.esa.nest.gpf.MultiInputStackAveragingOpUI</id>
+            <class>org.esa.nest.gpf.MultiInputStackAveragingOpUI</class>
+            <operatorName>Multi-Input-Stack-Averaging</operatorName>
+        </OperatorUI>
+    </extension>
+
+    <extension point="snap-ui:layerSources">
+        <layerSource>
+            <id>gcp-vector-layer-source</id>
+            <name>GCP Movement Vector</name>
+            <description>Show where GCPs have moved</description>
+            <class>org.esa.nest.dat.layersrc.GCPVectorLayerSource</class>
+        </layerSource>
+    </extension>
+
+    <extension point="snap-ui:actions">
+
+        <action>
+            <id>CreateStack</id>
+            <helpId>CreateStack</helpId>
+            <class>org.esa.snap.dat.actions.GraphAction</class>
+            <icon>esaIcon</icon>
+            <parent>tools</parent>
+            <text>Create Stack</text>
+            <dialogTitle>Create Stack</dialogTitle>
+            <shortDescr>Stacks together several products without coregistering</shortDescr>
+            <graphFile>CreateStackGraph.xml</graphFile>
+        </action>
+
+        <action>
+            <id>CoregistrationGroup</id>
+            <class>org.esa.beam.visat.actions.ActionGroup</class>
+            <text>Coregistration</text>
+            <parent>Sar Processing</parent>
+            <placeAfter>Sentinel1</placeAfter>
+        </action>
+
+        <action>
+            <id>CoregistrationGraph</id>
+            <helpId>Coregistration</helpId>
+            <class>org.esa.snap.dat.actions.GraphAction</class>
+            <icon>esaIcon</icon>
+            <parent>CoregistrationGroup</parent>
+            <text>Automatic Coregistration</text>
+            <shortDescr>Perform Automatic Coregistration</shortDescr>
+            <dialogTitle>Automatic Coregistration</dialogTitle>
+            <graphFile>CoregistrationGraph.xml</graphFile>
+        </action>
+
+        <!--action>
+            <id>DEMBasedCoregistrationOp</id>
+            <helpId>DEMBasedCoregistrationOp</helpId>
+            <class>org.esa.snap.dat.actions.GraphAction</class>
+            <icon>esaIcon</icon>
+            <parent>CoregistrationGroup</parent>
+            <text>DEM Based Coregistration</text>
+            <dialogTitle>DEM Based Coregistration</dialogTitle>
+            <shortDescr>DEM Based Coregistration</shortDescr>
+            <graphFile>DEMBasedCoregistrationGraph.xml</graphFile>
+            <placeAfter>CoregistrationGraph</placeAfter>
+        </action-->
+
+        <action>
+            <id>PrincipalComponents</id>
+            <class>org.esa.snap.dat.actions.OperatorAction</class>
+            <icon>esaIcon</icon>
+            <text>Principal Components</text>
+            <operatorName>Principle-Components</operatorName>
+            <dialogTitle>Principal Component Analysis</dialogTitle>
+            <targetProductNameSuffix>_pca</targetProductNameSuffix>
+            <shortDescr>Principal Component Analysis</shortDescr>
+            <parent>PrimitiveFeatureGroup</parent>
+            <helpId>PCA</helpId>
+        </action>
+
+        <action>
+            <id>StackAveraging</id>
+            <class>org.esa.snap.dat.actions.OperatorAction</class>
+            <icon>esaIcon</icon>
+            <text>Stack Averaging</text>
+            <operatorName>Stack-Averaging</operatorName>
+            <dialogTitle>Stack Averaging</dialogTitle>
+            <targetProductNameSuffix>_avg</targetProductNameSuffix>
+            <shortDescr>Stack Averaging</shortDescr>
+            <parent>CoregistrationGroup</parent>
+            <helpId>StackAveraging</helpId>
+        </action>
+
+        <action>
+            <id>StackSplit</id>
+            <helpId>StackSplit</helpId>
+            <class>org.esa.snap.dat.actions.GraphAction</class>
+            <icon>esaIcon</icon>
+            <parent>CoregistrationGroup</parent>
+            <text>Stack Split</text>
+            <shortDescr>Stack Split</shortDescr>
+            <dialogTitle>Stack Split</dialogTitle>
+            <graphFile>StackSplitGraph.xml</graphFile>
+        </action>
+
+        <action>
+            <id>Multi-Input-Stack-Averaging</id>
+            <helpId>Multi-Input-Stack-Averaging</helpId>
+            <class>org.esa.snap.dat.actions.GraphAction</class>
+            <icon>esaIcon</icon>
+            <parent>CoregistrationGroup</parent>
+            <text>Multi Input Stack Averaging</text>
+            <dialogTitle>Multi Input Stack Averaging</dialogTitle>
+            <shortDescr>Multi Input Stack Averaging</shortDescr>
+            <graphFile>MultiInputStackAveragingGraph.xml</graphFile>
+        </action>
+
+    </extension>
+
+    <extension point="snap-ui:helpSets">
+        <helpSet>
+            <parent>snap-help</parent>
+            <id>coregistrationHelp</id>
+            <path>doc/help/coregistration.hs</path>
+        </helpSet>
+    </extension>
 </module>