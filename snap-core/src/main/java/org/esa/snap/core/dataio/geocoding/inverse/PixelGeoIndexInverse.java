--- conflicted
+++ resolved
@@ -76,12 +76,8 @@
         if (distance < epsilon) {
             if (fractionalAccuracy) {
                 final InterpolationContext context = InterpolationContext.extract((int) pixelPos.x, (int) pixelPos.y, longitudes, latitudes, geoRaster.getSceneWidth(), geoRaster.getSceneHeight());
-<<<<<<< HEAD
-                pixelPos = interpolator.interpolate(geoPos, pixelPos, context);
-=======
                 final PixelPos interpolated = interpolator.interpolate(geoPos, pixelPos, context);
                 pixelPos.setLocation(interpolated.x, interpolated.y);
->>>>>>> 3bfc1d55
             }
 
             pixelPos.x = pixelPos.x + geoRaster.getOffsetX();
