--- conflicted
+++ resolved
@@ -51,12 +51,6 @@
 
     public static String DELIMITOR_SPACE = " ";
     public static String DELIMITOR_UNDERSCORE = "_";
-<<<<<<< HEAD
-
-
-
-=======
->>>>>>> a6dd53cc
     /**
      * Splits the given text into a list of tokens by using the supplied separators. Empty tokens are created for
      * successive separators, or if  the supplied text starts with or ends with a separator. If the given text string
@@ -943,10 +937,6 @@
         prettyFormat.setTextMode(Format.TextMode.NORMALIZE);
         return prettyFormat;
     }
-<<<<<<< HEAD
-
-=======
->>>>>>> a6dd53cc
     public static String[] getStringCaseVariations(String s) {
         // Created by Daniel Knowles
         if (s == null || s.length() == 0) {
@@ -1083,8 +1073,4 @@
 
         return s.substring(0, 1).toUpperCase() + s.substring(1).toLowerCase();
     }
-<<<<<<< HEAD
-
-=======
->>>>>>> a6dd53cc
 }