/*
 * Copyright (C) 2013 Brockmann Consult GmbH (info@brockmann-consult.de)
 * Copyright (C) 2014-2015 CS-Romania (office@c-s.ro)
 *
 * This program is free software; you can redistribute it and/or modify it
 * under the terms of the GNU General Public License as published by the Free
 * Software Foundation; either version 3 of the License, or (at your option)
 * any later version.
 * This program is distributed in the hope that it will be useful, but WITHOUT
 * ANY WARRANTY; without even the implied warranty of MERCHANTABILITY or
 * FITNESS FOR A PARTICULAR PURPOSE. See the GNU General Public License for
 * more details.
 *
 * You should have received a copy of the GNU General Public License along
 * with this program; if not, see http://www.gnu.org/licenses/
 */
package org.esa.snap.core.util;


import com.bc.ceres.core.Assert;
import com.bc.ceres.core.ProgressMonitor;
import com.bc.ceres.core.SubProgressMonitor;
import com.bc.ceres.glayer.Layer;
import com.bc.ceres.grender.support.BufferedImageRendering;
import org.esa.snap.core.datamodel.*;
import org.esa.snap.core.image.ImageManager;
import org.esa.snap.core.layer.MaskLayerType;
import org.esa.snap.core.util.geotiff.GeoCoding2GeoTIFFMetadata;
import org.esa.snap.core.util.geotiff.GeoTIFFMetadata;
import org.esa.snap.core.util.jai.JAIUtils;
import org.esa.snap.core.util.math.IndexValidator;
import org.esa.snap.core.util.math.Range;
import org.geotools.feature.DefaultFeatureCollection;
import org.geotools.feature.FeatureCollection;
import org.geotools.feature.FeatureIterator;
import org.geotools.feature.simple.SimpleFeatureBuilder;
import org.geotools.geometry.jts.GeometryCoordinateSequenceTransformer;
import org.geotools.referencing.crs.DefaultGeographicCRS;
import org.geotools.referencing.operation.transform.AffineTransform2D;
import org.locationtech.jts.geom.Geometry;
import org.opengis.feature.simple.SimpleFeature;
import org.opengis.feature.simple.SimpleFeatureType;
import org.opengis.referencing.crs.CoordinateReferenceSystem;
import org.opengis.referencing.operation.TransformException;

import javax.media.jai.PlanarImage;
import java.awt.*;
import java.awt.geom.*;
import java.awt.image.*;
import java.io.IOException;
import java.text.MessageFormat;
import java.util.ArrayList;
import java.util.Arrays;
import java.util.HashMap;
import java.util.Map;

/**
 * This class provides many static factory methods to be used in conjunction with data products.
 *
 * @see Product
 */
public class ProductUtils {

    private static String GLOBAL_ATTRIBUTES_KEY = "Global_Attributes";
    public static String METADATA_PROJECTION_KEY = "map_projection";
    public static String[] METADATA_POSSIBLE_PROJECTION_KEYS = {METADATA_PROJECTION_KEY, "projection", "crs"};
    public static String[] METADATA_POSSIBLE_SENSOR_KEYS = {"sensor_name", "instrument", "sensor"};
    public static String[] METADATA_POSSIBLE_PLATFORM_KEYS = {"platform"};
    public static String[] METADATA_POSSIBLE_PROCESSING_VERSION_KEYS = {"processing_version"};
    public static String[] METADATA_POSSIBLE_DAY_NIGHT_KEYS = {"day_night_flag", "day_night"};
    public static String[] METADATA_POSSIBLE_ORBIT_KEYS = {"orbit_number", "orbit"};
    public static String[] METADATA_POSSIBLE_START_ORBIT_KEYS = {"start_orbit_number", "end_orbit"};
    public static String[] METADATA_POSSIBLE_END_ORBIT_KEYS = {"end_orbit_number", "end_orbit"};

    public static String METADATA_RESOLUTION_KEY = "spatial_resolution";
    public static String[] METADATA_POSSIBLE_RESOLUTION_KEYS = {METADATA_RESOLUTION_KEY, "resolution"};
<<<<<<< HEAD

=======
>>>>>>> a6dd53cc
    private static final int[] RGB_BAND_OFFSETS = new int[]{
            2, 1, 0
    };

    private static final int[] RGBA_BAND_OFFSETS = new int[]{
            3, 2, 1, 0,
    };
    private static final String MSG_CREATING_IMAGE = "Creating image";

    //////////////////////////////////////////////////////////////////////////////////////////////
    // Basic Image Creation Routines
    //////////////////////////////////////////////////////////////////////////////////////////////

    /**
     * Creates image creation information.
     *
     * @param rasters                 The raster data nodes.
     * @param assignMissingImageInfos if {@code true}, it is ensured that to all {@code RasterDataNode}s a valid {@code ImageInfo} will be assigned.
     * @param pm                      The progress monitor.
     * @return image information
     * @since BEAM 4.2
     */
    public static ImageInfo createImageInfo(RasterDataNode[] rasters, boolean assignMissingImageInfos,
                                            ProgressMonitor pm) {
        Assert.notNull(rasters, "rasters");
        Assert.argument(rasters.length > 0 && rasters.length <= 3, "rasters.length > 0 && rasters.length <= 3");
        if (rasters.length == 1) {
            return assignMissingImageInfos ? rasters[0].getImageInfo(pm) : rasters[0].createDefaultImageInfo(null, pm);
        } else {
            try {
                pm.beginTask("Computing image information", 3);
                final RGBChannelDef rgbChannelDef = new RGBChannelDef();
                for (int i = 0; i < rasters.length; i++) {
                    RasterDataNode raster = rasters[i];
                    final ProgressMonitor subPm = SubProgressMonitor.create(pm, 1);
                    ImageInfo imageInfo = assignMissingImageInfos ? raster.getImageInfo(
                            subPm) : raster.createDefaultImageInfo(null, subPm);
                    rgbChannelDef.setSourceName(i, raster.getName());
                    rgbChannelDef.setMinDisplaySample(i, imageInfo.getColorPaletteDef().getMinDisplaySample());
                    rgbChannelDef.setMaxDisplaySample(i, imageInfo.getColorPaletteDef().getMaxDisplaySample());
                }
                return new ImageInfo(rgbChannelDef);
            } finally {
                pm.done();
            }
        }
    }

    /**
     * Creates a RGB image from the given array of {@code {@link RasterDataNode}}s.
     * The given array {@code rasters} containing one or three raster data nodes. If three rasters are given
     * RGB image is created, if only one raster is provided a gray scale image created.
     *
     * @param rasters   an array of one or three raster nodes.
     * @param imageInfo the image info provides the information how to create the image
     * @param pm        a monitor to inform the user about progress
     * @return the created image
     * @throws IOException if the given raster data is not loaded and reload causes an I/O error
     * @see RasterDataNode#setImageInfo(ImageInfo)
     */
    public static BufferedImage createRgbImage(final RasterDataNode[] rasters,
                                               final ImageInfo imageInfo,
                                               final ProgressMonitor pm) throws IOException {
        Assert.notNull(rasters, "rasters");
        Assert.argument(rasters.length == 1 || rasters.length == 2 || rasters.length == 3,
                "rasters.length == 1 || rasters.length == 2 || rasters.length == 3");

        final RasterDataNode raster0 = rasters[0];
        ProductNodeGroup<Mask> maskGroup = raster0.getOverlayMaskGroup();
        pm.beginTask(MSG_CREATING_IMAGE, 3 + 3 + maskGroup.getNodeCount());
        try {
            BufferedImage overlayBIm;
            if (rasters.length == 1) {
                overlayBIm = create1BandRgbImage(raster0, imageInfo, SubProgressMonitor.create(pm, 3));
            } else {
                overlayBIm = create3BandRgbImage(rasters, imageInfo, SubProgressMonitor.create(pm, 3));
            }
            if (maskGroup.getNodeCount() > 0) {
                overlayBIm = overlayMasks(raster0, overlayBIm, SubProgressMonitor.create(pm, maskGroup.getNodeCount()));
            }
            return overlayBIm;
        } finally {
            pm.done();
        }
    }

    private static BufferedImage create1BandRgbImage(final RasterDataNode raster,
                                                     final ImageInfo imageInfo,
                                                     final ProgressMonitor pm) throws IOException {
        Assert.notNull(raster, "raster");
        Assert.notNull(imageInfo, "imageInfo");
        Assert.argument(imageInfo.getColorPaletteDef() != null, "imageInfo.getColorPaletteDef() != null");
        Assert.notNull(pm, "pm");

        final IndexCoding indexCoding = (raster instanceof Band) ? ((Band) raster).getIndexCoding() : null;
        final int width = raster.getRasterWidth();
        final int height = raster.getRasterHeight();
        final int numPixels = width * height;
        final int numColorComponents = imageInfo.getColorComponentCount();
        final byte[] rgbSamples = new byte[numColorComponents * numPixels];
        final double minSample = imageInfo.getColorPaletteDef().getMinDisplaySample();
        final double maxSample = imageInfo.getColorPaletteDef().getMaxDisplaySample();

        pm.beginTask(MSG_CREATING_IMAGE, 100);
        try {
            Color[] palette;
            final IndexValidator indexValidator;

            // Compute indices into palette --> rgbSamples
            if (indexCoding == null) {
                raster.quantizeRasterData(minSample,
                        maxSample,
                        1.0,
                        rgbSamples,
                        0,
                        numColorComponents,
                        ProgressMonitor.NULL);
                indexValidator = raster::isPixelValid;
                palette = ImageManager.createColorPalette(raster.getImageInfo());
                pm.worked(50);
                checkCanceled(pm);
            } else {
                final IntMap sampleColorIndexMap = new IntMap((int) minSample - 1, 4098);
                final ColorPaletteDef.Point[] points = imageInfo.getColorPaletteDef().getPoints();
                for (int colorIndex = 0; colorIndex < points.length; colorIndex++) {
                    sampleColorIndexMap.putValue((int) points[colorIndex].getSample(), colorIndex);
                }
                final int noDataIndex = points.length < 255 ? points.length + 1 : 0;
                final ProductData data = raster.getRasterData();
                for (int pixelIndex = 0; pixelIndex < data.getNumElems(); pixelIndex++) {
                    int sample = data.getElemIntAt(pixelIndex);
                    int colorIndex = sampleColorIndexMap.getValue(sample);
                    rgbSamples[pixelIndex * numColorComponents] =
                            colorIndex != IntMap.NULL ? (byte) colorIndex : (byte) noDataIndex;
                }
                palette = raster.getImageInfo().getColors();
                if (noDataIndex > 0) {
                    palette = Arrays.copyOf(palette, palette.length + 1);
                    palette[palette.length - 1] = ImageInfo.NO_COLOR;
                }
                indexValidator = pixelIndex -> raster.isPixelValid(pixelIndex)
                        && (noDataIndex == 0 ||
                        (rgbSamples[pixelIndex * numColorComponents] & 0xff) != noDataIndex);
                pm.worked(50);
                checkCanceled(pm);
            }

            convertPaletteToRgbSamples(palette, imageInfo.getNoDataColor(), numColorComponents, rgbSamples,
                    indexValidator);
            pm.worked(40);
            checkCanceled(pm);

            BufferedImage image = createBufferedImage(imageInfo, width, height, rgbSamples);
            image = applyHistogramMatching(image, imageInfo.getHistogramMatching());
            pm.worked(10);
            checkCanceled(pm);

            return image;

        } finally {
            pm.done();
        }
    }


    private static void convertPaletteToRgbSamples(Color[] palette, Color noDataColor, int numColorComponents,
                                                   byte[] rgbSamples, IndexValidator indexValidator) {
        final byte[] r = new byte[palette.length];
        final byte[] g = new byte[palette.length];
        final byte[] b = new byte[palette.length];
        final byte[] a = new byte[palette.length];
        for (int i = 0; i < palette.length; i++) {
            r[i] = (byte) palette[i].getRed();
            g[i] = (byte) palette[i].getGreen();
            b[i] = (byte) palette[i].getBlue();
            a[i] = (byte) palette[i].getAlpha();
        }
        int colorIndex;
        int pixelIndex = 0;
        for (int i = 0; i < rgbSamples.length; i += numColorComponents) {
            if (indexValidator.validateIndex(pixelIndex)) {
                colorIndex = rgbSamples[i] & 0xff;
                if (numColorComponents == 4) {
                    rgbSamples[i] = a[colorIndex];
                    rgbSamples[i + 1] = b[colorIndex];
                    rgbSamples[i + 2] = g[colorIndex];
                    rgbSamples[i + 3] = r[colorIndex];
                } else {
                    rgbSamples[i] = b[colorIndex];
                    rgbSamples[i + 1] = g[colorIndex];
                    rgbSamples[i + 2] = r[colorIndex];
                }
            } else {
                if (numColorComponents == 4) {
                    rgbSamples[i] = (byte) noDataColor.getAlpha();
                    rgbSamples[i + 1] = (byte) noDataColor.getBlue();
                    rgbSamples[i + 2] = (byte) noDataColor.getGreen();
                    rgbSamples[i + 3] = (byte) noDataColor.getRed();
                } else {
                    rgbSamples[i] = (byte) noDataColor.getBlue();
                    rgbSamples[i + 1] = (byte) noDataColor.getGreen();
                    rgbSamples[i + 2] = (byte) noDataColor.getRed();
                }
            }
            pixelIndex++;
        }
    }

    private static BufferedImage create3BandRgbImage(final RasterDataNode[] rasters,
                                                     final ImageInfo imageInfo,
                                                     final ProgressMonitor pm) throws IOException {
        Assert.notNull(rasters, "rasters");
        Assert.argument(rasters.length > 1 && rasters.length <= 3, "rasters.length == 2 or 3");
        Assert.notNull(imageInfo, "imageInfo");
        Assert.argument(imageInfo.getRgbChannelDef() != null, "imageInfo.getRgbChannelDef() != null");
        Assert.notNull(pm, "pm");

        Color noDataColor = imageInfo.getNoDataColor();

        final int width = rasters[0].getRasterWidth();
        final int height = rasters[0].getRasterHeight();
        final int numColorComponents = imageInfo.getColorComponentCount();
        final int numPixels = width * height;
        final byte[] rgbSamples = new byte[numColorComponents * numPixels];

        final String[] taskMessages = new String[]{
                "Computing red channel",
                "Computing green channel",
                "Computing blue channel"
        };

        pm.beginTask(MSG_CREATING_IMAGE, 100);
        try {
            // Compute indices into palette --> rgbSamples
            for (int i = 0; i < rasters.length; i++) {
                final RasterDataNode raster = rasters[i];
                pm.setSubTaskName(taskMessages[i]);
                raster.quantizeRasterData(imageInfo.getRgbChannelDef().getMinDisplaySample(i),
                        imageInfo.getRgbChannelDef().getMaxDisplaySample(i),
                        imageInfo.getRgbChannelDef().getGamma(i),
                        rgbSamples,
                        numColorComponents - 1 - i,
                        numColorComponents,
                        ProgressMonitor.NULL);
                pm.worked(30);
                checkCanceled(pm);
            }

            final boolean validMaskUsed = rasters[0].isValidMaskUsed()
                    || rasters[1].isValidMaskUsed()
                    || (rasters.length > 2 && rasters[2].isValidMaskUsed());
            boolean pixelValid;
            int pixelIndex = 0;
            for (int i = 0; i < rgbSamples.length; i += numColorComponents) {
                pixelValid = !validMaskUsed
                        || rasters[0].isPixelValid(pixelIndex)
                        && rasters[1].isPixelValid(pixelIndex)
                        && (rasters.length < 3 || rasters[2].isPixelValid(pixelIndex));
                if (pixelValid) {
                    if (numColorComponents == 4) {
                        rgbSamples[i] = (byte) 255;
                    }
                } else {
                    if (numColorComponents == 4) {
                        rgbSamples[i] = (byte) noDataColor.getAlpha();
                        rgbSamples[i + 1] = (byte) noDataColor.getBlue();
                        rgbSamples[i + 2] = (byte) noDataColor.getGreen();
                        rgbSamples[i + 3] = (byte) noDataColor.getRed();
                    } else {
                        rgbSamples[i] = (byte) noDataColor.getBlue();
                        rgbSamples[i + 1] = (byte) noDataColor.getGreen();
                        rgbSamples[i + 2] = (byte) noDataColor.getRed();
                    }
                }
                pixelIndex++;
            }
            pm.worked(5);
            checkCanceled(pm);


            BufferedImage image = createBufferedImage(imageInfo, width, height, rgbSamples);
            image = applyHistogramMatching(image, imageInfo.getHistogramMatching());
            pm.worked(5);
            checkCanceled(pm);

            return image;

        } finally {
            pm.done();
        }
    }

    private static BufferedImage createBufferedImage(ImageInfo imageInfo, int width, int height, byte[] rgbSamples) {
        final ComponentColorModel cm = imageInfo.createComponentColorModel();
        final DataBuffer db = new DataBufferByte(rgbSamples, rgbSamples.length);
        final int colorComponentCount = imageInfo.getColorComponentCount();
        final WritableRaster wr = Raster.createInterleavedRaster(db, width, height,
                colorComponentCount * width,
                colorComponentCount,
                colorComponentCount == 4 ?
                        RGBA_BAND_OFFSETS : RGB_BAND_OFFSETS,
                null
        );
        return new BufferedImage(cm, wr, false, null);
    }


    /**
     * Creates a greyscale image from the given {@code {@link RasterDataNode}}.
     * <p>The method uses the given raster data node's image information (an instance of {@code {@link
     * ImageInfo}}) to create the image.
     *
     * @param rasterDataNode the raster data node, must not be {@code null}
     * @param pm             a monitor to inform the user about progress
     * @return the color indexed image
     * @throws IOException if the given raster data is not loaded and reload causes an I/O error
     * @see RasterDataNode#getImageInfo()
     */
    public static BufferedImage createColorIndexedImage(final RasterDataNode rasterDataNode,
                                                        ProgressMonitor pm) throws IOException {
        Guardian.assertNotNull("rasterDataNode", rasterDataNode);
        final int width = rasterDataNode.getRasterWidth();
        final int height = rasterDataNode.getRasterHeight();
        final ImageInfo imageInfo = rasterDataNode.getImageInfo(ProgressMonitor.NULL);
        final double newMin = imageInfo.getColorPaletteDef().getMinDisplaySample();
        final double newMax = imageInfo.getColorPaletteDef().getMaxDisplaySample();
        final byte[] colorIndexes = rasterDataNode.quantizeRasterData(newMin, newMax, 1.0, pm);
        final IndexColorModel cm = imageInfo.createIndexColorModel(rasterDataNode);
        final SampleModel sm = cm.createCompatibleSampleModel(width, height);
        final DataBuffer db = new DataBufferByte(colorIndexes, colorIndexes.length);
        final WritableRaster wr = WritableRaster.createWritableRaster(sm, db, null);
        return new BufferedImage(cm, wr, false, null);
    }

    private static BufferedImage applyHistogramMatching(BufferedImage overlayBIm,
                                                        ImageInfo.HistogramMatching histogramMatching) {
        final boolean doEqualize = ImageInfo.HistogramMatching.Equalize == histogramMatching;
        final boolean doNormalize = ImageInfo.HistogramMatching.Normalize == histogramMatching;
        if (doEqualize || doNormalize) {
            PlanarImage sourcePIm = PlanarImage.wrapRenderedImage(overlayBIm);
            sourcePIm = JAIUtils.createTileFormatOp(sourcePIm, 512, 512);
            if (doEqualize) {
                sourcePIm = JAIUtils.createHistogramEqualizedImage(sourcePIm);
            } else {
                sourcePIm = JAIUtils.createHistogramNormalizedImage(sourcePIm);
            }
            overlayBIm = sourcePIm.getAsBufferedImage();
        }
        return overlayBIm;
    }

    private static void checkCanceled(ProgressMonitor pm) throws IOException {
        if (pm.isCanceled()) {
            throw new IOException("Process terminated by user.");
        }
    }

    /**
     * @deprecated use {@link GeoUtils} instead
     */
    @Deprecated
    public static GeoPos[] createGeoBoundary(Product product, int step) {
        return GeoUtils.createGeoBoundary(product, step);
    }

    /**
     * @deprecated no replacement
     */
    @Deprecated
    public static GeoPos[] createGeoBoundary(Product product, Rectangle region, int step) {
        return GeoUtils.createGeoBoundary(product, region, step, true);
    }

    /**
     * @deprecated use {@link GeoUtils} instead
     */
    @Deprecated
    public static GeoPos[] createGeoBoundary(Product product, Rectangle region, int step,
                                             final boolean usePixelCenter) {
        return GeoUtils.createGeoBoundary(product, region, step, usePixelCenter);
    }

    /**
     * @deprecated use {@link GeoUtils} instead
     */
    @Deprecated
    public static GeoPos[] createGeoBoundary(RasterDataNode rasterDataNode, Rectangle region, int step,
                                             final boolean usePixelCenter) {
        return GeoUtils.createGeoBoundary(rasterDataNode, region, step, usePixelCenter);
    }

    /**
     * @deprecated use {@link GeoUtils} instead
     */
    @Deprecated
    public static GeoPos[] createGeoBoundary(RasterDataNode raster, Rectangle region, int step) {
        return GeoUtils.createGeoBoundary(raster, region, step);
    }

    /**
     * @deprecated use {@link GeoUtils} instead
     */
    @Deprecated
    public static GeneralPath[] createGeoBoundaryPaths(Product product) {
        return GeoUtils.createGeoBoundaryPaths(product);
    }

    /**
     * @deprecated use {@link GeoUtils} instead
     */
    @Deprecated
    public static GeneralPath[] createGeoBoundaryPaths(RasterDataNode rasterDataNode) {
        return GeoUtils.createGeoBoundaryPaths(rasterDataNode);
    }

    /**
     * @deprecated use {@link GeoUtils} instead
     */
    @Deprecated
    public static GeneralPath[] createGeoBoundaryPaths(Product product, Rectangle region, int step) {
        return GeoUtils.createGeoBoundaryPaths(product, region, step, true);
    }

    /**
     * @deprecated no replacement
     */
    @Deprecated
    public static GeneralPath[] createGeoBoundaryPaths(RasterDataNode rasterDataNode, Rectangle region, int step) {
        return GeoUtils.createGeoBoundaryPaths(rasterDataNode, region, step, false);
    }

    /**
     * @deprecated use {@link GeoUtils} instead
     */
    @Deprecated
    public static GeneralPath[] createGeoBoundaryPaths(Product product, Rectangle region, int step, final boolean usePixelCenter) {
        return GeoUtils.createGeoBoundaryPaths(product, region, step, usePixelCenter);
    }

    /**
     * @deprecated use {@link GeoUtils} instead
     */
    @Deprecated
    public static GeneralPath[] createGeoBoundaryPaths(RasterDataNode rasterDataNode, Rectangle region, int step, final boolean usePixelCenter) {
        return GeoUtils.createGeoBoundaryPaths(rasterDataNode, region, step, usePixelCenter);
    }

    /**
     * @deprecated no replacement
     */
    @Deprecated
    public static PixelPos[] createPixelBoundary(Product product, Rectangle rect, int step) {
        final boolean usePixelCenter = true;
        return createPixelBoundary(product, rect, step, usePixelCenter);
    }

    /**
     * @deprecated no replacement
     */
    @Deprecated
    public static PixelPos[] createPixelBoundary(Product product, Rectangle rect, int step,
                                                 final boolean usePixelCenter) {
        if (rect == null) {
            rect = new Rectangle(0,
                    0,
                    product.getSceneRasterWidth(),
                    product.getSceneRasterHeight());
        }
        return createRectBoundary(rect, step, usePixelCenter);
    }

    /**
     * @deprecated use {@link GeoUtils} instead
     */
    @Deprecated
    public static PixelPos[] createPixelBoundary(RasterDataNode raster, Rectangle rect, int step) {
        return GeoUtils.createPixelBoundary(raster, rect, step);
    }

    /**
     * @deprecated use {@link GeoUtils} instead
     */
    @Deprecated
    public static PixelPos[] createRectBoundary(Rectangle rect, int step) {
        return GeoUtils.createPixelBoundaryFromRect(rect, step, true);
    }

    /**
     * @deprecated use {@link GeoUtils} instead
     */
    @Deprecated
    public static PixelPos[] createRectBoundary(final Rectangle rect, int step, final boolean usePixelCenter) {
        return GeoUtils.createPixelBoundaryFromRect(rect, step, usePixelCenter);
    }

    /**
     * Copies the flag codings from the source product to the target.
     *
     * @param source the source product
     * @param target the target product
     */
    public static void copyFlagCodings(Product source, Product target) {
        Guardian.assertNotNull("source", source);
        Guardian.assertNotNull("target", target);

        int numCodings = source.getFlagCodingGroup().getNodeCount();
        for (int n = 0; n < numCodings; n++) {
            FlagCoding sourceFlagCoding = source.getFlagCodingGroup().get(n);
            copyFlagCoding(sourceFlagCoding, target);
        }
    }

    /**
     * Copies the given source flag coding to the target product.
     * If it exists already, the method simply returns the existing instance.
     *
     * @param sourceFlagCoding the source flag coding
     * @param target           the target product
     * @return The flag coding.
     */
    public static FlagCoding copyFlagCoding(FlagCoding sourceFlagCoding, Product target) {
        FlagCoding flagCoding = target.getFlagCodingGroup().get(sourceFlagCoding.getName());
        if (flagCoding == null) {
            flagCoding = new FlagCoding(sourceFlagCoding.getName());
            flagCoding.setDescription(sourceFlagCoding.getDescription());
            target.getFlagCodingGroup().add(flagCoding);
            copyMetadata(sourceFlagCoding, flagCoding);
        }
        return flagCoding;
    }

    /**
     * Copies the index codings from the source product to the target.
     *
     * @param source the source product
     * @param target the target product
     */
    public static void copyIndexCodings(Product source, Product target) {
        Guardian.assertNotNull("source", source);
        Guardian.assertNotNull("target", target);

        int numCodings = source.getIndexCodingGroup().getNodeCount();
        for (int n = 0; n < numCodings; n++) {
            IndexCoding sourceFlagCoding = source.getIndexCodingGroup().get(n);
            copyIndexCoding(sourceFlagCoding, target);
        }
    }

    /**
     * Copies the quicklook band name if not currently set and band also exists in target
     *
     * @param source the source product
     * @param target the target product
     */
    public static void copyQuicklookBandName(Product source, Product target) {
        Guardian.assertNotNull("source", source);
        Guardian.assertNotNull("target", target);

        if (target.getQuicklookBandName() == null && source.getQuicklookBandName() != null) {
            if (target.getBand(source.getQuicklookBandName()) != null) {
                target.setQuicklookBandName(source.getQuicklookBandName());
            }
        }
    }

    /**
     * Copies the given source index coding to the target product
     * If it exists already, the method simply returns the existing instance.
     *
     * @param sourceIndexCoding the source index coding
     * @param target            the target product
     * @return The index coding.
     */
    public static IndexCoding copyIndexCoding(IndexCoding sourceIndexCoding, Product target) {
        IndexCoding indexCoding = target.getIndexCodingGroup().get(sourceIndexCoding.getName());
        if (indexCoding == null) {
            indexCoding = new IndexCoding(sourceIndexCoding.getName());
            indexCoding.setDescription(sourceIndexCoding.getDescription());
            target.getIndexCodingGroup().add(indexCoding);
            copyMetadata(sourceIndexCoding, indexCoding);
        }
        return indexCoding;
    }

    /**
     * Copies the {@link Mask}s from the source product to the target product.
     * <p>
     * The method does not copy any image geo-coding/geometry information.
     * Use the {@link #copyImageGeometry(RasterDataNode, RasterDataNode, boolean)} to do so.
     * <p>
     * IMPORTANT NOTE: This method should only be used, if it is known that all masks
     * in the source product will also be valid in the target product. This method does
     * <em>not</em> copy overlay masks from the source bands to the target bands. Also
     * note that a source mask is not copied to the target product, when there already
     * is a mask in the target product with the same name as the source mask.
     *
     * @param sourceProduct the source product
     * @param targetProduct the target product
     */
    public static void copyMasks(Product sourceProduct, Product targetProduct) {
        final ProductNodeGroup<Mask> sourceMaskGroup = sourceProduct.getMaskGroup();
        for (int i = 0; i < sourceMaskGroup.getNodeCount(); i++) {
            final Mask mask = sourceMaskGroup.get(i);
            if (!targetProduct.getMaskGroup().contains(mask.getName())
                    && mask.getImageType().canTransferMask(mask, targetProduct)) {
                mask.getImageType().transferMask(mask, targetProduct);
            }
        }
    }

    public static void copyMasks(Product sourceProduct, Product targetProduct, String[] sourceMaskNames) {
        double scaleX = (double) sourceProduct.getSceneRasterWidth() / targetProduct.getSceneRasterWidth();
        double scaleY = (double) sourceProduct.getSceneRasterHeight() / targetProduct.getSceneRasterHeight();
        GeoCoding sceneGeoCoding = sourceProduct.getSceneGeoCoding();
        AffineTransform referenceImageToModelTransform = null;
        if (sceneGeoCoding != null && sceneGeoCoding.getImageToMapTransform() instanceof AffineTransform) {
            AffineTransform mapTransform = (AffineTransform) sceneGeoCoding.getImageToMapTransform();
            referenceImageToModelTransform = new AffineTransform(scaleX * mapTransform.getScaleX(), 0, 0, scaleY * mapTransform.getScaleY(),
                    mapTransform.getTranslateX(), mapTransform.getTranslateY());
        } else {
            referenceImageToModelTransform = new AffineTransform(scaleX, 0.0d, 0.0d, scaleY, 0.0d, 0.0d);
        }

        ProductNodeGroup<Mask> sourceMaskGroup = sourceProduct.getMaskGroup();
        for (int i = 0; i < sourceMaskNames.length; i++) {
            Mask sourceMask = sourceMaskGroup.get(sourceMaskNames[i]);
            Mask.ImageType imageType = sourceMask.getImageType();
            if (imageType.getName().equals(Mask.BandMathsType.TYPE_NAME)) {
                String expression = Mask.BandMathsType.getExpression(sourceMask);
                Mask targetMask = Mask.BandMathsType.create(sourceMask.getName(), sourceMask.getDescription(),
                        targetProduct.getSceneRasterWidth(),
                        targetProduct.getSceneRasterHeight(), expression,
                        sourceMask.getImageColor(), sourceMask.getImageTransparency());
                targetProduct.addMask(targetMask);
            } else if (imageType.getName().equals(Mask.VectorDataType.TYPE_NAME)) {
                VectorDataNode vectorDataMaskNode = Mask.VectorDataType.getVectorData(sourceMask);
                String vectorDataNodeName = vectorDataMaskNode.getName();
                // deal with case that a mask's vector data node is not in a product's vector data group
                if (sourceProduct.getVectorDataGroup().get(vectorDataNodeName) == null) {
                    VectorDataNode targetVectorDataNode = transferVectorDataNode(targetProduct, vectorDataMaskNode, referenceImageToModelTransform);
                    if (targetVectorDataNode != null) {
                        targetProduct.addMask(sourceMask.getName(), targetVectorDataNode, sourceMask.getDescription(), sourceMask.getImageColor(),
                                sourceMask.getImageTransparency());
                    }
                }
            } else if (imageType.canTransferMask(sourceMask, targetProduct)) {
                imageType.transferMask(sourceMask, targetProduct);
            }
        }
    }

    /**
     * Copies the overlay {@link Mask}s from the source product's raster data nodes to
     * the target product's raster data nodes.
     * <p>
     * IMPORTANT NOTE: This method should only be used, if it is known that all masks
     * in the source product will also be valid in the target product. This method does
     * <em>not</em> copy overlay masks, which are not contained in the target product's
     * mask group.
     *
     * @param sourceProduct the source product
     * @param targetProduct the target product
     */
    public static void copyOverlayMasks(Product sourceProduct, Product targetProduct) {
        for (RasterDataNode sourceNode : sourceProduct.getTiePointGrids()) {
            copyOverlayMasks(sourceNode, targetProduct);
        }
        for (RasterDataNode sourceNode : sourceProduct.getBands()) {
            copyOverlayMasks(sourceNode, targetProduct);
        }
    }

    private static void copyOverlayMasks(final RasterDataNode sourceNode, final Product targetProduct) {
        String[] maskNames = sourceNode.getOverlayMaskGroup().getNodeNames();
        RasterDataNode targetNode = targetProduct.getRasterDataNode(sourceNode.getName());
        if (targetNode != null) {
            ProductNodeGroup<Mask> overlayMaskGroup = targetNode.getOverlayMaskGroup();
            ProductNodeGroup<Mask> maskGroup = targetProduct.getMaskGroup();
            addMasksToGroup(maskNames, maskGroup, overlayMaskGroup);
        }
    }

    private static void addMasksToGroup(String[] maskNames, ProductNodeGroup<Mask> maskGroup,
                                        ProductNodeGroup<Mask> specialMaskGroup) {
        for (String maskName : maskNames) {
            final Mask mask = maskGroup.get(maskName);
            if (mask != null) {
                specialMaskGroup.add(mask);
            }
        }
    }

    /**
     * Copies all bands which contain a flag-coding from the source product to the target product.
     *
     * @param sourceProduct   the source product
     * @param targetProduct   the target product
     * @param copySourceImage whether the source image of the source band should be copied.
     * @since BEAM 4.10
     */
    public static void copyFlagBands(Product sourceProduct, Product targetProduct, boolean copySourceImage) {
        Guardian.assertNotNull("source", sourceProduct);
        Guardian.assertNotNull("target", targetProduct);
        if (sourceProduct.getFlagCodingGroup().getNodeCount() > 0) {

            // loop over bands and check if they have a flags coding attached
            for (int i = 0; i < sourceProduct.getNumBands(); i++) {
                Band sourceBand = sourceProduct.getBandAt(i);
                String bandName = sourceBand.getName();
                if (sourceBand.isFlagBand() && targetProduct.getBand(bandName) == null) {
                    copyBand(bandName, sourceProduct, targetProduct, copySourceImage);
                }
            }

            // first the bands have to be copied and then the masks
            // other wise the referenced bands, e.g. flag band, is not contained in the target product
            // and the mask is not copied
            copyMasks(sourceProduct, targetProduct);
            copyOverlayMasks(sourceProduct, targetProduct);
        }
    }

    /**
     * Copies all bands which contain a flag-coding from the source product to the target product,
     * without copying all masks
     * @param sourceProduct   the source product
     * @param targetProduct   the target product
     * @param copySourceImage whether the source image of the source band should be copied.
     */
    public static void copyFlagBandsWithoutMasks(Product sourceProduct, Product targetProduct, boolean copySourceImage) {
        Guardian.assertNotNull("source", sourceProduct);
        Guardian.assertNotNull("target", targetProduct);
        if (sourceProduct.getFlagCodingGroup().getNodeCount() > 0) {

            // loop over bands and check if they have a flags coding attached
            for (int i = 0; i < sourceProduct.getNumBands(); i++) {
                Band sourceBand = sourceProduct.getBandAt(i);
                String bandName = sourceBand.getName();
                if (sourceBand.isFlagBand() && targetProduct.getBand(bandName) == null) {
                    ProductUtils.copyBand(bandName, sourceProduct, targetProduct, copySourceImage);
                }
            }
        }
    }

    /**
     * Copies all bands which contain a flag-coding or an index-coding from the source product to the target product.
     *
     * @param sourceProduct   the source product
     * @param targetProduct   the target product
     * @param copySourceImage whether the source image of the source band should be copied.
     * @since SNAP 8.0
     */
    public static void copySampleCodingBands(Product sourceProduct, Product targetProduct, boolean copySourceImage) {
        Guardian.assertNotNull("source", sourceProduct);
        Guardian.assertNotNull("target", targetProduct);
        if (sourceProduct.getFlagCodingGroup().getNodeCount() > 0 ||
                sourceProduct.getIndexCodingGroup().getNodeCount() > 0) {
            // loop over bands and check if they have a sample coding attached
            for (int i = 0; i < sourceProduct.getNumBands(); i++) {
                Band sourceBand = sourceProduct.getBandAt(i);
                String bandName = sourceBand.getName();
                if ((sourceBand.isFlagBand() || sourceBand.isIndexBand()) && targetProduct.getBand(bandName) == null) {
                    copyBand(bandName, sourceProduct, targetProduct, copySourceImage);
                }
            }
            // first the bands have to be copied and then the masks
            // other wise the referenced bands, e.g. flag band, is not contained in the target product
            // and the mask is not copied
            copyMasks(sourceProduct, targetProduct);
            copyOverlayMasks(sourceProduct, targetProduct);
        }
    }

    /**
     * Copies the named tie-point grid from the source product to the target product.
     * <p>
     * The method does not copy any image geo-coding/geometry information.
     * Use the {@link #copyImageGeometry(RasterDataNode, RasterDataNode, boolean)} to do so.
     *
     * @param gridName      the name of the tie-point grid to be copied.
     * @param sourceProduct the source product
     * @param targetProduct the target product
     * @return the copied tie-point grid, or {@code null} if the sourceProduct does not contain a tie-point grid with the given name.
     */
    public static TiePointGrid copyTiePointGrid(String gridName, Product sourceProduct, Product targetProduct) {
        Guardian.assertNotNull("sourceProduct", sourceProduct);
        Guardian.assertNotNull("targetProduct", targetProduct);

        if (gridName == null || gridName.length() == 0) {
            return null;
        }
        final TiePointGrid sourceGrid = sourceProduct.getTiePointGrid(gridName);
        if (sourceGrid == null) {
            return null;
        }
        final TiePointGrid targetGrid = sourceGrid.cloneTiePointGrid();
        targetProduct.addTiePointGrid(targetGrid);
        return targetGrid;
    }

    /**
     * Copies a virtual band and keeps it as a virtual band
     * The size of the {@code srcBand} is preserved .
     *
     * @param target  the target productto copy the virtual band to.
     * @param srcBand the virtual band to copy.
     * @param name    the name of the new band.
     * @return the copy of the band.
     */
    public static VirtualBand copyVirtualBand(final Product target, final VirtualBand srcBand, final String name) {
        return copyVirtualBand(target, srcBand, name, false);
    }

    /**
     * Copies a virtual band and keeps it as a virtual band
     * Depending on the parameter {@code adaptToSceneRasterSize} the size will either
     * preserve the size of the {@code srcBand} or adapt the size of the target product.
     *
     * @param target                 the target product to copy the virtual band to.
     * @param srcBand                the virtual band to copy.
     * @param name                   the name of the new band.
     * @param adaptToSceneRasterSize if {@code true} the band will have the scene raster size of the target product,
     *                               otherwise the size of the {@code srcBand} will be preserved
     * @return the copy of the band.
     */
    public static VirtualBand copyVirtualBand(final Product target, final VirtualBand srcBand, final String name, boolean adaptToSceneRasterSize) {

        final VirtualBand virtBand = new VirtualBand(name,
                srcBand.getDataType(),
                adaptToSceneRasterSize ? target.getSceneRasterWidth() : srcBand.getRasterWidth(),
                adaptToSceneRasterSize ? target.getSceneRasterHeight() : srcBand.getRasterHeight(),
                srcBand.getExpression());
        virtBand.setUnit(srcBand.getUnit());
        virtBand.setDescription(srcBand.getDescription());
        virtBand.setNoDataValue(srcBand.getNoDataValue());
        virtBand.setNoDataValueUsed(srcBand.isNoDataValueUsed());
        virtBand.setOwner(target);
        target.addBand(virtBand);
        return virtBand;
    }


    /**
     * Copies the named band from the source product to the target product.
     * <p>
     * The method does not copy any image geo-coding/geometry information.
     * Use the {@link #copyImageGeometry(RasterDataNode, RasterDataNode, boolean)} to do so.
     *
     * @param sourceBandName  the name of the band to be copied.
     * @param sourceProduct   the source product.
     * @param targetProduct   the target product.
     * @param copySourceImage whether the source image of the source band should be copied.
     * @return the copy of the band, or {@code null} if the sourceProduct does not contain a band with the given name.
     * @since BEAM 4.10
     */
    public static Band copyBand(String sourceBandName, Product sourceProduct, Product targetProduct,
                                boolean copySourceImage) {
        return copyBand(sourceBandName, sourceProduct, sourceBandName, targetProduct, copySourceImage);
    }

    /**
     * Copies the named band from the source product to the target product.
     * <p>
     * The method does not copy any image geo-coding/geometry information.
     * Use the {@link #copyImageGeometry(RasterDataNode, RasterDataNode, boolean)} to do so.
     *
     * @param sourceBandName  the name of the band to be copied.
     * @param sourceProduct   the source product.
     * @param targetBandName  the name of the band copied.
     * @param targetProduct   the target product.
     * @param copySourceImage whether the source image of the source band should be copied.
     * @return the copy of the band, or {@code null} if the sourceProduct does not contain a band with the given name.
     * @since BEAM 4.10
     */
    public static Band copyBand(String sourceBandName, Product sourceProduct,
                                String targetBandName, Product targetProduct, boolean copySourceImage) {
        Guardian.assertNotNull("sourceProduct", sourceProduct);
        Guardian.assertNotNull("targetProduct", targetProduct);

        if (sourceBandName == null || sourceBandName.length() == 0) {
            return null;
        }
        final Band sourceBand = sourceProduct.getBand(sourceBandName);
        if (sourceBand == null) {
            return null;
        }
        Band targetBand = new Band(targetBandName, sourceBand.getDataType(),
                sourceBand.getRasterWidth(), sourceBand.getRasterHeight());
        targetProduct.addBand(targetBand);
        copyRasterDataNodeProperties(sourceBand, targetBand);
        if (copySourceImage) {
            targetBand.setSourceImage(sourceBand.getSourceImage());
        }
        return targetBand;
    }

    /**
     * Copies all properties from source band to the target band.
     *
     * @param sourceRaster the source band
     * @param targetRaster the target band
     * @see #copySpectralBandProperties(Band, Band)
     */
    public static void copyRasterDataNodeProperties(RasterDataNode sourceRaster, RasterDataNode targetRaster) {
        targetRaster.setDescription(sourceRaster.getDescription());
        targetRaster.setUnit(sourceRaster.getUnit());
        targetRaster.setScalingFactor(sourceRaster.getScalingFactor());
        targetRaster.setScalingOffset(sourceRaster.getScalingOffset());
        targetRaster.setLog10Scaled(sourceRaster.isLog10Scaled());
        targetRaster.setNoDataValueUsed(sourceRaster.isNoDataValueUsed());
        targetRaster.setNoDataValue(sourceRaster.getNoDataValue());
        targetRaster.setValidPixelExpression(sourceRaster.getValidPixelExpression());
        if (sourceRaster instanceof Band && targetRaster instanceof Band) {
            Band sourceBand = (Band) sourceRaster;
            Band targetBand = (Band) targetRaster;
            copySpectralBandProperties(sourceBand, targetBand);
            Product targetProduct = targetBand.getProduct();
            if (targetProduct == null) {
                return;
            }
            if (sourceBand.getFlagCoding() != null) {
                FlagCoding srcFlagCoding = sourceBand.getFlagCoding();
                copyFlagCoding(srcFlagCoding, targetProduct);
                targetBand.setSampleCoding(targetProduct.getFlagCodingGroup().get(srcFlagCoding.getName()));
            }
            if (sourceBand.getIndexCoding() != null) {
                IndexCoding srcIndexCoding = sourceBand.getIndexCoding();
                copyIndexCoding(srcIndexCoding, targetProduct);
                targetBand.setSampleCoding(targetProduct.getIndexCodingGroup().get(srcIndexCoding.getName()));

                ImageInfo imageInfo = sourceBand.getImageInfo();
                if (imageInfo != null) {
                    targetBand.setImageInfo(imageInfo.clone());
                }
            }
        }
    }

    /**
     * Copies the spectral properties from source band to target band. These properties are:
     * <ul>
     * <li>{@link Band#getSpectralBandIndex() spectral band index},</li>
     * <li>{@link Band#getSpectralWavelength() the central wavelength},</li>
     * <li>{@link Band#getSpectralBandwidth() the spectral bandwidth} and</li>
     * <li>{@link Band#getSolarFlux() the solar spectral flux}.</li>
     * </ul>
     *
     * @param sourceBand the source band
     * @param targetBand the target band
     * @see #copyRasterDataNodeProperties(RasterDataNode, RasterDataNode)
     */
    public static void copySpectralBandProperties(Band sourceBand, Band targetBand) {
        Guardian.assertNotNull("source", sourceBand);
        Guardian.assertNotNull("target", targetBand);

        targetBand.setSpectralBandIndex(sourceBand.getSpectralBandIndex());
        targetBand.setSpectralWavelength(sourceBand.getSpectralWavelength());
        targetBand.setSpectralBandwidth(sourceBand.getSpectralBandwidth());
        targetBand.setSolarFlux(sourceBand.getSolarFlux());
    }

    /**
     * Copies all properties, except bands, from source product to the target product. only those bands are copied which
     * are used by copied properties. For example latitude and longitude bands of a pixel-based geo-coding.
     *
     * @param sourceProduct the source product
     * @param targetProduct the target product
     */
    public static void copyProductNodes(final Product sourceProduct, final Product targetProduct) {
        ProductUtils.copyMetadata(sourceProduct, targetProduct);
        ProductUtils.copyTiePointGrids(sourceProduct, targetProduct);
        ProductUtils.copyFlagCodings(sourceProduct, targetProduct);
        ProductUtils.copyFlagBands(sourceProduct, targetProduct, true);
        ProductUtils.copyGeoCoding(sourceProduct, targetProduct);
        ProductUtils.copyMasks(sourceProduct, targetProduct);
        ProductUtils.copyVectorData(sourceProduct, targetProduct);
        ProductUtils.copyIndexCodings(sourceProduct, targetProduct);
        ProductUtils.copyQuicklookBandName(sourceProduct, targetProduct);
        targetProduct.setStartTime(sourceProduct.getStartTime());
        targetProduct.setEndTime(sourceProduct.getEndTime());
        targetProduct.setDescription(sourceProduct.getDescription());
        targetProduct.setAutoGrouping(sourceProduct.getAutoGrouping());
    }

    /**
     * Copies the geo-coding from the source product to target product.
     *
     * @param sourceProduct the source product
     * @param targetProduct the target product
     * @throws IllegalArgumentException if one of the params is {@code null}.
     */
    public static void copyGeoCoding(final Product sourceProduct, final Product targetProduct) {
        Guardian.assertNotNull("sourceProduct", sourceProduct);
        Guardian.assertNotNull("targetProduct", targetProduct);
        sourceProduct.transferGeoCodingTo(targetProduct, null);
    }

    /**
     * Deeply copies the geo-coding from the source raster data node to the target raster data node.
     *
     * @param sourceRaster the source raster data node
     * @param targetRaster the target raster data node
     * @throws IllegalArgumentException if one of the params is {@code null}.
     * @since SNAP 2.0
     */
    public static void copyGeoCoding(RasterDataNode sourceRaster, RasterDataNode targetRaster) {
        copyGeoCodingImpl(sourceRaster, targetRaster);
    }

    /**
     * Deeply copies the geo-coding from the source raster data node to the target product.
     *
     * @param sourceRaster  the source raster data node
     * @param targetProduct the target product
     * @throws IllegalArgumentException if one of the params is {@code null}.
     * @since SNAP 3.0
     */
    public static void copyGeoCoding(RasterDataNode sourceRaster, Product targetProduct) {
        copyGeoCodingImpl(sourceRaster, targetProduct);
    }

    /**
     * Deeply copies the geo-coding from the source raster data node to the target product.
     *
     * @param sourceProduct the source product
     * @param targetRaster  the target raster data node
     * @throws IllegalArgumentException if one of the params is {@code null}.
     * @since SNAP 3.0
     */
    public static void copyGeoCoding(Product sourceProduct, RasterDataNode targetRaster) {
        copyGeoCodingImpl(sourceProduct, targetRaster);
    }

    private static void copyGeoCodingImpl(ProductNode sourceNode, ProductNode targetNode) {
        final Scene srcScene = SceneFactory.createScene(sourceNode);
        final Scene destScene = SceneFactory.createScene(targetNode);
        if (srcScene != null && destScene != null) {
            srcScene.transferGeoCodingTo(destScene, null);
        }
    }

    /**
     * Copies the geo-coding and image-to-model transformation from the source raster data node to
     * the  target raster data node.
     *
     * @param sourceRaster the source raster data node
     * @param targetRaster the target raster data node
     * @param deepCopy     if {@code true} {@link #copyGeoCoding(RasterDataNode, RasterDataNode)} is called, otherwise
     *                     the target reference is set.
     * @since SNAP 2.0
     */
    public static void copyImageGeometry(RasterDataNode sourceRaster, RasterDataNode targetRaster, boolean deepCopy) {
        if (sourceRaster.getRasterSize().equals(targetRaster.getRasterSize())) {
            if (sourceRaster.getGeoCoding() != targetRaster.getGeoCoding()) {
                if (deepCopy) {
                    copyGeoCoding(sourceRaster, targetRaster);
                } else {
                    targetRaster.setGeoCoding(sourceRaster.getGeoCoding());
                }
            }
            if (!targetRaster.isSourceImageSet()
                    && !sourceRaster.getImageToModelTransform().equals(targetRaster.getImageToModelTransform())) {
                targetRaster.setImageToModelTransform(sourceRaster.getImageToModelTransform());
            }
        }
    }

    /**
     * Copies all tie point grids from one product to another.
     *
     * @param sourceProduct the source product
     * @param targetProduct the target product
     */
    public static void copyTiePointGrids(Product sourceProduct, Product targetProduct) {
        for (int i = 0; i < sourceProduct.getNumTiePointGrids(); i++) {
            TiePointGrid srcTPG = sourceProduct.getTiePointGridAt(i);
            if (!targetProduct.containsRasterDataNode(srcTPG.getName())) {
                targetProduct.addTiePointGrid(srcTPG.cloneTiePointGrid());
            }
        }
    }

    public static void markAsDerivedFromMetaDataField(Product product, String attribute) {
        // Created by Daniel Knowles

        String tag = "Derived from (";

        if (attribute != null && attribute.length() > 0 && product != null && product.getMetadataRoot() != null && product.getMetadataRoot().getElement(GLOBAL_ATTRIBUTES_KEY) != null) {
            MetadataElement metadataElement = product.getMetadataRoot().getElement(GLOBAL_ATTRIBUTES_KEY);

            String value = "";

            MetadataAttribute metadataAttribute = metadataElement.getAttribute(attribute);

            if (metadataAttribute != null) {
                value = metadataAttribute.getData().toString();

                if (value != null && value.length() > 0 && !value.startsWith(tag)) {
                    value = tag + value + ")";
                    setMetaDataField(product, attribute, value);
                }
            }
        }

    }


    public static void markProductMetaDataFieldAsDerivedFrom(Product product) {
        // Created by Daniel Knowles

        markAsDerivedFromMetaDataField(product, "product_name");
        markAsDerivedFromMetaDataField(product, "title");
        markAsDerivedFromMetaDataField(product, "processing_level");

        String tag = "Derived from (";

        if (product != null) {
            String productType = product.getProductType();

            if (productType != null && productType.length() > 0 && !productType.startsWith(tag)) {
                productType = tag + productType + ")";
                product.setProductType(productType);
            }
        }

    }


    public static void prependHistoryMetaDataField(Product product, String latestHistoryEvent) {
        // Created by Daniel Knowles

        String HISTORY_KEY = "history";
        String history = latestHistoryEvent;

        if (product != null && product.getMetadataRoot() != null && product.getMetadataRoot().getElement(GLOBAL_ATTRIBUTES_KEY) != null) {

            MetadataElement metadataElement = product.getMetadataRoot().getElement(GLOBAL_ATTRIBUTES_KEY);

            if (metadataElement.getAttribute(HISTORY_KEY) != null) {
                String previousHistory = metadataElement.getAttribute(HISTORY_KEY).getData().toString();

                if (previousHistory.length() > 0) {
                    history = latestHistoryEvent + " :: " + previousHistory;
                }
            }

            setMetaDataField(product, HISTORY_KEY, history);
        }
    }


    public static void setResolutionMetaDataField(Product product, boolean markAsDerivedFrom) {
        // Created by Daniel Knowles

        setMetaDataFieldFromPossible(product, METADATA_RESOLUTION_KEY, METADATA_POSSIBLE_RESOLUTION_KEYS);

        if (markAsDerivedFrom) {
            markAsDerivedFromMetaDataField(product, METADATA_RESOLUTION_KEY);
        }
    }


    public static void setMetaDataFieldFromPossible(Product product, String attribute, String[] possibleAttributes) {
        // Created by Daniel Knowles
        // if attribute does not exist then set to first value found from the possibleAttributes

        if (product != null && product.getMetadataRoot() != null) {
            MetadataElement metadataElement = product.getMetadataRoot().getElement(GLOBAL_ATTRIBUTES_KEY);

            if (metadataElement != null) {
                MetadataAttribute metadataAttribute = metadataElement.getAttribute(attribute);

                if (metadataAttribute == null) {
                    for (String key : possibleAttributes) {
                        String[] keyVariations = StringUtils.getStringCaseVariations(key);
                        for (String keyVariation : keyVariations) {
                            if (metadataElement.getAttribute(keyVariation) != null) {
                                String value = metadataElement.getAttribute(keyVariation).getData().toString();
                                setMetaDataField(product, attribute, value);
                                break;
                            }
                        }
                    }

                    for (String key : possibleAttributes) {
                        String[] keyVariations = StringUtils.getStringCaseVariations(key);
                        for (String keyVariation : keyVariations) {
                            if (keyVariation != null && !keyVariation.toLowerCase().equals(attribute.toLowerCase())) {
                                deleteMetaDataField(product, keyVariation);
                            }
                        }
                    }
                }
            }
        }
    }


    public static void setMapProjectionMetaDataFields(Product product) {
        // Created by Daniel Knowles

        String MAP_PROJECTION_KEY = "map_projection";
        String CRS_KEY = "crs";
        String UNDEFINED_VALUE = "undefined";
        String[] keysToDelete = {"projection", "mapprojection", "coordinatesystem", "coordinatereferencesystem", "coordinate_system", "geocoding", "geo_coding"};


        if (product != null && product.getMetadataRoot() != null && product.getMetadataRoot().getElement(GLOBAL_ATTRIBUTES_KEY) != null) {

            deleteMetaDataFields(product, keysToDelete);

            String mapProjectionString = UNDEFINED_VALUE;
            String crsString = UNDEFINED_VALUE;

            if (product.getSceneGeoCoding() != null && product.getSceneGeoCoding().getMapCRS() != null) {
                if (product.getSceneGeoCoding().getMapCRS().getName() != null) {
                    mapProjectionString = product.getSceneGeoCoding().getMapCRS().getName().toString();
                }
                if (product.getSceneGeoCoding().getMapCRS().toString() != null) {
                    crsString = product.getSceneGeoCoding().getMapCRS().toString().replaceAll("\n", "").replaceAll(" ", "");
                }
            }

            setMetaDataField(product, MAP_PROJECTION_KEY, mapProjectionString);
            setMetaDataField(product, CRS_KEY, crsString);
        }
    }


    public static void deleteMetaDataFields(Product product, String[] fields) {
        // Created by Daniel Knowles

        MetadataElement metadataElement = product.getMetadataRoot().getElement(GLOBAL_ATTRIBUTES_KEY);

        for (String key : fields) {
            MetadataAttribute metadataAttribute = metadataElement.getAttribute(key);
            if (metadataAttribute != null) {
                metadataAttribute.setReadOnly(false);
                metadataElement.removeAttribute(metadataAttribute);
            }
        }
    }


    public static void deleteMetaDataField(Product product, String field) {
        // Created by Daniel Knowles

        String[] fields = {field};
        deleteMetaDataFields(product, fields);
    }


    public static void setMetaDataField(Product product, String field, String value) {
        // Created by Daniel Knowles

        String UNDEFINED_VALUE = "undefined";

        if (product != null && product.getMetadataRoot() != null && product.getMetadataRoot().getElement(GLOBAL_ATTRIBUTES_KEY) != null) {

            MetadataElement metadataElement = product.getMetadataRoot().getElement(GLOBAL_ATTRIBUTES_KEY);

            MetadataAttribute metadataAttribute = metadataElement.getAttribute(field);
            if (metadataAttribute != null) {
                metadataAttribute.setReadOnly(false);
                metadataAttribute.setModified(true);
            }

            // this wont do anything if attribute is not a String type
            try {
                if (value != null) {
                    metadataElement.setAttributeString(field, value);
                } else {
                    metadataElement.setAttributeString(field, UNDEFINED_VALUE);
                }
            } catch (Exception e) {

            }

            if (metadataAttribute != null) {
                metadataAttribute.setReadOnly(true);
            }
        }
    }




    public static String getMetaData(Product product, String[] keys) {
        // Created by Daniel Knowles
        String metaData = "";

        for (String key : keys) {
            metaData = getMetaData(product, key, false);

            if (metaData.length() > 0) {
                return metaData;
            }
        }

        return metaData;
    }

    public static String getMetaData(Product product, String key) {
        // Created by Daniel Knowles
        String metaData = "";

        if (key != null && key.length() > 0) {
            try {
                metaData = product.getMetadataRoot().getElement("Global_Attributes").getAttribute(key).getData().getElemString();
            } catch (Exception ignore) {
            }
        }

        return metaData;
    }

<<<<<<< HEAD
=======
    public static boolean isMetadataKeyExists(Product product, String key) {
        // Created by Daniel Knowles
        boolean keyExists = false;

        MetadataAttribute metadataAttribute;

        if (key != null && key.length() > 0) {
            try {
                metadataAttribute = product.getMetadataRoot().getElement("Global_Attributes").getAttribute(key);
                if (metadataAttribute != null) {
                    keyExists = true;
                }
            } catch (Exception ignore) {
            }
        }

        return keyExists;
    }

    public static String getBandMetaData(Product product, String key, String band) {
        // Created by Daniel Knowles
        String metaData = "";

        if (key != null && key.length() > 0 && band != null && band.length() > 0) {
            try {
                metaData = product.getMetadataRoot().getElement("Band_Attributes").getElement(band).getAttribute(key).getData().getElemString();
            } catch (Exception ignore) {
            }
        }

        return metaData;
    }

>>>>>>> a6dd53cc



    public static String getMetaData(Product product, String key, boolean exact) {
        // Created by Daniel Knowles
        if (key == null) {
            return null;
        }

        if (exact) {
            return getMetaData(product, key);
        } else {
            String metaData = "";
            String[] keyVariations = StringUtils.getStringCaseVariations(key);
            for (String keyVariation : keyVariations) {
                metaData = getMetaData(product, keyVariation);
                if (metaData != null && metaData.length() > 0) {
                    return metaData;
                }
            }

            return metaData;
        }
    }










    public static String getMetaDataOrbit(Product product) {
        // Created by Daniel Knowles
        // Note this tries to retrieve an orbit or orbit range name
        String metaData = getMetaData(product, METADATA_POSSIBLE_ORBIT_KEYS);

        if (metaData != null && metaData.length() > 0) {
            return metaData;
        }

        try {
            String startOrbit = getMetaData(product, METADATA_POSSIBLE_START_ORBIT_KEYS);
            String endOrbit = getMetaData(product, METADATA_POSSIBLE_END_ORBIT_KEYS);
            if (startOrbit != null && startOrbit.length() > 0 && endOrbit != null && endOrbit.length() > 0) {
                metaData = startOrbit + "-" + endOrbit;
            } else if (endOrbit == null && startOrbit != null && startOrbit.length() > 0) {
                metaData = startOrbit;
            } else if (startOrbit == null && endOrbit != null && endOrbit.length() > 0) {
                metaData = endOrbit;
            }
        } catch (Exception ignored) {
        }


        return metaData;
    }
<<<<<<< HEAD


=======
>>>>>>> a6dd53cc
    public static void copyVectorData(Product sourceProduct, Product targetProduct) {

        ProductNodeGroup<VectorDataNode> vectorDataGroup = sourceProduct.getVectorDataGroup();

        // Note that since BEAM 4.10, we always have 2 permanent VDNs: pins and ground_control_points
        boolean allPermanentAndEmpty = true;
        for (int i = 0; i < vectorDataGroup.getNodeCount(); i++) {
            VectorDataNode sourceVDN = vectorDataGroup.get(i);
            if (!sourceVDN.isPermanent() || !sourceVDN.getFeatureCollection().isEmpty()) {
                allPermanentAndEmpty = false;
                break;
            }
        }
        if (allPermanentAndEmpty) {
            return;
        }

        if (sourceProduct.isCompatibleProduct(targetProduct, 1.0e-3f)) {
            for (int i = 0; i < vectorDataGroup.getNodeCount(); i++) {
                VectorDataNode sourceVDN = vectorDataGroup.get(i);
                String name = sourceVDN.getName();

                FeatureCollection<SimpleFeatureType, SimpleFeature> featureCollection = sourceVDN.getFeatureCollection();
                featureCollection = new DefaultFeatureCollection(featureCollection);
                if (!targetProduct.getVectorDataGroup().contains(name)) {
                    targetProduct.getVectorDataGroup().add(new VectorDataNode(name, featureCollection.getSchema()));
                }
                VectorDataNode targetVDN = targetProduct.getVectorDataGroup().get(name);
                targetVDN.getFeatureCollection().addAll(featureCollection);
                targetVDN.setDefaultStyleCss(sourceVDN.getDefaultStyleCss());
                targetVDN.setDescription(sourceVDN.getDescription());
            }
        } else {
            if (sourceProduct.getSceneGeoCoding() == null || targetProduct.getSceneGeoCoding() == null) {
                return;
            }
            Geometry clipGeometry;
            try {
                Geometry sourceGeometryWGS84 = FeatureUtils.createGeoBoundaryPolygon(sourceProduct);
                Geometry targetGeometryWGS84 = FeatureUtils.createGeoBoundaryPolygon(targetProduct);
                if (!sourceGeometryWGS84.intersects(targetGeometryWGS84)) {
                    return;
                }
                clipGeometry = sourceGeometryWGS84.intersection(targetGeometryWGS84);
            } catch (Exception e) {
                return;
            }

            CoordinateReferenceSystem srcModelCrs = sourceProduct.getSceneCRS();
            CoordinateReferenceSystem targetModelCrs = targetProduct.getSceneCRS();

            for (int i = 0; i < vectorDataGroup.getNodeCount(); i++) {
                VectorDataNode sourceVDN = vectorDataGroup.get(i);
                String name = sourceVDN.getName();
                FeatureCollection<SimpleFeatureType, SimpleFeature> featureCollection = sourceVDN.getFeatureCollection();
                featureCollection = FeatureUtils.clipCollection(featureCollection,
                        srcModelCrs,
                        clipGeometry,
                        DefaultGeographicCRS.WGS84,
                        null,
                        targetModelCrs,
                        ProgressMonitor.NULL);
                if (!targetProduct.getVectorDataGroup().contains(name)) {
                    targetProduct.getVectorDataGroup().add(new VectorDataNode(name, featureCollection.getSchema()));
                }
                VectorDataNode targetVDN = targetProduct.getVectorDataGroup().get(name);
                targetVDN.getPlacemarkGroup();
                targetVDN.getFeatureCollection().addAll(featureCollection);
                targetVDN.setDefaultStyleCss(sourceVDN.getDefaultStyleCss());
                targetVDN.setDescription(sourceVDN.getDescription());
            }
        }
    }

    /**
     * Returns whether or not a product can return a pixel position from a given geographical position.
     *
     * @param product the product to be checked
     * @return {@code true} if the given product can return a pixel position
     */
    public static boolean canGetPixelPos(Product product) {
        return product != null
                && product.getSceneGeoCoding() != null
                && product.getSceneGeoCoding().canGetPixelPos();
    }

    /**
     * Returns whether or not a raster can return a pixel position from a given geographical position.
     *
     * @param raster the raster to be checked
     * @return {@code true} if the given raster can return a pixel position
     */
    public static boolean canGetPixelPos(final RasterDataNode raster) {
        return raster != null
                && raster.getGeoCoding() != null
                && raster.getGeoCoding().canGetPixelPos();
    }

    /**
     * Creates a density plot image from two raster data nodes.
     *
     * @param raster1    the first raster data node
     * @param sampleMin1 the minimum sample value to be considered in the first raster
     * @param sampleMax1 the maximum sample value to be considered in the first raster
     * @param raster2    the second raster data node
     * @param sampleMin2 the minimum sample value to be considered in the second raster
     * @param sampleMax2 the maximum sample value to be considered in the second raster
     * @param roiMask    an optional mask to be used as a ROI for the computation
     * @param width      the width of the output image
     * @param height     the height of the output image
     * @param background the background color of the output image
     * @param image      an image to be used as output image, if {@code null} a new image is created
     * @param pm         the progress monitor
     * @return the density plot image
     * @throws java.io.IOException when an error occurred.
     */
    public static BufferedImage createDensityPlotImage(final RasterDataNode raster1,
                                                       final float sampleMin1,
                                                       final float sampleMax1,
                                                       final RasterDataNode raster2,
                                                       final float sampleMin2,
                                                       final float sampleMax2,
                                                       final Mask roiMask,
                                                       final int width,
                                                       final int height,
                                                       final Color background,
                                                       BufferedImage image,
                                                       final ProgressMonitor pm) throws IOException {

        Guardian.assertNotNull("raster1", raster1);
        Guardian.assertNotNull("raster2", raster2);
        Guardian.assertNotNull("background", background);
        if (raster1.getRasterWidth() != raster2.getRasterWidth()
                || raster1.getRasterHeight() != raster2.getRasterHeight()) {
            throw new IllegalArgumentException("'raster1' has not the same size as 'raster2'");
        }

        image = getCompatibleBufferedImageForDensityPlot(image, width, height, background);
        final byte[] pixelValues = ((DataBufferByte) image.getRaster().getDataBuffer()).getData();
        DensityPlot.accumulate(raster1, sampleMin1, sampleMax1, raster2, sampleMin2, sampleMax2, roiMask, width,
                height, pixelValues, pm);
        return image;
    }

    private static BufferedImage getCompatibleBufferedImageForDensityPlot(BufferedImage image, int width, int height,
                                                                          Color background) {
        if (image == null
                || image.getWidth() != width
                || image.getHeight() != height
                || !(image.getColorModel() instanceof IndexColorModel)
                || !(image.getRaster().getDataBuffer() instanceof DataBufferByte)) {
            final int palSize = 256;
            final byte[] r = new byte[palSize];
            final byte[] g = new byte[palSize];
            final byte[] b = new byte[palSize];
            final byte[] a = new byte[palSize];
            r[0] = (byte) background.getRed();
            g[0] = (byte) background.getGreen();
            b[0] = (byte) background.getBlue();
            a[0] = (byte) background.getAlpha();
            for (int i = 1; i < 128; i++) {
                r[i] = (byte) (2 * i);
                g[i] = (byte) 0;
                b[i] = (byte) 0;
                a[i] = (byte) 255;
            }
            for (int i = 128; i < 256; i++) {
                r[i] = (byte) 255;
                g[i] = (byte) (2 * (i - 128));
                b[i] = (byte) 0; // (2 * (i-128));
                a[i] = (byte) 255;
            }
            image = new BufferedImage(width,
                    height,
                    BufferedImage.TYPE_BYTE_INDEXED,
                    new IndexColorModel(8, palSize, r, g, b, a));
        }
        return image;
    }

    /**
     * Draws all the masks contained overlay mask group of the given raster to the ovelayBIm image.
     *
     * @param raster     the raster data node which contains all the activated bitmask definitions
     * @param overlayBIm the source image which is used as base image for all the overlays.
     * @param pm         a monitor to inform the user about progress
     * @return the modified given overlayBImm which contains all the activated masks.
     * @see RasterDataNode#getOverlayMaskGroup()
     */

    public static BufferedImage overlayMasks(final RasterDataNode raster, final BufferedImage overlayBIm,
                                             ProgressMonitor pm) {
        ProductNodeGroup<Mask> maskGroup = raster.getOverlayMaskGroup();
        if (maskGroup.getNodeCount() == 0) {
            return overlayBIm;
        }

        final BufferedImageRendering imageRendering = new BufferedImageRendering(overlayBIm);

        pm.beginTask("Creating masks ...", maskGroup.getNodeCount());
        try {
            final Mask[] masks = maskGroup.toArray(new Mask[maskGroup.getNodeCount()]);
            for (Mask mask : masks) {
                pm.setSubTaskName(String.format("Applying mask '%s'", mask.getName()));
                final Layer layer = MaskLayerType.createLayer(raster, mask);
                layer.render(imageRendering);
                pm.worked(1);
            }
        } finally {
            pm.done();
        }
        return imageRendering.getImage();
    }

    public static GeoPos getCenterGeoPos(final Product product) {
        final GeoCoding geoCoding = product.getSceneGeoCoding();
        if (geoCoding != null) {
            final PixelPos centerPixelPos = new PixelPos(0.5 * product.getSceneRasterWidth() + 0.5,
                    0.5 * product.getSceneRasterHeight() + 0.5);
            return geoCoding.getGeoPos(centerPixelPos, null);
        }
        return null;
    }

    /**
     * Normalizes the given geographical polygon so that maximum longitude differences between two points are 180
     * degrees. The method operates only on the longitude values of the given polygon.
     *
     * @param polygon a geographical, closed polygon
     * @return 0 if normalizing has not been applied , -1 if negative normalizing has been applied, 1 if positive
     * normalizing has been applied, 2 if positive and negative normalising has been applied
     * @see #denormalizeGeoPolygon(GeoPos[])
     */
    public static int normalizeGeoPolygon(GeoPos[] polygon) {
        final double[] originalLon = new double[polygon.length];
        for (int i = 0; i < originalLon.length; i++) {
            originalLon[i] = polygon[i].lon;
        }

        double lonDiff;
        double increment = 0.f;
        double minLon = Double.MAX_VALUE;
        double maxLon = -Double.MAX_VALUE;
        for (int i = 1; i < polygon.length; i++) {
            final GeoPos geoPos = polygon[i];
            lonDiff = originalLon[i] - originalLon[i - 1];
            if (lonDiff > 180.0F) {
                increment -= 360.0;
            } else if (lonDiff < -180.0) {
                increment += 360.0;
            }

            geoPos.lon += increment;
            if (geoPos.lon < minLon) {
                minLon = geoPos.lon;
            }
            if (geoPos.lon > maxLon) {
                maxLon = geoPos.lon;
            }
        }

        int normalized = 0;
        boolean negNormalized = false;
        boolean posNormalized = false;

        if (minLon < -180.0) {
            posNormalized = true;
        }
        if (maxLon > 180.0) {
            negNormalized = true;
        }

        if (negNormalized && !posNormalized) {
            normalized = 1;
        } else if (!negNormalized && posNormalized) {
            normalized = -1;
            for (GeoPos aPolygon : polygon) {
                aPolygon.lon += 360.0;
            }
        } else if (negNormalized && posNormalized) {
            normalized = 2;
        }

        return normalized;
    }

    /**
     * Denormalizes the longitude values which have been normalized using the
     * {@link #normalizeGeoPolygon(GeoPos[])} method. The
     * method operates only on the longitude values of the given polygon.
     *
     * @param polygon a geographical, closed polygon
     */
    public static void denormalizeGeoPolygon(final GeoPos[] polygon) {
        for (GeoPos geoPos : polygon) {
            denormalizeGeoPos(geoPos);
        }
    }

    /**
     * Denormalizes the longitude value of the given geographical position.
     */
    public static void denormalizeGeoPos(GeoPos geoPos) {
        int factor;
        if (geoPos.lon >= 0.0) {
            factor = (int) ((geoPos.lon + 180.0) / 360.0);
        } else {
            factor = (int) ((geoPos.lon - 180.0) / 360.0);
        }
        geoPos.lon -= factor * 360.0;
    }

    public static int getRotationDirection(GeoPos[] polygon) {
        return getAngleSum(polygon) > 0 ? 1 : -1;
    }

    public static double getAngleSum(GeoPos[] polygon) {
        final int length = polygon.length;
        double angleSum = 0;
        for (int i = 0; i < length; i++) {
            GeoPos p1 = polygon[i];
            GeoPos p2 = polygon[(i + 1) % length];
            GeoPos p3 = polygon[(i + 2) % length];
            double ax = p2.lon - p1.lon;
            double ay = p2.lat - p1.lat;
            double bx = p3.lon - p2.lon;
            double by = p3.lat - p2.lat;
            double a = Math.sqrt(ax * ax + ay * ay);
            double b = Math.sqrt(bx * bx + by * by);
            double cosAB = (ax * bx + ay * by) / (a * b);  // Skalarproduct geteilt durch Betragsprodukt
            double sinAB = (ax * by - ay * bx) / (a * b);  // Vektorproduct geteilt durch Betragsprodukt
            angleSum += Math.atan2(sinAB, cosAB);
        }
        return angleSum;
    }

    /**
     * Copies all metadata elements and attributes of the source product to the target product.
     * The copied elements and attributes are deeply cloned.
     *
     * @param source the source product.
     * @param target the target product.
     * @throws NullPointerException if the source or the target product is {@code null}.
     */
    public static void copyMetadata(Product source, Product target) {
        Assert.notNull(source, "source");
        Assert.notNull(target, "target");
        copyMetadata(source.getMetadataRoot(), target.getMetadataRoot());
    }

    /**
     * Copies the time information of the source product to the target product.
     *
     * @param source the source product.
     * @param target the target product.
     * @throws NullPointerException if the source or the target product is {@code null}.
     * @see Product#getStartTime()
     * @see Product#getEndTime()
     * @see Product#getSceneTimeCoding()
     * @since SNAP 5.0
     */
    public static void copyTimeInformation(Product source, Product target) {
        target.setStartTime(source.getStartTime());
        target.setEndTime(source.getEndTime());
        target.setSceneTimeCoding(source.getSceneTimeCoding());
    }

    /**
     * Copies all metadata elements and attributes of the source element to the target element.
     * The copied elements and attributes are deeply cloned.
     *
     * @param source the source element.
     * @param target the target element.
     * @throws NullPointerException if the source or the target element is {@code null}.
     */
    public static void copyMetadata(MetadataElement source, MetadataElement target) {
        Assert.notNull(source, "source");
        Assert.notNull(target, "target");
        for (final MetadataElement element : source.getElements()) {
            target.addElement(element.createDeepClone());
        }
        for (final MetadataAttribute attribute : source.getAttributes()) {
            target.addAttribute(attribute.createDeepClone());
        }
    }

    /**
     * Copies the source product's preferred tile size (if any) to the target product.
     *
     * @param sourceProduct The source product.
     * @param targetProduct The target product.
     */
    public static void copyPreferredTileSize(Product sourceProduct, Product targetProduct) {
        final Dimension preferredTileSize = sourceProduct.getPreferredTileSize();
        if (preferredTileSize != null) {
            final Rectangle targetRect = new Rectangle(targetProduct.getSceneRasterWidth(),
                    targetProduct.getSceneRasterHeight());
            final Rectangle tileRect = new Rectangle(preferredTileSize).intersection(targetRect);
            targetProduct.setPreferredTileSize(tileRect.width, tileRect.height);
        }
    }


    public static GeoTIFFMetadata createGeoTIFFMetadata(final Product product) {
        final GeoCoding geoCoding = product.getSceneGeoCoding();
        final int w = product.getSceneRasterWidth();
        final int h = product.getSceneRasterHeight();
        return createGeoTIFFMetadata(geoCoding, w, h);
    }

    public static GeoTIFFMetadata createGeoTIFFMetadata(GeoCoding geoCoding, int width, int height) {
        return GeoCoding2GeoTIFFMetadata.createGeoTIFFMetadata(geoCoding, width, height);
    }

    /**
     * Adds a given elem to the history of the given product. If the products metadata root
     * does not contain a history entry a new one will be created.
     *
     * @param product the product to add the history element.
     * @param elem    the element to add to the products history. If {@code null} nothing will be added.
     */
    public static void addElementToHistory(Product product, MetadataElement elem) {
        Guardian.assertNotNull("product", product);
        if (elem != null) {
            final String historyName = Product.HISTORY_ROOT_NAME;
            final MetadataElement metadataRoot = product.getMetadataRoot();
            if (!metadataRoot.containsElement(historyName)) {
                metadataRoot.addElement(new MetadataElement(historyName));
            }
            final MetadataElement historyElem;
            historyElem = metadataRoot.getElement(historyName);
            if (historyElem.containsElement(elem.getName())) {
                final MetadataElement previousElem = historyElem.getElement(elem.getName());
                historyElem.removeElement(previousElem);
                elem.addElement(previousElem);
            }
            historyElem.addElement(elem);
        }
    }

    /**
     * Validates all the expressions contained in the given (output) product. If an expression is not applicable to the given
     * product, the related element is removed.
     *
     * @param product the (output) product to be cleaned up
     * @return an array of messages which changes are done to the given product.
     */
    public static String[] removeInvalidExpressions(final Product product) {
        final ArrayList<String> messages = new ArrayList<>(10);

        product.acceptVisitor(new ProductVisitorAdapter() {
            @Override
            public void visit(TiePointGrid grid) {
                final String type = "tie point grid";
                checkRaster(grid, type);
            }

            @Override
            public void visit(Band band) {
                final String type = "band";
                checkRaster(band, type);
            }

            @Override
            public void visit(VirtualBand virtualBand) {
                if (!product.isCompatibleBandArithmeticExpression(virtualBand.getExpression())) {
                    product.removeBand(virtualBand);
                    String pattern = "Virtual band ''{0}'' removed from output product because it is not applicable.";  /*I18N*/
                    messages.add(MessageFormat.format(pattern, virtualBand.getName()));
                } else {
                    checkRaster(virtualBand, "virtual band");
                }
            }

            private void checkRaster(RasterDataNode raster, String type) {
                final String validExpr = raster.getValidPixelExpression();
                if (validExpr != null && !product.isCompatibleBandArithmeticExpression(validExpr)) {
                    raster.setValidPixelExpression(null);
                    String pattern = "Valid pixel expression ''{0}'' removed from output {1} ''{2}'' " +
                            "because it is not applicable.";   /*I18N*/
                    messages.add(MessageFormat.format(pattern, validExpr, type, raster.getName()));
                }
            }
        });
        return messages.toArray(new String[messages.size()]);
    }

    /**
     * Checks if the given name is already used within the specified {@link ProductNodeGroup nodeGroup}, if so it returns a new name.
     * <p>
     * The new name is the given name appended by an index.
     *
     * @param name      The name to check if it is already used
     * @param nodeGroup The node group to check if it already contains the {@code name}
     * @return The available name. Either the name given as argument it self or the name appended by an index.
     */
    public static String getAvailableNodeName(String name, ProductNodeGroup<? extends ProductNode> nodeGroup) {
        int index = 1;
        String foundName = name;
        while (nodeGroup.contains(foundName)) {
            foundName = name + "_" + index++;
        }
        return foundName;
    }

    /**
     * Finds the name of a band in the given product which is suitable to product a good quicklook.
     * The method prefers bands with longer wavelengths, in order to produce good results for night-time scenes.
     *
     * @param product the product to be searched
     * @return the name of a suitable band or null if the given product does not contain any bands
     */
    public static String findSuitableQuicklookBandName(final Product product) {
        // Step 0: Try if pre-defined quicklook band exists
        //
        String bandName = product.getQuicklookBandName();
        if (bandName != null && product.containsBand(bandName)) {
            return bandName;
        }

        final Band[] bands = product.getBands();
        if (bands.length == 0) {
            return null;
        }

        // Step 1: Find the band with a max. wavelength > 1000 nm
        //
        double wavelengthMax = 0.0;
        for (Band band : bands) {
            final float wavelength = band.getSpectralWavelength();
            if (wavelength > 1000 && wavelength > wavelengthMax) {
                wavelengthMax = wavelength;
                bandName = band.getName();
            }
        }
        if (bandName != null) {
            return bandName;
        }

// Step 2: Find a band in the range 860 to 890 nm preferring the one at 860 nm
// (for MERIS, this method will always find channel 13)
//
        final double WL1 = 860;
        final double WL2 = 890;
        double minValue = Double.MAX_VALUE;
        for (Band band : bands) {
            final double wavelength = band.getSpectralWavelength();
            if (wavelength > WL1 && wavelength < WL2) {
                final double value = wavelength - WL1;
                if (value < minValue) {
                    minValue = value;
                    bandName = band.getName();
                }
            }
        }

        if (bandName != null) {
            return bandName;
        }

        // Method 3: Find the band with absolute max. wavelength
        //
        wavelengthMax = 0.0;
        for (Band band : bands) {
            final float wavelength = band.getSpectralWavelength();
            if (wavelength > wavelengthMax) {
                wavelengthMax = wavelength;
                bandName = band.getName();
            }
        }

        if (bandName != null) {
            return bandName;
        }

        return bands[0].getName();
    }

    public static PixelPos[] computeSourcePixelCoordinates(final GeoCoding sourceGeoCoding,
                                                           final int sourceWidth,
                                                           final int sourceHeight,
                                                           final GeoCoding destGeoCoding,
                                                           final Rectangle destArea) {
        Guardian.assertNotNull("sourceGeoCoding", sourceGeoCoding);
        Guardian.assertEquals("sourceGeoCoding.canGetPixelPos()", sourceGeoCoding.canGetPixelPos(), true);
        Guardian.assertNotNull("destGeoCoding", destGeoCoding);
        Guardian.assertEquals("destGeoCoding.canGetGeoPos()", destGeoCoding.canGetGeoPos(), true);
        Guardian.assertNotNull("destArea", destArea);

        final int minX = destArea.x;
        final int minY = destArea.y;
        final int maxX = minX + destArea.width - 1;
        final int maxY = minY + destArea.height - 1;

        final PixelPos[] pixelCoords = new PixelPos[destArea.width * destArea.height];
        final GeoPos geoPos = new GeoPos();
        final PixelPos pixelPos = new PixelPos();

        int coordIndex = 0;
        for (int y = minY; y <= maxY; y++) {
            for (int x = minX; x <= maxX; x++) {
                pixelPos.x = x + 0.5;
                pixelPos.y = y + 0.5;
                destGeoCoding.getGeoPos(pixelPos, geoPos);
                sourceGeoCoding.getPixelPos(geoPos, pixelPos);
                if (pixelPos.x >= 0.0 && pixelPos.x < sourceWidth
                        && pixelPos.y >= 0.0 && pixelPos.y < sourceHeight) {
                    pixelCoords[coordIndex] = new PixelPos(pixelPos.x, pixelPos.y);
                } else {
                    pixelCoords[coordIndex] = null;
                }
                coordIndex++;
            }
        }
        return pixelCoords;
    }

    /**
     * Computes the minimum and maximum y value of the given {@link PixelPos} array.
     *
     * @param pixelPositions the {@link PixelPos} array
     * @return an int array which containes the minimum and maximum y value of the given {@link PixelPos} array in the
     * order:<br> &nbsp;&nbsp;&nbsp;&nbsp;[0] - the minimum value<br>&nbsp;&nbsp;&nbsp;&nbsp;[1] - the maximum
     * value<br><br>or {@code null} if no minimum or maximum can be retrieved because there given array is
     * empty.
     * @throws IllegalArgumentException if the given pixelPositions are {@code null}.
     */
    public static double[] computeMinMaxY(PixelPos[] pixelPositions) {
        Guardian.assertNotNull("pixelPositions", pixelPositions);

        double min = Integer.MAX_VALUE; // min initial
        double max = Integer.MIN_VALUE; // max initial
        for (PixelPos pixelPos : pixelPositions) {
            if (pixelPos != null) {
                if (pixelPos.y < min) {
                    min = pixelPos.y;
                }
                if (pixelPos.y > max) {
                    max = pixelPos.y;
                }
            }
        }
        if (min > max) {
            return null;
        }
        return new double[]{min, max};
    }

    /**
     * Copies only the bands from source to target.
     *
     * @see #copyBandsForGeomTransform(Product, Product, boolean, double, java.util.Map)
     */
    public static void copyBandsForGeomTransform(final Product sourceProduct,
                                                 final Product targetProduct,
                                                 final double defaultNoDataValue,
                                                 final Map<Band, RasterDataNode> addedRasterDataNodes) {
        copyBandsForGeomTransform(sourceProduct,
                targetProduct,
                false,
                defaultNoDataValue,
                addedRasterDataNodes);
    }

    /**
     * Adds raster data nodes of a source product as bands to the given target product. This method is especially usefull if the target
     * product is a geometric transformation (e.g. map-projection) of the source product.
     * <p>If
     * {@link RasterDataNode#isScalingApplied() sourceBand.scalingApplied} is true,
     * this method will always create the related target band with the raw data type {@link ProductData#TYPE_FLOAT32},
     * regardless which raw data type the source band has.
     * In this case, {@link RasterDataNode#getScalingFactor() targetBand.scalingFactor}
     * will always be 1.0, {@link RasterDataNode#getScalingOffset() targetBand.scalingOffset}
     * will always be 0.0 and
     * {@link RasterDataNode#isLog10Scaled() targetBand.log10Scaled} will be taken from the source band.
     * This ensures that source pixel resampling methods operating on floating point
     * data can be stored without loss in accuracy in the target band.
     * <p>Furthermore, the
     * {@link RasterDataNode#isNoDataValueSet() targetBands.noDataValueSet}
     * and {@link RasterDataNode#isNoDataValueUsed() targetBands.noDataValueUsed}
     * properties will always be true for all added target bands. The {@link RasterDataNode#getGeophysicalNoDataValue() targetBands.geophysicalNoDataValue},
     * will be either the one from the source band, if any, or otherwise the one passed into this method.
     *
     * @param sourceProduct        the source product as the source for the band specifications. Must be not
     *                             {@code null}.
     * @param targetProduct        the destination product to receive the bands created. Must be not {@code null}.
     * @param includeTiePointGrids if {@code true}, tie-point grids of source product will be included as bands in target product
     * @param defaultNoDataValue   the default, geophysical no-data value to be used if no no-data value is used by the source band.
     * @param targetToSourceMap    a mapping from a target band to a source raster data node, can be {@code null}
     */
    public static void copyBandsForGeomTransform(final Product sourceProduct,
                                                 final Product targetProduct,
                                                 final boolean includeTiePointGrids,
                                                 final double defaultNoDataValue,
                                                 final Map<Band, RasterDataNode> targetToSourceMap) {
        Debug.assertNotNull(sourceProduct);
        Debug.assertNotNull(targetProduct);

        final Map<Band, RasterDataNode> sourceNodes = new HashMap<>(
                sourceProduct.getNumBands() + sourceProduct.getNumTiePointGrids() + 10);

        final Band[] sourceBands = sourceProduct.getBands();
        for (Band sourceBand : sourceBands) {
            if (sourceBand.getGeoCoding() != null) {
                final Band targetBand;
                if (sourceBand instanceof VirtualBand) {
                    targetBand = new VirtualBand(sourceBand.getName(),
                            sourceBand.getDataType(),
                            targetProduct.getSceneRasterWidth(),
                            targetProduct.getSceneRasterHeight(),
                            ((VirtualBand) sourceBand).getExpression());
                } else if (sourceBand.isScalingApplied()) {
                    targetBand = new Band(sourceBand.getName(),
                            ProductData.TYPE_FLOAT32,
                            targetProduct.getSceneRasterWidth(),
                            targetProduct.getSceneRasterHeight());
                    targetBand.setLog10Scaled(sourceBand.isLog10Scaled());
                } else {
                    targetBand = new Band(sourceBand.getName(),
                            sourceBand.getDataType(),
                            targetProduct.getSceneRasterWidth(),
                            targetProduct.getSceneRasterHeight());
                }
                targetBand.setUnit(sourceBand.getUnit());
                if (sourceBand.getDescription() != null) {
                    targetBand.setDescription(sourceBand.getDescription());
                }
                if (sourceBand.isNoDataValueUsed()) {
                    // prevent from possible accuracy loss GeophysicalNoDataValue <--> NoDataValue
                    if (sourceBand.isScalingApplied()) {
                        targetBand.setGeophysicalNoDataValue(sourceBand.getGeophysicalNoDataValue());
                    } else {
                        targetBand.setNoDataValue(sourceBand.getNoDataValue());
                    }
                } else {
                    targetBand.setGeophysicalNoDataValue(defaultNoDataValue);
                }
                targetBand.setNoDataValueUsed(true);
                copySpectralBandProperties(sourceBand, targetBand);
                FlagCoding sourceFlagCoding = sourceBand.getFlagCoding();
                IndexCoding sourceIndexCoding = sourceBand.getIndexCoding();
                if (sourceFlagCoding != null) {
                    String flagCodingName = sourceFlagCoding.getName();
                    FlagCoding destFlagCoding = targetProduct.getFlagCodingGroup().get(flagCodingName);
                    Debug.assertNotNull(
                            destFlagCoding); // should not happen because flag codings should be already in product
                    targetBand.setSampleCoding(destFlagCoding);
                } else if (sourceIndexCoding != null) {
                    String indexCodingName = sourceIndexCoding.getName();
                    IndexCoding destIndexCoding = targetProduct.getIndexCodingGroup().get(indexCodingName);
                    Debug.assertNotNull(
                            destIndexCoding); // should not happen because index codings should be already in product
                    targetBand.setSampleCoding(destIndexCoding);
                } else {
                    targetBand.setSampleCoding(null);
                }

                ImageInfo sourceImageInfo = sourceBand.getImageInfo();
                if (sourceImageInfo != null) {
                    targetBand.setImageInfo(sourceImageInfo.createDeepCopy());
                }
                targetProduct.addBand(targetBand);
                sourceNodes.put(targetBand, sourceBand);
            }
        }

        if (includeTiePointGrids) {
            for (final TiePointGrid sourceGrid : sourceProduct.getTiePointGrids()) {
                if (sourceGrid.getGeoCoding() != null) {
                    Band targetBand = new Band(sourceGrid.getName(),
                            sourceGrid.getGeophysicalDataType(),
                            targetProduct.getSceneRasterWidth(),
                            targetProduct.getSceneRasterHeight());
                    targetBand.setUnit(sourceGrid.getUnit());
                    if (sourceGrid.getDescription() != null) {
                        targetBand.setDescription(sourceGrid.getDescription());
                    }
                    if (sourceGrid.isNoDataValueUsed()) {
                        targetBand.setNoDataValue(sourceGrid.getNoDataValue());
                    } else {
                        targetBand.setNoDataValue(defaultNoDataValue);
                    }
                    targetBand.setNoDataValueUsed(true);
                    targetProduct.addBand(targetBand);
                    sourceNodes.put(targetBand, sourceGrid);
                }
            }
        }

        for (Band targetBand : targetProduct.getBands()) {
            final RasterDataNode sourceNode = sourceNodes.get(targetBand);
            if (sourceNode != null) {
                // Set the valid pixel expression to <null> if the given expression
                // is not applicable. This is e.g. the case if the flags dataset(s) are not projected as well
                //
                final String sourceExpression = sourceNode.getValidPixelExpression();
                if (sourceExpression != null && !targetProduct.isCompatibleBandArithmeticExpression(sourceExpression)) {
                    targetBand.setValidPixelExpression(sourceExpression);
                }
            }
        }

        if (targetToSourceMap != null) {
            targetToSourceMap.putAll(sourceNodes);
        }
    }

    public static ArrayList<GeneralPath> assemblePathList(GeoPos[] geoPoints) {
        final ArrayList<GeneralPath> pathList = new ArrayList<>(16);

        if (geoPoints.length > 1) {
            final GeneralPath path = new GeneralPath(GeneralPath.WIND_NON_ZERO, geoPoints.length + 8);
            Range range = GeoUtils.fillPath(geoPoints, path);

            int runIndexMin = (int) Math.floor((range.getMin() + 180) / 360);
            int runIndexMax = (int) Math.floor((range.getMax() + 180) / 360);

            if (runIndexMin == 0 && runIndexMax == 0) {
                // the path is completely within [-180, 180] longitude
                pathList.add(path);
                return pathList;
            }

            final Area pathArea = new Area(path);
            for (int k = runIndexMin; k <= runIndexMax; k++) {
                final Area currentArea = new Area(new Rectangle2D.Double(k * 360.0 - 180.0, -90.0, 360.0, 180.0));
                currentArea.intersect(pathArea);
                if (!currentArea.isEmpty()) {
                    pathList.addAll(GeoUtils.areaToSubPaths(currentArea, -k * 360.0));
                }
            }
        }
        return pathList;
    }

    /**
     * Gets the scan time of the specified line, if available. First the {@link TimeCoding time-coding} of the given product is used,
     * if this doesn't provide time information or doesn't exist, the {@link Product#getStartTime()} and {@link Product#getEndTime()} are used.
     *
     * @param product the product to look up the time information from
     * @param y       the current y-location
     * @return the scan time of the pixel or {@code null} if no time information could be found.
     */
    public static ProductData.UTC getScanLineTime(Product product, double y) {
        return getPixelScanTime(product, 0, y);
    }

    /**
     * Gets the scan time of the current pixel, if available. First the {@link TimeCoding time-coding} of the given node is used,
     * if this doesn't provide time information the parent product is checked.
     *
     * @param node the node to look up the time information from
     * @param x    the current x-location
     * @param y    the current y-location
     * @return the scan time of the pixel or {@code null} if no time information could be found.
     */
    public static ProductData.UTC getPixelScanTime(RasterDataNode node, double x, double y) {
        if (node.getTimeCoding() != null) {
            return new ProductData.UTC(node.getTimeCoding().getMJD(new PixelPos(x, y)));
        }
        Product product = node.getProduct();
        return getPixelScanTime(product, x, y);
    }

    /**
     * Gets the scan time of the current pixel, if available. First the {@link TimeCoding time-coding} of the given product is used,
     * if this doesn't provide time information or doesn't exist, the {@link Product#getStartTime()} and {@link Product#getEndTime()} are used.
     *
     * @param product the product to look up the time information from
     * @param x       the current x-location
     * @param y       the current y-location
     * @return the scan time of the pixel or {@code null} if no time information could be found.
     */
    public static ProductData.UTC getPixelScanTime(Product product, double x, double y) {
        if (product == null) {
            return null;
        }
        if (product.getSceneTimeCoding() != null) {
            return new ProductData.UTC(product.getSceneTimeCoding().getMJD(new PixelPos(x, y)));
        }

        final ProductData.UTC utcStartTime = product.getStartTime();
        final ProductData.UTC utcEndTime = product.getEndTime();

        if (utcStartTime == null && utcEndTime == null) {
            return null;
        }
        if (utcStartTime == null) {
            return utcEndTime;
        }
        if (utcEndTime == null) {
            return utcStartTime;
        }
        final double start = utcStartTime.getMJD();
        final double stop = utcEndTime.getMJD();

        if (product.getSceneRasterHeight() == 1) {
            return new ProductData.UTC(utcStartTime.getMJD());
        }

        final double timePerLine = (stop - start) / (product.getSceneRasterHeight() - 1);
        final double currentLine = timePerLine * y + start;
        return new ProductData.UTC(currentLine);
    }

    /**
     * Gets the geophysical pixel value for the given raster at the given pixel coordinates
     * for the given image pyramid level.
     *
     * @param raster The raster.
     * @param pixelX The pixel X coordinate within the image at the given image pyramid level.
     * @param pixelY The pixel Y coordinate within the image at the given image pyramid level.
     * @param level  The image pyramid level.
     * @return The geophysical sample value as a 64-bit floating point value.
     */
    public static double getGeophysicalSampleAsDouble(RasterDataNode raster, int pixelX, int pixelY, int level) {
        final PlanarImage image = ImageManager.getInstance().getSourceImage(raster, level);
        final int tileX = image.XToTileX(pixelX);
        final int tileY = image.YToTileY(pixelY);
        final Raster data = image.getTile(tileX, tileY);
        if (data == null) {
            // Weird condition - should actually not come here at all
            return Double.NaN;
        }
        final double sample;
        if (raster.getDataType() == ProductData.TYPE_INT8) {
            sample = (byte) data.getSample(pixelX, pixelY, 0);
        } else if (raster.getDataType() == ProductData.TYPE_UINT32) {
            sample = data.getSample(pixelX, pixelY, 0) & 0xFFFFFFFFL;
        } else {
            sample = data.getSampleDouble(pixelX, pixelY, 0);
        }
        if (raster.isScalingApplied()) {
            return raster.scale(sample);
        }
        return sample;
    }

    /**
     * Gets the geophysical pixel value for the given raster at the given pixel coordinates
     * for the given image pyramid level.
     *
     * @param raster The raster.
     * @param pixelX The pixel X coordinate within the image at the given image pyramid level.
     * @param pixelY The pixel Y coordinate within the image at the given image pyramid level.
     * @param level  The image pyramid level.
     * @return The geophysical sample value as a 64-bit integer value.
     */
    public static long getGeophysicalSampleAsLong(RasterDataNode raster, int pixelX, int pixelY, int level) {
        final PlanarImage image = ImageManager.getInstance().getSourceImage(raster, level);
        final int tileX = image.XToTileX(pixelX);
        final int tileY = image.YToTileY(pixelY);
        final Raster data = image.getTile(tileX, tileY);
        if (data == null) {
            // Weird condition - should actually not come here at all
            return 0L;
        }
        final long sample;
        if (raster.getDataType() == ProductData.TYPE_INT8) {
            sample = (byte) data.getSample(pixelX, pixelY, 0);
        } else if (raster.getDataType() == ProductData.TYPE_UINT32) {
            sample = data.getSample(pixelX, pixelY, 0) & 0xFFFFFFFFL;
        } else {
            sample = data.getSample(pixelX, pixelY, 0);
        }
        if (raster.isScalingApplied()) {
            return (long) raster.scale(sample);
        }
        return sample;
    }

    /**
     * This method checks whether the given rasters all have the same width and height.
     *
     * @param rasters The rasters to be checked.
     * @return {@code true}, if all rasters are equal in size.
     */
    public static boolean areRastersEqualInSize(RasterDataNode... rasters) {
        return rasters.length < 2 ||
                areRastersEqualInSize(rasters[0].getRasterWidth(),
                        rasters[0].getRasterHeight(), rasters);
    }

    /**
     * This method checks whether the given rasters all have the same given width and height.
     *
     * @param width   The width that all rasters must have.
     * @param height  The height that all rasters must have.
     * @param rasters The rasters to be checked.
     * @return {@code true}, if all rasters are equal in size.
     */
    public static boolean areRastersEqualInSize(int width, int height, RasterDataNode... rasters) {
        for (RasterDataNode raster : rasters) {
            if (raster.getRasterWidth() != width || raster.getRasterHeight() != height) {
                return false;
            }
        }
        return true;
    }

    /**
     * This method checks whether the rasters given by their names all have the same width and height.
     *
     * @param product     The product which contains the rasters.
     * @param rasterNames The names of the rasters to be checked.
     * @return {@code true}, if all rasters are equal in size.
     */
    public static boolean areRastersEqualInSize(Product product, String... rasterNames) throws IllegalArgumentException {
        if (rasterNames.length < 2) {
            return true;
        }
        final RasterDataNode referenceNode = product.getRasterDataNode(rasterNames[0]);
        if (referenceNode == null) {
            throw new IllegalArgumentException(rasterNames[0] + " is not part of " + product.getName());
        }
        int referenceWidth = referenceNode.getRasterWidth();
        int referenceHeight = referenceNode.getRasterHeight();
        for (int i = 1; i < rasterNames.length; i++) {
            final RasterDataNode node = product.getRasterDataNode(rasterNames[i]);
            if (node == null) {
                throw new IllegalArgumentException(rasterNames[i] + " is not part of " + product.getName());
            }
            if (node.getRasterWidth() != referenceWidth || node.getRasterHeight() != referenceHeight) {
                return false;
            }
        }
        return true;
    }

    private static VectorDataNode transferVectorDataNode(Product targetProduct, VectorDataNode sourceVectorDataNode, AffineTransform referenceImageToModelTransform) {
        AffineTransform referenceModelToImageTransform;
        try {
            referenceModelToImageTransform = referenceImageToModelTransform.createInverse();
        } catch (NoninvertibleTransformException e) {
            return null;
        }
        final GeometryCoordinateSequenceTransformer transformer = new GeometryCoordinateSequenceTransformer();
        final AffineTransform targetImageToModelTransform = Product.findImageToModelTransform(targetProduct.getSceneGeoCoding());
        referenceModelToImageTransform.concatenate(targetImageToModelTransform);
        final AffineTransform2D mathTransform = new AffineTransform2D(referenceModelToImageTransform);
        transformer.setMathTransform(mathTransform);
        final FeatureCollection<SimpleFeatureType, SimpleFeature> sourceCollection = sourceVectorDataNode.getFeatureCollection();
        final DefaultFeatureCollection targetCollection = new DefaultFeatureCollection(sourceCollection.getID(), sourceCollection.getSchema());
        final FeatureIterator<SimpleFeature> featureIterator = sourceCollection.features();
        while (featureIterator.hasNext()) {
            final SimpleFeature srcFeature = featureIterator.next();
            final Object defaultGeometry = srcFeature.getDefaultGeometry();
            if (defaultGeometry != null && defaultGeometry instanceof Geometry) {
                try {
                    final Geometry transformedGeometry = transformer.transform((Geometry) defaultGeometry);
                    final SimpleFeature targetFeature = SimpleFeatureBuilder.copy(srcFeature);
                    targetFeature.setDefaultGeometry(transformedGeometry);
                    targetCollection.add(targetFeature);
                } catch (TransformException e) {
                    return null;
                }
            }
        }
        VectorDataNode targetVectorDataNode = new VectorDataNode(sourceVectorDataNode.getName(), sourceCollection.getSchema());
        targetVectorDataNode.getFeatureCollection().addAll((FeatureCollection<?, ?>) targetCollection);
        targetVectorDataNode.setDefaultStyleCss(sourceVectorDataNode.getDefaultStyleCss());
        targetVectorDataNode.setDescription(sourceVectorDataNode.getDescription());
        targetVectorDataNode.setOwner(targetProduct);
        return targetVectorDataNode;
    }
}<|MERGE_RESOLUTION|>--- conflicted
+++ resolved
@@ -74,10 +74,6 @@
 
     public static String METADATA_RESOLUTION_KEY = "spatial_resolution";
     public static String[] METADATA_POSSIBLE_RESOLUTION_KEYS = {METADATA_RESOLUTION_KEY, "resolution"};
-<<<<<<< HEAD
-
-=======
->>>>>>> a6dd53cc
     private static final int[] RGB_BAND_OFFSETS = new int[]{
             2, 1, 0
     };
@@ -1395,8 +1391,6 @@
         return metaData;
     }
 
-<<<<<<< HEAD
-=======
     public static boolean isMetadataKeyExists(Product product, String key) {
         // Created by Daniel Knowles
         boolean keyExists = false;
@@ -1430,7 +1424,6 @@
         return metaData;
     }
 
->>>>>>> a6dd53cc
 
 
 
@@ -1490,11 +1483,6 @@
 
         return metaData;
     }
-<<<<<<< HEAD
-
-
-=======
->>>>>>> a6dd53cc
     public static void copyVectorData(Product sourceProduct, Product targetProduct) {
 
         ProductNodeGroup<VectorDataNode> vectorDataGroup = sourceProduct.getVectorDataGroup();
