--- conflicted
+++ resolved
@@ -52,22 +52,14 @@
     public static final String PROPERTY_GRID_SPACING_LAT_LABEL = "Latitude Spacing";
     public static final String PROPERTY_GRID_SPACING_LAT_TOOLTIP = "Set latitude grid spacing in degrees (0=AUTOSPACING)";
     private static final String PROPERTY_GRID_SPACING_LAT_ALIAS = PROPERTY_ROOT + "SpacingLat";
-<<<<<<< HEAD
-    public static final double PROPERTY_GRID_SPACING_LAT_DEFAULT = 0.0;
-=======
     public static final double PROPERTY_GRID_SPACING_LAT_DEFAULT = 0;
->>>>>>> a57b908b
     public static final Class PROPERTY_GRID_SPACING_LAT_TYPE = Double.class;
 
     public static final String PROPERTY_GRID_SPACING_LON_NAME = PROPERTY_ROOT + ".spacing.lon";
     public static final String PROPERTY_GRID_SPACING_LON_LABEL = "Longitude Spacing";
     public static final String PROPERTY_GRID_SPACING_LON_TOOLTIP = "Set longitude grid spacing in degrees (0=AUTOSPACING)";
     private static final String PROPERTY_GRID_SPACING_LON_ALIAS = PROPERTY_ROOT + "SpacingLon";
-<<<<<<< HEAD
-    public static final double PROPERTY_GRID_SPACING_LON_DEFAULT = 0.0;
-=======
     public static final double PROPERTY_GRID_SPACING_LON_DEFAULT = 0;
->>>>>>> a57b908b
     public static final Class PROPERTY_GRID_SPACING_LON_TYPE = Double.class;
 
 
@@ -153,7 +145,7 @@
     public static final String PROPERTY_LABELS_ROTATION_LAT_LABEL = "Labels Rotation (Latitude)";
     public static final String PROPERTY_LABELS_ROTATION_LAT_TOOLTIP = "Rotate latitude labels (0 degrees = perpendicular)";
     private static final String PROPERTY_LABELS_ROTATION_LAT_ALIAS = "labelsRotationLat";
-    public static final double PROPERTY_LABELS_ROTATION_LAT_DEFAULT = 90;
+    public static final double PROPERTY_LABELS_ROTATION_LAT_DEFAULT = 0;
     public static final Class PROPERTY_LABELS_ROTATION_LAT_TYPE = Double.class;
 
     public static final String PROPERTY_LABELS_FONT_NAME = PROPERTY_ROOT + ".labels.font.name";
@@ -189,11 +181,8 @@
     public static final int PROPERTY_EDGE_LABELS_SPACER_VALUE_MAX = 200;
     public static final String PROPERTY_EDGE_LABELS_SPACER_INTERVAL = "[" + GraticuleLayerType.PROPERTY_EDGE_LABELS_SPACER_VALUE_MIN + "," + GraticuleLayerType.PROPERTY_EDGE_LABELS_SPACER_VALUE_MAX + "]";
 
-<<<<<<< HEAD
-=======
     
 
->>>>>>> a57b908b
     public static final String PROPERTY_LABELS_COLOR_NAME = PROPERTY_ROOT + ".labels.color";
     public static final String PROPERTY_LABELS_COLOR_LABEL = "Labels Font Color";
     public static final String PROPERTY_LABELS_COLOR_TOOLTIP = "Set color of the label text";
@@ -220,22 +209,14 @@
     public static final String PROPERTY_GRIDLINES_WIDTH_LABEL = "Gridline Width";
     public static final String PROPERTY_GRIDLINES_WIDTH_TOOLTIP = "Set width of gridlines";
     private static final String PROPERTY_GRIDLINES_WIDTH_ALIAS = PROPERTY_ROOT + "gridlinesWidth";
-<<<<<<< HEAD
-    public static final double PROPERTY_GRIDLINES_WIDTH_DEFAULT = 1.5;
-=======
     public static final double PROPERTY_GRIDLINES_WIDTH_DEFAULT = 1;
->>>>>>> a57b908b
     public static final Class PROPERTY_GRIDLINES_WIDTH_TYPE = Double.class;
 
     public static final String PROPERTY_GRIDLINES_DASHED_PHASE_NAME = PROPERTY_ROOT + ".gridlines.dashed.phase";
     public static final String PROPERTY_GRIDLINES_DASHED_PHASE_LABEL = "Gridline Dash Length";
     public static final String PROPERTY_GRIDLINES_DASHED_PHASE_TOOLTIP = "Set dash length of gridlines or solid gridlines (0=SOLID)";
     private static final String PROPERTY_GRIDLINES_DASHED_PHASE_ALIAS = PROPERTY_ROOT + "GridlinesDashedPhase";
-<<<<<<< HEAD
-    public static final double PROPERTY_GRIDLINES_DASHED_PHASE_DEFAULT = 6;
-=======
     public static final double PROPERTY_GRIDLINES_DASHED_PHASE_DEFAULT = 0;
->>>>>>> a57b908b
     public static final Class PROPERTY_GRIDLINES_DASHED_PHASE_TYPE = Double.class;
 
     public static final String PROPERTY_GRIDLINES_TRANSPARENCY_NAME = PROPERTY_ROOT + ".gridlines.transparency";
@@ -388,14 +369,6 @@
     public static final Class PROPERTY_NUM_GRID_LINES_TYPE = Integer.class;
 
     public static final String PROPERTY_MINOR_STEPS_NAME = PROPERTY_ROOT + ".minor.steps";
-<<<<<<< HEAD
-    public static final int PROPERTY_MINOR_STEPS_DEFAULT = 10;
-    public static final String PROPERTY_MINOR_STEPS_LABEL = "Minor Steps Between Gridlines";
-    public static final String PROPERTY_MINOR_STEPS_TOOLTIP = "Number of minor steps between gridlines";
-    public static final String PROPERTY_MINOR_STEPS_ALIAS = PROPERTY_ROOT + "minorSteps";
-    public static final Class PROPERTY_MINOR_STEPS_TYPE = Integer.class;
-
-=======
     public static final int PROPERTY_MINOR_STEPS_DEFAULT = 64;
     public static final String PROPERTY_MINOR_STEPS_LABEL = "Smoothing Steps";
     public static final String PROPERTY_MINOR_STEPS_TOOLTIP = "Number of steps across full image to use for generating the line";
@@ -417,7 +390,6 @@
     public static final String PROPERTY_TOLERANCE_ALIAS = PROPERTY_ROOT + "tolerance";
     public static final Class PROPERTY_TOLERANCE_TYPE = Double.class;
 
->>>>>>> a57b908b
 
     // Property Setting: Restore Defaults
     public static final String PROPERTY_RESTORE_DEFAULTS_NAME = PROPERTY_ROOT + ".restoreDefaults";
@@ -472,8 +444,6 @@
         minorStepsModel.getDescriptor().setAlias(PROPERTY_MINOR_STEPS_ALIAS);
         vc.addProperty(minorStepsModel);
 
-<<<<<<< HEAD
-=======
         final Property interpolateModel = Property.create(PROPERTY_INTERPOLATE_KEY, Boolean.class, PROPERTY_INTERPOLATE_DEFAULT, true);
         interpolateModel.getDescriptor().setAlias(PROPERTY_INTERPOLATE_ALIAS);
         vc.addProperty(interpolateModel);
@@ -484,7 +454,6 @@
 
 
 
->>>>>>> a57b908b
         final Property gridSpacingLatModel = Property.create(PROPERTY_GRID_SPACING_LAT_NAME, PROPERTY_GRID_SPACING_LAT_TYPE, PROPERTY_GRID_SPACING_LAT_DEFAULT, true);
         gridSpacingLatModel.getDescriptor().setAlias(PROPERTY_GRID_SPACING_LAT_ALIAS);
         vc.addProperty(gridSpacingLatModel);
