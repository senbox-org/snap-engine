--- conflicted
+++ resolved
@@ -40,11 +40,7 @@
 public class GraticuleLayerType extends LayerType {
 
 
-<<<<<<< HEAD
-    public static final String PROPERTY_ROOT = "map.gridlines.v8.5";
-=======
     public static final String PROPERTY_ROOT = "graticule.v9";
->>>>>>> 9fe62da4
 
     // Property Settings: Grid Spacing Section
 
