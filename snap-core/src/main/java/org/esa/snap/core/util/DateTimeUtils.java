/*
 * Copyright (C) 2010 Brockmann Consult GmbH (info@brockmann-consult.de)
 * Copyright (C) 2014-2015 CS-SI (foss-contact@thor.si.c-s.fr)
 * Copyright (C) 2014-2015 CS-Romania (office@c-s.ro)
 *
 * This program is free software; you can redistribute it and/or modify it
 * under the terms of the GNU General Public License as published by the Free
 * Software Foundation; either version 3 of the License, or (at your option)
 * any later version.
 * This program is distributed in the hope that it will be useful, but WITHOUT
 * ANY WARRANTY; without even the implied warranty of MERCHANTABILITY or
 * FITNESS FOR A PARTICULAR PURPOSE. See the GNU General Public License for
 * more details.
 *
 * You should have received a copy of the GNU General Public License along
 * with this program; if not, see http://www.gnu.org/licenses/
 */
package org.esa.snap.core.util;

import org.esa.snap.core.datamodel.ProductData;

import java.math.BigInteger;
import java.text.ParseException;
import java.text.SimpleDateFormat;
import java.time.LocalDateTime;
import java.util.Calendar;
import java.util.Date;
import java.util.GregorianCalendar;
import java.util.Locale;
import java.util.TimeZone;
import java.util.logging.Logger;


/**
 * This utility class provides some date/time related methods.
 *
 * @author Norman Fomferra
 * @version $Revision$ $Date$
 * @see java.util.Date
 */
public class DateTimeUtils {

    /**
     * An ISO 8601 date/time format. This does not give UTC times.
     */
    public static final SimpleDateFormat ISO_8601_FORMAT = new SimpleDateFormat("yyyy-MM-dd HH:mm:ss.S");
    public static final SimpleDateFormat ISO_8601_UTC_FORMAT;

    static{
        ISO_8601_UTC_FORMAT = (SimpleDateFormat) ISO_8601_FORMAT.clone();
        final Calendar calendar = GregorianCalendar.getInstance(TimeZone.getTimeZone("UTC"), Locale.ENGLISH);
        ISO_8601_UTC_FORMAT.setCalendar(calendar);
    }

    /**
     * The number of days from noon Jan 1, 4713 BC (Proleptic Julian) to midnight 1/1/1970 AD (Gregorian).
     * 1/1/1970 is time zero for a java.util.Date.
     */
    public static final double JD_OFFSET = 2440587.5;
    /**
     * The Modified Julian Day (MJD) gives the number of days since midnight on November 17, 1858. This date
     * corresponds to {@code MJD_OFFSET = 2400000.5} days after day zero of the Julian calendar.
     */
    public static final double MJD_OFFSET = 2400000.5;


    /**
     * The number of hours per day.
     */
    public static final double HOURS_PER_DAY = 24.0;
    /**
     * The number of seconds per day.
     */
    public static final double SECONDS_PER_DAY = 3600.0 * HOURS_PER_DAY;
    /**
     * The number of milli-seconds per day.
     */
    public static final double MILLIS_PER_DAY = 1000.0 * SECONDS_PER_DAY;
    /**
     * The number of micro-seconds per day.
     */
    public static final double MICROS_PER_DAY = 1000.0 * MILLIS_PER_DAY;


    /**
     * Converts a julian day (JD) to a modified julian day (MJD) value.
     *
     * @param jd the julian day
     *
     * @return the modified julian day
     */
    public static double jdToMJD(double jd) {
        return jd - MJD_OFFSET;
    }

    /**
     * Converts a modified julian day (MJD) to a julian day (JD) value.
     *
     * @param mjd the modified julian day
     *
     * @return the julian day
     */
    public static double mjdToJD(double mjd) {
        return MJD_OFFSET + mjd;
    }

    /**
     * Converts a julian day (JD) to a UTC date/time value.
     * <p><i>Important note:</i> Due to the limitations of {@link java.util.Date java.util.Date} this method does not
     * take leap seconds into account.
     *
     * @param jd the julian day
     *
     * @return the UTC date/time
     */
    public static Date jdToUTC(double jd) {
        long millis = Math.round((jd - JD_OFFSET) * MILLIS_PER_DAY);
        return new Date(millis);
    }

    /**
     * Converts a UTC date/time value to a julian day (JD).
     * <p><i>Important note:</i> Due to the limitations of {@link java.util.Date java.util.Date} this method does not
     * take leap seconds into account.
     *
     * @param utc the UTC date/time, if {@code null} the current time is converted
     *
     * @return the julian day
     */
    public static double utcToJD(Date utc) {
        long millis = utc != null ? utc.getTime() : System.currentTimeMillis();
        return JD_OFFSET + millis / MILLIS_PER_DAY;
    }

    /**
     * Converts a UTC date/time value to a string. The method uses the ISO 8601 date/time format {@code YYYY-MM-DD
     * hh:mm:ss.S}
     * <p><i>Important note:</i> Due to the limitations of {@link java.util.Date java.util.Date} this method does not
     * take leap seconds into account.
     *
     * @param utc the UTC date/time value
     *
     * @return the UTC date/time string
     */
    public static String utcToString(Date utc) {
        return ISO_8601_UTC_FORMAT.format(utc != null ? utc : new Date());
    }

    /**
     * Converts a UTC date/time string to a UTC date/time value. The method uses the ISO 8601 date/time format
     * {@code YYYY-MM-DD hh:mm:ss.S}.
     * <p><i>Important note:</i> Due to the limitations of {@link java.util.Date java.util.Date} this method does not
     * take leap seconds into account.
     *
     * @param utc the UTC date/time string
     */
    public static Date stringToUTC(String utc) throws ParseException {
        return ISO_8601_UTC_FORMAT.parse(utc);
    }

    /**
<<<<<<< HEAD
     * Converts a UTC date/time calendar to a LocalDateTime. The method interpretes this UTC value as a MJD 2000 date
     * (Modified Julian Day where the  first day is the 01.01.2000).
     *
     * @param utc the UTC date/time calendar
     */
    public static LocalDateTime calendarToLocalDateTime(Calendar utc) {
        return LocalDateTime.from(utc.toInstant());
=======
     * Computes the median (average) of two dates.
     * This method handles the possible overflow that can occur.
     *
     * @param startDate The first date
     * @param endDate   The second date
     * @return The date between the two input dates
     */
    public static Date average(Date startDate, Date endDate) {
        Date averageDate = null;
        if (startDate != null && endDate != null) {
            BigInteger averageMillis = BigInteger.valueOf(startDate.getTime())
                    .add(BigInteger.valueOf(endDate.getTime()))
                    .divide(BigInteger.valueOf(2L));
            averageDate = new Date(averageMillis.longValue());
        }
        return averageDate;
    }

    /**
     * Computes the median (average) of two <code>ProductData.UTC</code> data structures.
     *
     * @param startDate The first date
     * @param endDate   The second date
     * @return The date between the two input dates
     */
    public static ProductData.UTC average(ProductData.UTC startDate, ProductData.UTC endDate) {
        ProductData.UTC average = null;
        if (startDate != null && endDate != null) {
            BigInteger averageMillis = BigInteger.valueOf(startDate.getAsDate().getTime()).add(BigInteger.valueOf(endDate.getAsDate().getTime())).divide(BigInteger.valueOf(2L));
            Date averageDate = new Date(averageMillis.longValue());
            average = ProductData.UTC.create(averageDate, 0L);
        }
        return average;
    }

    /**
     * Utility method for returning a <code>ProductData.UTC</code> date from a string
     * using the given date format.
     * Why not using <code>ProductData.UTC.parse(text, pattern)</code> method?
     * Because it errors in the case of a format like dd-MM-yyyy'T'HH:mm:ss.SSSSSS (which should be
     * perfectly fine).
     *
     * @param stringData The string to be converted into a date
     * @param dateFormat The format of the string date
     * @return The UTC date representation.
     */
    public static ProductData.UTC parseDate(String stringData, String dateFormat) {
        ProductData.UTC parsedDate = null;
        if (stringData != null) {
            try {
                if (stringData.endsWith("Z"))
                    stringData = stringData.substring(0, stringData.length() - 1);
                if (!stringData.contains(".") && dateFormat.contains("."))
                    stringData = stringData + ".000000";
                Long microseconds = 0L;
                if (dateFormat.contains(".")) {
                    String stringMicroseconds = stringData.substring(stringData.indexOf(".") + 1);

                    //check the microseconds length
                    if (stringMicroseconds.length() > 6) {
                        //if there are more than 6 digits, the last ones are removed
                        stringMicroseconds = stringMicroseconds.substring(0, 6);
                    } else {
                        //fill until 6 digits
                        while (stringMicroseconds.length() < 6) stringMicroseconds = stringMicroseconds + "0";
                    }

                    microseconds = Long.parseLong(stringMicroseconds);
                    stringData = stringData.substring(0, stringData.lastIndexOf("."));
                    dateFormat = dateFormat.substring(0, dateFormat.lastIndexOf("."));
                }
                SimpleDateFormat simpleDateFormat = new SimpleDateFormat(dateFormat);
                simpleDateFormat.setCalendar(Calendar.getInstance(TimeZone.getTimeZone("UTC")));
                Date date = simpleDateFormat.parse(stringData);
                parsedDate = ProductData.UTC.create(date, microseconds);
            } catch (ParseException e) {
                Logger.getLogger(DateTimeUtils.class.getName()).warning(String.format("Date not in expected format. Found %s, expected %s",
                        stringData,
                        dateFormat));
            }
        }
        return parsedDate;
>>>>>>> 4ef9622c
    }
}<|MERGE_RESOLUTION|>--- conflicted
+++ resolved
@@ -159,7 +159,6 @@
     }
 
     /**
-<<<<<<< HEAD
      * Converts a UTC date/time calendar to a LocalDateTime. The method interpretes this UTC value as a MJD 2000 date
      * (Modified Julian Day where the  first day is the 01.01.2000).
      *
@@ -167,7 +166,9 @@
      */
     public static LocalDateTime calendarToLocalDateTime(Calendar utc) {
         return LocalDateTime.from(utc.toInstant());
-=======
+    }
+
+    /**
      * Computes the median (average) of two dates.
      * This method handles the possible overflow that can occur.
      *
@@ -250,6 +251,5 @@
             }
         }
         return parsedDate;
->>>>>>> 4ef9622c
     }
 }