/*
 * Copyright (C) 2010 Brockmann Consult GmbH (info@brockmann-consult.de)
 *
 * This program is free software; you can redistribute it and/or modify it
 * under the terms of the GNU General Public License as published by the Free
 * Software Foundation; either version 3 of the License, or (at your option)
 * any later version.
 * This program is distributed in the hope that it will be useful, but WITHOUT
 * ANY WARRANTY; without even the implied warranty of MERCHANTABILITY or
 * FITNESS FOR A PARTICULAR PURPOSE. See the GNU General Public License for
 * more details.
 *
 * You should have received a copy of the GNU General Public License along
 * with this program; if not, see http://www.gnu.org/licenses/
 */
package org.esa.snap.core.layer;

import com.bc.ceres.binding.PropertySet;
import com.bc.ceres.binding.ValidationException;
import com.bc.ceres.glayer.Layer;
import com.bc.ceres.glayer.LayerTypeRegistry;
import com.bc.ceres.grender.Rendering;
import com.bc.ceres.grender.Viewport;
import org.esa.snap.core.datamodel.*;

import java.awt.*;
import java.awt.geom.AffineTransform;
import java.awt.image.BufferedImage;
import java.awt.image.RenderedImage;
import java.beans.PropertyChangeEvent;


/**
 * @author Daniel Knowles
 */

public class ColorBarLayer extends Layer {

    private static final ColorBarLayerType LAYER_TYPE = LayerTypeRegistry.getLayerType(ColorBarLayerType.class);

    private RasterDataNode raster;

    private ProductNodeHandler productNodeHandler;
    private ImageLegend imageLegend;
    BufferedImage bufferedImage = null;

    private double NULL_DOUBLE = -1.0;
    private double ptsToPixelsMultiplier = NULL_DOUBLE;

    private boolean allowImageLegendReset = true;
    private boolean imageLegendInitialized = false;

    boolean autoApplyPrevious;
    boolean schemeLabelsApplyPrevious;
    boolean schemeLabelsRestrictPrevious;
    String orientationPrevious;
    double sceneAspectBestFitPrevious;
    String locationPrevious;
    String locationVerticalPrevious;
    double locationGapFactorPrevious;
    double paletteMinPrevious;
    double paletteMaxPrevious;
    boolean paletteLogPrevious;
    boolean schemeMatchedPaletteOriginally;
    boolean isSchemeLabelsApplyPreference;


    String titlePreferences;
    String titleAltPreferences;
    String unitsPreferences;
    String unitsAltPreferences;
    String labelValuesActualPreferences;
    String labelValuesModePreferences;
    boolean populateLabelsTextfieldPreferences;
    int colorBarLengthPreferences;
    double labelValuesScalingFactorPreferences;
    boolean colorBarLocationInsidePrevious;
    boolean colorBarLocationInsidePreference;
    double locationOffsetPreference;
    double locationShiftPreference;

    boolean schemeOverRidden = false;


    public ColorBarLayer(RasterDataNode raster) {
        this(LAYER_TYPE, raster, initConfiguration(LAYER_TYPE.createLayerConfig(null), raster));
    }

    public ColorBarLayer(ColorBarLayerType type, RasterDataNode raster, PropertySet configuration) {
        super(type, configuration);
        setName(ColorBarLayerType.COLOR_BAR_LAYER_NAME);
        this.raster = raster;

        productNodeHandler = new ProductNodeHandler();
        raster.getProduct().addProductNodeListener(productNodeHandler);

        setTransparency(0.0);
    }


    private static PropertySet initConfiguration(PropertySet configurationTemplate, RasterDataNode raster) {
        configurationTemplate.setValue(ColorBarLayerType.PROPERTY_NAME_RASTER, raster);
        return configurationTemplate;
    }

    private Product getProduct() {
        return getRaster().getProduct();
    }

    RasterDataNode getRaster() {
        return raster;
    }

    ColorSchemeInfo schemeInfo = null;


    @Override
    public void renderLayer(Rendering rendering) {
//        System.out.println("Rendering Layer");

        String description = raster.getDescription();
        String bandname = raster.getName();
        String units = raster.getUnit();
        float wavelength = raster.getProduct().getBand(raster.getName()).getSpectralWavelength();
        boolean allowWavelengthZero = true;


        if (allowImageLegendReset == true) {
            allowImageLegendReset = false;

            imageLegend = new ImageLegend(raster.getImageInfo(), raster);

            if (!imageLegendInitialized) {
                String convertedTitle = ColorSchemeInfo.getColorBarTitle(getTitle(), bandname, description, wavelength, units, allowWavelengthZero);
                setTitle(convertedTitle);
                String convertedTitleAlt = ColorSchemeInfo.getColorBarTitle(getTitleAlt(), bandname, description, wavelength, units, allowWavelengthZero);
                setTitleAlt(convertedTitleAlt);
                String convertedUnits = ColorSchemeInfo.getColorBarTitle(getUnits(), bandname, description, wavelength, units, allowWavelengthZero);
                setUnits(convertedUnits);
                String convertedUnitsAlt = ColorSchemeInfo.getColorBarTitle(getUnitsAlt(), bandname, description, wavelength, units, allowWavelengthZero);
                setUnitsAlt(convertedUnitsAlt);

                paletteMinPrevious = raster.getImageInfo().getColorPaletteDef().getMinDisplaySample();
                paletteMaxPrevious = raster.getImageInfo().getColorPaletteDef().getMaxDisplaySample();
                paletteLogPrevious = raster.getImageInfo().isLogScaled();


                autoApplyPrevious = isAutoApplySchemes();
                schemeLabelsApplyPrevious = isSchemeLabelsApply();
                schemeLabelsRestrictPrevious = isSchemeLabelsRestrict();
                orientationPrevious = getOrientation();
                sceneAspectBestFitPrevious = getSceneAspectBestFit();
                locationPrevious = getColorBarLocationHorizontalPlacement();
                locationVerticalPrevious = getColorBarLocationVerticalPlacement();
                locationGapFactorPrevious = getLocationGapFactor();
                titlePreferences = getTitle();
                titleAltPreferences = getTitleAlt();
                unitsPreferences = getUnits();
                unitsAltPreferences = getUnitsAlt();
                labelValuesActualPreferences = getLabelValuesActual();
                labelValuesModePreferences = getLabelValuesMode();
                populateLabelsTextfieldPreferences = getPopulateLabelsTextfield();
                colorBarLengthPreferences = getColorBarLength();
                labelValuesScalingFactorPreferences = getLabelValuesScalingFactor();
                colorBarLocationInsidePrevious = isColorBarLocationInside();
                colorBarLocationInsidePreference = isColorBarLocationInside();
                locationOffsetPreference = getLocationOffset();
                locationShiftPreference = getLocationShift();
                isSchemeLabelsApplyPreference = isSchemeLabelsApply();
            }


            if (!imageLegendInitialized || (isAutoApplySchemes() || isSchemeLabelsApply())) {
                schemeInfo = ColorSchemeInfo.getColorPaletteInfoByBandNameLookup(raster.getName());
            }


            if (!imageLegendInitialized || (isAutoApplySchemes() != autoApplyPrevious)) {
                setTitle(titlePreferences);
                setTitleAlt(titleAltPreferences);
                setUnits(unitsPreferences);
                setUnitsAlt(unitsAltPreferences);
                setColorBarLength(colorBarLengthPreferences);

                if (isAutoApplySchemes()) {
                    if (schemeInfo != null) {
                        if (schemeInfo.getColorBarTitle() != null && schemeInfo.getColorBarTitle().trim().length() > 0) {
                            setTitle(schemeInfo.getColorBarTitle());
                        }

                        if (schemeInfo.getColorBarTitleAlt() != null && schemeInfo.getColorBarTitleAlt().trim().length() > 0) {
                            setTitleAlt(schemeInfo.getColorBarTitleAlt());
                        }

                        if (schemeInfo.getColorBarUnits() != null && schemeInfo.getColorBarUnits().trim().length() > 0) {
                            setUnits(schemeInfo.getColorBarUnits());
                        }

                        if (schemeInfo.getColorBarUnitsAlt() != null && schemeInfo.getColorBarUnitsAlt().trim().length() > 0) {
                            setUnitsAlt(schemeInfo.getColorBarUnitsAlt());
                        }

                        if (schemeInfo.getColorBarLengthStr() != null && schemeInfo.getColorBarLengthStr().trim().length() > 0) {
                            setColorBarLength(Integer.parseInt(schemeInfo.getColorBarLengthStr()));
                        }
                    }
                }
            }



            if (!imageLegendInitialized || (isSchemeLabelsApply() != schemeLabelsApplyPrevious)) {
                if (isSchemeLabelsApply()
                        && schemeInfo != null
                        && schemeInfo.getColorBarLabels() != null
                        && schemeInfo.getColorBarLabels().trim().length() > 0) {
                    if (!isSchemeLabelsRestrict() || (isSchemeLabelsRestrict() && isSchemeMatchesPalette())) {
                        setLabelValuesActual(schemeInfo.getColorBarLabels());
                        setLabelValuesMode(ColorBarLayerType.DISTRIB_MANUAL_STR);
                        setPopulateLabelsTextfield(true);
                        schemeMatchedPaletteOriginally = isSchemeMatchesPalette();
<<<<<<< HEAD

                        if (schemeInfo.getColorBarLabelScalingStr() != null && schemeInfo.getColorBarLabelScalingStr().trim().length() > 0) {
                            setLabelValuesScalingFactor(Double.parseDouble(schemeInfo.getColorBarLabelScalingStr()));
                        }

=======

                        if (schemeInfo.getColorBarLabelScalingStr() != null && schemeInfo.getColorBarLabelScalingStr().trim().length() > 0) {
                            setLabelValuesScalingFactor(Double.parseDouble(schemeInfo.getColorBarLabelScalingStr()));
                        }

>>>>>>> e3f68b83
                        schemeOverRidden = false;
                    } else {
                        setLabelValuesActual(labelValuesActualPreferences);
                        setLabelValuesMode(labelValuesModePreferences);
                        setPopulateLabelsTextfield(populateLabelsTextfieldPreferences);
                        setLabelValuesScalingFactor(labelValuesScalingFactorPreferences);
                        schemeOverRidden = true;
                    }
                } else {
                    setLabelValuesActual(labelValuesActualPreferences);
                    setLabelValuesMode(labelValuesModePreferences);
                    setPopulateLabelsTextfield(populateLabelsTextfieldPreferences);
                    setLabelValuesScalingFactor(labelValuesScalingFactorPreferences);
                    schemeOverRidden = false;
<<<<<<< HEAD
                }
            }





            if (imageLegendInitialized &&  (schemeLabelsRestrictPrevious != isSchemeLabelsRestrict())) {
                if (isSchemeLabelsApply()
                        && schemeInfo != null
                        && schemeInfo.getColorBarLabels() != null
                        && schemeInfo.getColorBarLabels().trim().length() > 0) {
                    if (!isSchemeLabelsRestrict() || (isSchemeLabelsRestrict() && isSchemeMatchesPalette())) {
                            setLabelValuesActual(schemeInfo.getColorBarLabels());
                            setLabelValuesMode(ColorBarLayerType.DISTRIB_MANUAL_STR);
                            setPopulateLabelsTextfield(true);
                            schemeMatchedPaletteOriginally = isSchemeMatchesPalette();

                            if (schemeInfo.getColorBarLabelScalingStr() != null && schemeInfo.getColorBarLabelScalingStr().trim().length() > 0) {
                                setLabelValuesScalingFactor(Double.parseDouble(schemeInfo.getColorBarLabelScalingStr()));
                            }

                            schemeOverRidden = false;
                    } else {
                            setLabelValuesActual(labelValuesActualPreferences);
                            setLabelValuesMode(labelValuesModePreferences);
                            setPopulateLabelsTextfield(populateLabelsTextfieldPreferences);
                            setLabelValuesScalingFactor(labelValuesScalingFactorPreferences);
                            schemeOverRidden = true;
                    }
                }
            }



            if (imageLegendInitialized && isPaletteChanged() && isSchemeLabelsRestrict() && isSchemeLabelsApply()) {

=======
                }
            }





            if (imageLegendInitialized &&  (schemeLabelsRestrictPrevious != isSchemeLabelsRestrict())) {
                if (isSchemeLabelsApply()
                        && schemeInfo != null
                        && schemeInfo.getColorBarLabels() != null
                        && schemeInfo.getColorBarLabels().trim().length() > 0) {
                    if (!isSchemeLabelsRestrict() || (isSchemeLabelsRestrict() && isSchemeMatchesPalette())) {
                        setLabelValuesActual(schemeInfo.getColorBarLabels());
                        setLabelValuesMode(ColorBarLayerType.DISTRIB_MANUAL_STR);
                        setPopulateLabelsTextfield(true);
                        schemeMatchedPaletteOriginally = isSchemeMatchesPalette();

                        if (schemeInfo.getColorBarLabelScalingStr() != null && schemeInfo.getColorBarLabelScalingStr().trim().length() > 0) {
                            setLabelValuesScalingFactor(Double.parseDouble(schemeInfo.getColorBarLabelScalingStr()));
                        }

                        schemeOverRidden = false;
                    } else {
                        setLabelValuesActual(labelValuesActualPreferences);
                        setLabelValuesMode(labelValuesModePreferences);
                        setPopulateLabelsTextfield(populateLabelsTextfieldPreferences);
                        setLabelValuesScalingFactor(labelValuesScalingFactorPreferences);
                        schemeOverRidden = true;
                    }
                }
            }



            if (imageLegendInitialized && isPaletteChanged() && isSchemeLabelsRestrict() && isSchemeLabelsApply()) {

>>>>>>> e3f68b83
                if (!schemeOverRidden ) {

                    // reset to even distribution if the palette gets altered

//            if (isSchemeLabelsApply() && schemeLabelsApplyPrevious != false){  // user just click on schemes  //todo maybe change this to remove autoApplyPrevious != false
//                    if (schemeInfo != null && schemeMatchedPaletteOriginally) {
                    if (schemeInfo != null) {
                        if (!isSchemeMatchesPalette()) {
                            System.out.println("raster.getImageInfo().getColorPaletteDef().getMinDisplaySample()=" + raster.getImageInfo().getColorPaletteDef().getMinDisplaySample());
                            System.out.println("schemeInfo.getMinValue()=" + schemeInfo.getMinValue());
                            System.out.println("raster.getImageInfo().getColorPaletteDef().getMaxDisplaySample()=" + raster.getImageInfo().getColorPaletteDef().getMaxDisplaySample());
                            System.out.println("schemeInfo.getMaxValue()=" + schemeInfo.getMaxValue());

                            System.out.println("raster.getImageInfo().getColorPaletteDef().isLogScaled()=" + raster.getImageInfo().getColorPaletteDef().isLogScaled());
                            System.out.println("schemeInfo.isLogScaled()=" + schemeInfo.isLogScaled());

                            if (ColorBarLayerType.DISTRIB_MANUAL_STR.equals(getLabelValuesMode())) {
//                                setLabelValuesMode(ColorBarLayerType.DISTRIB_EVEN_STR);
                                setLabelValuesActual(labelValuesActualPreferences);
                                setLabelValuesMode(labelValuesModePreferences);
                                setPopulateLabelsTextfield(populateLabelsTextfieldPreferences);
                                setLabelValuesScalingFactor(labelValuesScalingFactorPreferences);
                                schemeOverRidden = true;
//                                setSchemeLabelsApply(false);
//                                schemeLabelsApplyPrevious = false;
                            }
                        }
                    }
                }

                if (schemeOverRidden) {
                    if (isSchemeMatchesPalette()
                            && schemeInfo != null
                            && schemeInfo.getColorBarLabels() != null
                            && schemeInfo.getColorBarLabels().trim().length() > 0) {

//                        schemeInfo = ColorSchemeInfo.getColorPaletteInfoByBandNameLookup(raster.getName());

                        setLabelValuesActual(schemeInfo.getColorBarLabels());
                        setLabelValuesMode(ColorBarLayerType.DISTRIB_MANUAL_STR);
                        setPopulateLabelsTextfield(true);
                        schemeMatchedPaletteOriginally = isSchemeMatchesPalette();

                        if (schemeInfo.getColorBarLabelScalingStr() != null && schemeInfo.getColorBarLabelScalingStr().trim().length() > 0) {
                            setLabelValuesScalingFactor(Double.parseDouble(schemeInfo.getColorBarLabelScalingStr()));
                        }

                        schemeOverRidden = false;
                    }
                }

            }


            if (!imageLegendInitialized ||
                    (isColorBarLocationInside() != colorBarLocationInsidePrevious) ||
                    (getOrientation() != null && !getOrientation().equals(orientationPrevious)) ||
                    (getSceneAspectBestFit() != sceneAspectBestFitPrevious) ||
                    (getColorBarLocationHorizontalPlacement() != null & !getColorBarLocationHorizontalPlacement().equals(locationPrevious)) ||
                    (getColorBarLocationVerticalPlacement() != null & !getColorBarLocationVerticalPlacement().equals(locationVerticalPrevious) ||
                            (getLocationGapFactor() != locationGapFactorPrevious)

                    )
            ) {
                if (getOrientation() != null && !getOrientation().equals(orientationPrevious) ||
                        (getSceneAspectBestFit() != sceneAspectBestFitPrevious)) {
                }


                if (isColorBarLocationInside()) {
                    setLocationOffset(0.0);
                    setLocationShift(0.0);
                } else {
                    double offsetShiftMultiplicationFactor = getLocationGapFactor();
                    double imageAverageSize = (raster.getRasterWidth() + raster.getRasterHeight()) / 2;

                    if (isHorizontalColorBar()) {
                        if (ColorBarLayerType.LOCATION_UPPER_LEFT.equals(getColorBarLocationHorizontalPlacement()) ||
                                ColorBarLayerType.LOCATION_UPPER_CENTER.equals(getColorBarLocationHorizontalPlacement()) ||
                                ColorBarLayerType.LOCATION_UPPER_RIGHT.equals(getColorBarLocationHorizontalPlacement())) {
                            setLocationOffset(offsetShiftMultiplicationFactor * imageAverageSize);
//                                setLocationOffset(offsetShiftMultiplicationFactor * getTitleFontSize());
                            setLocationShift(0.0);
                        } else if (ColorBarLayerType.LOCATION_LOWER_LEFT.equals(getColorBarLocationHorizontalPlacement()) ||
                                ColorBarLayerType.LOCATION_LOWER_CENTER.equals(getColorBarLocationHorizontalPlacement()) ||
                                ColorBarLayerType.LOCATION_LOWER_RIGHT.equals(getColorBarLocationHorizontalPlacement())) {
                            setLocationOffset(-(offsetShiftMultiplicationFactor * imageAverageSize));
                            setLocationShift(0.0);
                        } else if (ColorBarLayerType.LOCATION_LEFT_CENTER.equals(getColorBarLocationHorizontalPlacement())) {
                            setLocationOffset(0.0);
                            setLocationShift(-(offsetShiftMultiplicationFactor * imageAverageSize));
                        } else if (ColorBarLayerType.LOCATION_RIGHT_CENTER.equals(getColorBarLocationHorizontalPlacement())) {
                            setLocationOffset(0.0);
                            setLocationShift(offsetShiftMultiplicationFactor * imageAverageSize);
                        }
                    } else {
                        if (ColorBarLayerType.LOCATION_LOWER_RIGHT.equals(getColorBarLocationVerticalPlacement()) ||
                                ColorBarLayerType.LOCATION_RIGHT_CENTER.equals(getColorBarLocationVerticalPlacement()) ||
                                ColorBarLayerType.LOCATION_UPPER_RIGHT.equals(getColorBarLocationVerticalPlacement())) {
                            setLocationOffset(offsetShiftMultiplicationFactor * imageAverageSize);
                            setLocationShift(0.0);
                        } else if (ColorBarLayerType.LOCATION_LOWER_LEFT.equals(getColorBarLocationVerticalPlacement()) ||
                                ColorBarLayerType.LOCATION_LEFT_CENTER.equals(getColorBarLocationVerticalPlacement()) ||
                                ColorBarLayerType.LOCATION_UPPER_LEFT.equals(getColorBarLocationVerticalPlacement())) {
                            setLocationOffset(-(offsetShiftMultiplicationFactor * imageAverageSize));
                            setLocationShift(0.0);
                        } else if (ColorBarLayerType.LOCATION_LOWER_CENTER.equals(getColorBarLocationVerticalPlacement())) {
                            setLocationOffset(0.0);
                            setLocationShift(-(offsetShiftMultiplicationFactor * imageAverageSize));
                        } else if (ColorBarLayerType.LOCATION_UPPER_CENTER.equals(getColorBarLocationVerticalPlacement())) {
                            setLocationOffset(0.0);
                            setLocationShift(offsetShiftMultiplicationFactor * imageAverageSize);
                        }
                    }
                }


                colorBarLocationInsidePrevious = isColorBarLocationInside();
                sceneAspectBestFitPrevious = getSceneAspectBestFit();
                locationPrevious = getColorBarLocationHorizontalPlacement();
                locationVerticalPrevious = getColorBarLocationVerticalPlacement();
                locationGapFactorPrevious = getLocationGapFactor();
                orientationPrevious = getOrientation();

                paletteMinPrevious = raster.getImageInfo().getColorPaletteDef().getMinDisplaySample();
                paletteMaxPrevious = raster.getImageInfo().getColorPaletteDef().getMaxDisplaySample();
                paletteLogPrevious = raster.getImageInfo().isLogScaled();
            }

            imageLegendInitialized = true;
            autoApplyPrevious = isAutoApplySchemes();
            schemeLabelsApplyPrevious = isSchemeLabelsApply();
            schemeLabelsRestrictPrevious = isSchemeLabelsRestrict();

            paletteMinPrevious = raster.getImageInfo().getColorPaletteDef().getMinDisplaySample();
            paletteMaxPrevious = raster.getImageInfo().getColorPaletteDef().getMaxDisplaySample();
            paletteLogPrevious = raster.getImageInfo().isLogScaled();

            String convertedTitle = ColorSchemeInfo.getColorBarTitle(getTitle(), bandname, description, wavelength, units, allowWavelengthZero);
            setTitle(convertedTitle);
            String convertedTitleAlt = ColorSchemeInfo.getColorBarTitle(getTitleAlt(), bandname, description, wavelength, units, allowWavelengthZero);
            setTitleAlt(convertedTitleAlt);
            String convertedUnits = ColorSchemeInfo.getColorBarTitle(getUnits(), bandname, description, wavelength, units, allowWavelengthZero);
            setUnits(convertedUnits);
            String convertedUnitsAlt = ColorSchemeInfo.getColorBarTitle(getUnitsAlt(), bandname, description, wavelength, units, allowWavelengthZero);
            setUnitsAlt(convertedUnitsAlt);


            // Title & Units Text
            imageLegend.setTitleAltUse(isTitleAltUse());
            imageLegend.setTitle(getTitle());
            imageLegend.setTitleAlt(getTitleAlt());
            imageLegend.setUnitsAltUse(isUnitsAltUse());
            imageLegend.setUnitsAlt(getUnitsAlt());
            imageLegend.setUnits(getUnits());
            imageLegend.setUnitsNull(getUnitsNull());
            imageLegend.setConvertCaret(isConvertCaret());
            imageLegend.setUnitsParenthesis(isUnitsParenthesis());


            // Orientation
            imageLegend.setOrientation(getOrientation());
            imageLegend.setSceneAspectBestFit(getSceneAspectBestFit());
            imageLegend.setTitleVerticalAnchor(getTitleVerticalAnchor());
            imageLegend.setReversePalette(isReversePalette());


            // Tick Label Values
            imageLegend.setDistributionType(getLabelValuesMode());
            if (getLabelValuesMode().equals(ColorBarLayerType.DISTRIB_MANUAL_STR)) {
                setPopulateLabelsTextfield(true);
            }
            imageLegend.setTickMarkCount(getLabelValuesCount());
            imageLegend.setCustomLabelValues(getLabelValuesActual());

            imageLegend.setScalingFactor(getLabelValuesScalingFactor());
            imageLegend.setDecimalPlaces(getDecimalPlaces());
            imageLegend.setDecimalPlacesForce(getDecimalPlacesForce());
            imageLegend.setWeightTolerance(getWeightTolerance());


            // Placement Location


            // Size & Scaling
            imageLegend.setLayerScaling(getLayerScaling());
            imageLegend.setColorBarLength(getColorBarLength());
            imageLegend.setColorBarWidth(getColorBarWidth());


            // Title Format
            imageLegend.setShowTitle(isShowTitle());
            imageLegend.setTitleFontSize(getTitleFontSize());
            imageLegend.setTitleColor(getTitleColor());
            imageLegend.setTitleFontName(getTitleFontName());
            imageLegend.setTitleFontType(getTitleFontType());


            // Units Format
            imageLegend.setShowUnits(isShowTitleUnits());
            imageLegend.setUnitsFontSize(getUnitsFontSize());
            imageLegend.setUnitsColor(getUnitsColor());
            imageLegend.setUnitsFontName(getUnitsFontName());
            imageLegend.setUnitsFontType(getUnitsFontType());


            // Tick Label Format
            imageLegend.setLabelsShow(isLabelsShow());
            imageLegend.setLabelsFontName(getLabelsFontName());
            imageLegend.setLabelsFontType(getLabelsFontType());
            imageLegend.setLabelsFontSize(getLabelsFontSize());
            imageLegend.setLabelsColor(getLabelsColor());


            // Tickmarks
            imageLegend.setTickmarkShow(isTickmarksShow());
            imageLegend.setTickmarkLength(getTickmarksLength());
            imageLegend.setTickmarkWidth(getTickmarksWidth());
            imageLegend.setTickmarkColor(getTickmarksColor());


            // Palette Border
            imageLegend.setBorderShow(isBorderShow());
            imageLegend.setBorderWidth(getBorderWidth());
            imageLegend.setBorderColor(getBorderColor());


            // Legend Border
            imageLegend.setBackdropBorderShow(isBackdropBorderShow());
            imageLegend.setBackdropBorderWidth(getBackdropBorderWidth());
            imageLegend.setBackdropBorderColor(getBackdropBorderColor());


            // Legend Backdrop
            imageLegend.setBackdropShow(isBackdropShow());
            imageLegend.setBackdropTransparency(((Number) getBackdropTransparency()).floatValue());
            imageLegend.setBackdropColor(getBackdropColor());


            // Legend Margins
            imageLegend.setTopBorderGapFactor(getBorderGapFactorTop());
            imageLegend.setBottomBorderGapFactor(getBorderGapFactorBottom());
            imageLegend.setLeftSideBorderGapFactor(getBorderGapFactorLeftside());
            imageLegend.setRightSideBorderGapFactor(getBorderGapFactorRightside());
            imageLegend.setTitleGapFactor(getTitleGapFactor());
            imageLegend.setLabelGapFactor(getLabelGapFactor());


            imageLegend.setTransparencyEnabled(true);
            imageLegend.setAntialiasing((Boolean) true);


            int imageHeight = raster.getRasterHeight();
            int imageWidth = raster.getRasterWidth();


            if (applySizeScaling()) {
                bufferedImage = imageLegend.createImage(new Dimension(imageWidth, imageHeight), true);
            } else {
                bufferedImage = imageLegend.createImage();
            }


            // Update the properties with some calculated/looked-up values

            if (getPopulateLabelsTextfield()) {
                setLabelValuesActual(imageLegend.getCustomLabelValues());
            }

            if (imageLegend != null && bufferedImage != null) {

                final Graphics2D g2d = rendering.getGraphics();
                // added this to improve text
                g2d.setRenderingHint(RenderingHints.KEY_RENDERING, RenderingHints.VALUE_RENDER_QUALITY);
                g2d.setRenderingHint(RenderingHints.KEY_ALPHA_INTERPOLATION, RenderingHints.VALUE_ALPHA_INTERPOLATION_QUALITY);
                g2d.setRenderingHint(RenderingHints.KEY_ANTIALIASING, RenderingHints.VALUE_ANTIALIAS_ON);
                g2d.setRenderingHint(RenderingHints.KEY_TEXT_ANTIALIASING, RenderingHints.VALUE_TEXT_ANTIALIAS_ON);

                final Viewport vp = rendering.getViewport();
                final AffineTransform transformSave = g2d.getTransform();
                try {
                    final AffineTransform transform = new AffineTransform();
                    transform.concatenate(transformSave);
                    transform.concatenate(vp.getModelToViewTransform());
                    g2d.setTransform(transform);
                    drawImage(g2d, raster, bufferedImage);

                } finally {
                    g2d.setTransform(transformSave);
                }

            }

            allowImageLegendReset = true;
        }
    }


    private boolean isPaletteChanged() {
        if (raster.getImageInfo().getColorPaletteDef().getMinDisplaySample() != paletteMinPrevious) {
            return true;
        }

        if (raster.getImageInfo().getColorPaletteDef().getMaxDisplaySample() != paletteMaxPrevious) {
            return true;
        }

        if (raster.getImageInfo().isLogScaled() != paletteLogPrevious) {
            return true;
        }

        return false;
    }


    private boolean isSchemeMatchesPalette() {
        if (raster.getImageInfo().getColorPaletteDef().getMinDisplaySample() == schemeInfo.getMinValue() &&
                raster.getImageInfo().getColorPaletteDef().getMaxDisplaySample() == schemeInfo.getMaxValue() &&
                raster.getImageInfo().getColorPaletteDef().isLogScaled() == schemeInfo.isLogScaled()) {

            return true;
        } else {
            return false;
        }
    }





    private void drawImage(Graphics2D g2d, RasterDataNode raster, BufferedImage bufferedImage) {

        AffineTransform transform = createTransform(bufferedImage);
        g2d.drawRenderedImage(bufferedImage, transform);

    }

    private AffineTransform createTransform(BufferedImage image) {

        AffineTransform transform = raster.getSourceImage().getModel().getImageToModelTransform(0);
        transform.concatenate(createTransform(raster, image));
        return transform;
    }

    private AffineTransform createTransform(RasterDataNode raster, RenderedImage colorBarImage) {

        int colorBarImageWidth = colorBarImage.getWidth();
        int colorBarImageHeight = colorBarImage.getHeight();

        int rasterWidth = raster.getRasterWidth();
        int rasterHeight = raster.getRasterHeight();


        double offset = (isHorizontalColorBar()) ? -(getLocationOffset()) : (getLocationOffset());
        double shift = (isHorizontalColorBar()) ? (getLocationShift()) : -(getLocationShift());
//        double offset = (getOrientation() == ImageLegend.HORIZONTAL) ? -(getTitleFontSize() * getLocationOffset() / 100) : (getTitleFontSize() * getLocationOffset() / 100);
//        double shift = (getOrientation() == ImageLegend.HORIZONTAL) ? (getTitleFontSize() * getLocationShift() / 100) : -(getTitleFontSize() * getLocationShift() / 100);

        double offsetAdjust = 0;
        double shiftAdjust = 0;


        if (isHorizontalColorBar()) {
            if (isColorBarLocationInside()) {
                switch (getColorBarLocationHorizontalPlacement()) {

                    case ColorBarLayerType.LOCATION_LOWER_LEFT:
                        offsetAdjust = -colorBarImageHeight;
                        shiftAdjust = 0;
                        break;
                    case ColorBarLayerType.LOCATION_LOWER_CENTER:
                        offsetAdjust = -colorBarImageHeight;
                        shiftAdjust = (rasterWidth - colorBarImageWidth) / 2;
                        break;
                    case ColorBarLayerType.LOCATION_LOWER_RIGHT:
                        offsetAdjust = -colorBarImageHeight;
                        shiftAdjust = rasterWidth - colorBarImageWidth;
                        break;
                    case ColorBarLayerType.LOCATION_UPPER_LEFT:
                        offsetAdjust = -rasterHeight;
                        shiftAdjust = 0;
                        break;
                    case ColorBarLayerType.LOCATION_UPPER_CENTER:
                        offsetAdjust = -rasterHeight;
                        shiftAdjust = (rasterWidth - colorBarImageWidth) / 2;
                        break;
                    case ColorBarLayerType.LOCATION_UPPER_RIGHT:
                        offsetAdjust = -rasterHeight;
                        shiftAdjust = rasterWidth - colorBarImageWidth;
                        break;
                    case ColorBarLayerType.LOCATION_LEFT_CENTER:
                        offsetAdjust = -(rasterHeight + colorBarImageHeight) / 2;
                        ;
                        shiftAdjust = 0;
                        break;
                    case ColorBarLayerType.LOCATION_RIGHT_CENTER:
                        offsetAdjust = -(rasterHeight + colorBarImageHeight) / 2;
                        ;
                        shiftAdjust = rasterWidth - colorBarImageWidth;
                        break;
                    default:
                        offsetAdjust = -colorBarImageHeight;
                        shiftAdjust = (rasterWidth - colorBarImageWidth) / 2;
                }


            } else {
                switch (getColorBarLocationHorizontalPlacement()) {

                    case ColorBarLayerType.LOCATION_LOWER_LEFT:
                        offsetAdjust = 0;
                        shiftAdjust = 0;
                        break;
                    case ColorBarLayerType.LOCATION_LOWER_CENTER:
                        offsetAdjust = 0;
                        shiftAdjust = (rasterWidth - colorBarImageWidth) / 2;
                        break;
                    case ColorBarLayerType.LOCATION_LOWER_RIGHT:
                        offsetAdjust = 0;
                        shiftAdjust = rasterWidth - colorBarImageWidth;
                        break;
                    case ColorBarLayerType.LOCATION_UPPER_LEFT:
                        offsetAdjust = -rasterHeight - colorBarImageHeight;
                        shiftAdjust = 0;
                        break;
                    case ColorBarLayerType.LOCATION_UPPER_CENTER:
                        offsetAdjust = -rasterHeight - colorBarImageHeight;
                        shiftAdjust = (rasterWidth - colorBarImageWidth) / 2;
                        break;
                    case ColorBarLayerType.LOCATION_UPPER_RIGHT:
                        offsetAdjust = -rasterHeight - colorBarImageHeight;
                        shiftAdjust = rasterWidth - colorBarImageWidth;
                        break;
                    case ColorBarLayerType.LOCATION_LEFT_CENTER:
                        offsetAdjust = -(rasterHeight + colorBarImageHeight) / 2;
                        shiftAdjust = -colorBarImageWidth;
                        break;
                    case ColorBarLayerType.LOCATION_RIGHT_CENTER:
                        offsetAdjust = -(rasterHeight + colorBarImageHeight) / 2;
                        shiftAdjust = rasterWidth;
                        break;
                    default:
                        offsetAdjust = 0;
                        shiftAdjust = (rasterWidth - colorBarImageWidth) / 2;
                }
            }

        } else {
            if (isColorBarLocationInside()) {
                offset = -offset;

                switch (getColorBarLocationVerticalPlacement()) {
                    case ColorBarLayerType.LOCATION_UPPER_LEFT:
                        offsetAdjust = -rasterWidth;
                        shiftAdjust = 0;
                        break;
                    case ColorBarLayerType.LOCATION_LEFT_CENTER:
                        offsetAdjust = -rasterWidth;
                        shiftAdjust = (rasterHeight - colorBarImageHeight) / 2;
                        break;
                    case ColorBarLayerType.LOCATION_LOWER_LEFT:
                        offsetAdjust = -rasterWidth;
                        shiftAdjust = rasterHeight - colorBarImageHeight;
                        break;
                    case ColorBarLayerType.LOCATION_UPPER_RIGHT:
                        offsetAdjust = -colorBarImageWidth;
                        shiftAdjust = 0;
                        break;
                    case ColorBarLayerType.LOCATION_RIGHT_CENTER:
                        offsetAdjust = -colorBarImageWidth;
                        shiftAdjust = (rasterHeight - colorBarImageHeight) / 2;
                        break;
                    case ColorBarLayerType.LOCATION_LOWER_RIGHT:
                        offsetAdjust = -colorBarImageWidth;
                        shiftAdjust = rasterHeight - colorBarImageHeight;
                        break;
                    case ColorBarLayerType.LOCATION_UPPER_CENTER:
                        offsetAdjust = -rasterWidth / 2.0 - colorBarImageWidth / 2.0;
                        shiftAdjust = 0;
                        break;
                    case ColorBarLayerType.LOCATION_LOWER_CENTER:
                        offsetAdjust = -rasterWidth / 2.0 - colorBarImageWidth / 2.0;
                        shiftAdjust = rasterHeight - colorBarImageHeight;
                        break;
                    default:
                        offsetAdjust = -colorBarImageWidth;
                        shiftAdjust = rasterHeight - colorBarImageHeight;
                }
            } else {
                switch (getColorBarLocationVerticalPlacement()) {
                    case ColorBarLayerType.LOCATION_UPPER_LEFT:
                        offsetAdjust = -rasterWidth - colorBarImageWidth;
                        shiftAdjust = 0;
                        break;
                    case ColorBarLayerType.LOCATION_LEFT_CENTER:
                        offsetAdjust = -rasterWidth - colorBarImageWidth;
                        shiftAdjust = (rasterHeight - colorBarImageHeight) / 2;
                        break;
                    case ColorBarLayerType.LOCATION_LOWER_LEFT:
                        offsetAdjust = -rasterWidth - colorBarImageWidth;
                        shiftAdjust = rasterHeight - colorBarImageHeight;
                        break;
                    case ColorBarLayerType.LOCATION_UPPER_RIGHT:
                        offsetAdjust = 0;
                        shiftAdjust = 0;
                        break;
                    case ColorBarLayerType.LOCATION_RIGHT_CENTER:
                        offsetAdjust = 0;
                        shiftAdjust = (rasterHeight - colorBarImageHeight) / 2;
                        break;
                    case ColorBarLayerType.LOCATION_LOWER_RIGHT:
                        offsetAdjust = 0;
                        shiftAdjust = rasterHeight - colorBarImageHeight;
                        break;
                    case ColorBarLayerType.LOCATION_UPPER_CENTER:
                        offsetAdjust = -rasterWidth / 2.0 - colorBarImageWidth / 2.0;
                        shiftAdjust = -colorBarImageHeight;
                        break;
                    case ColorBarLayerType.LOCATION_LOWER_CENTER:
                        offsetAdjust = -rasterWidth / 2.0 - colorBarImageWidth / 2.0;
                        shiftAdjust = rasterHeight;
                        break;
                    default:
                        offsetAdjust = 0;
                        shiftAdjust = rasterHeight - colorBarImageHeight;
                }
            }
        }

        double y_axis_translation = (isHorizontalColorBar()) ? rasterHeight + offset + offsetAdjust : shift + shiftAdjust;
        double x_axis_translation = (isHorizontalColorBar()) ? shift + shiftAdjust : rasterWidth + offset + offsetAdjust;

        double[] flatmatrix = {1, 0.0, 0.0, 1, x_axis_translation, y_axis_translation};


        AffineTransform i2mTransform = new AffineTransform(flatmatrix);
        return i2mTransform;
    }


    private AlphaComposite getAlphaComposite(double itemTransparancy) {
        double combinedAlpha = (1.0 - getTransparency()) * (1.0 - itemTransparancy);
        return AlphaComposite.getInstance(AlphaComposite.SRC_OVER, (float) combinedAlpha);
    }

    @Override
    public void disposeLayer() {
        final Product product = getProduct();
        if (product != null) {
            product.removeProductNodeListener(productNodeHandler);
            imageLegend = null;
            raster = null;
        }
    }

    @Override
    protected void fireLayerPropertyChanged(PropertyChangeEvent event) {
        String propertyName = event.getPropertyName();


        if (allowImageLegendReset) {
            imageLegend = null;
        }


        if (getConfiguration().getProperty(propertyName) != null) {
            getConfiguration().setValue(propertyName, event.getNewValue());
        }

        super.fireLayerPropertyChanged(event);
    }


    private boolean isAutoApplySchemes() {
        return getConfigurationProperty(ColorBarLayerType.PROPERTY_SCHEME_AUTO_APPLY_KEY,
                ColorBarLayerType.PROPERTY_SCHEME_AUTO_APPLY_DEFAULT);
    }

    private void setAutoApplySchemes(boolean value) {
        try {
            boolean valueCurrent = isAutoApplySchemes();

            if (valueCurrent != value) {
//                System.out.println("Inside and setting title to " + value);
                getConfiguration().getProperty(ColorBarLayerType.PROPERTY_SCHEME_AUTO_APPLY_KEY).setValue((Object) value);
            }
        } catch (ValidationException v) {
        }
    }


    private boolean isSchemeLabelsApply() {
        return getConfigurationProperty(ColorBarLayerType.PROPERTY_SCHEME_LABELS_APPLY_KEY,
                ColorBarLayerType.PROPERTY_SCHEME_LABELS_APPLY_DEFAULT);
    }


    private void setSchemeLabelsApply(boolean value) {
        try {
            boolean valueCurrent = isSchemeLabelsApply();

            if (valueCurrent != value) {
//                System.out.println("Inside and setting title to " + value);
                getConfiguration().getProperty(ColorBarLayerType.PROPERTY_SCHEME_LABELS_APPLY_KEY).setValue((Object) value);
            }
        } catch (ValidationException v) {
        }
    }


    private boolean isSchemeLabelsRestrict() {
        return getConfigurationProperty(ColorBarLayerType.PROPERTY_SCHEME_LABELS_RESTRICT_KEY,
                ColorBarLayerType.PROPERTY_SCHEME_LABELS_RESTRICT_DEFAULT);
    }


    // Title & Units Text

    private boolean isTitleAltUse() {
        return getConfigurationProperty(ColorBarLayerType.PROPERTY_TITLE_ALT_USE_KEY,
                ColorBarLayerType.PROPERTY_TITLE_ALT_USE_DEFAULT);
    }

    private String getTitle() {
        return getConfigurationProperty(ColorBarLayerType.PROPERTY_TITLE_KEY,
                ColorBarLayerType.PROPERTY_TITLE_DEFAULT);
    }

    private void setTitle(String value) {
        try {
            String valueCurrent = getTitle();
//            System.out.println("Current title = " + valueCurrent);
            if (valueCurrent == null || (valueCurrent != null && !valueCurrent.equals(value))) {
//                System.out.println("Inside and setting title to " + value);
                getConfiguration().getProperty(ColorBarLayerType.PROPERTY_TITLE_KEY).setValue((Object) value);
            }
        } catch (ValidationException v) {
        }
    }


    private String getTitleAlt() {
        return getConfigurationProperty(ColorBarLayerType.PROPERTY_TITLE_ALT_KEY,
                ColorBarLayerType.PROPERTY_TITLE_ALT_DEFAULT);
    }

    private void setTitleAlt(String value) {
        try {
            String valueCurrent = getUnits();

            if (valueCurrent == null || (valueCurrent != null && !valueCurrent.equals(value))) {
                getConfiguration().getProperty(ColorBarLayerType.PROPERTY_TITLE_ALT_KEY).setValue((Object) value);
            }
        } catch (ValidationException v) {
        }
    }


    private boolean isUnitsAltUse() {
        return getConfigurationProperty(ColorBarLayerType.PROPERTY_UNITS_ALT_USE_KEY,
                ColorBarLayerType.PROPERTY_UNITS_ALT_USE_DEFAULT);
    }

    private String getUnits() {
        return getConfigurationProperty(ColorBarLayerType.PROPERTY_UNITS_KEY,
                ColorBarLayerType.PROPERTY_UNITS_DEFAULT);
    }

    private void setUnits(String value) {
        try {
            String valueCurrent = getUnits();

            if (valueCurrent == null || (valueCurrent != null && !valueCurrent.equals(value))) {
                getConfiguration().getProperty(ColorBarLayerType.PROPERTY_UNITS_KEY).setValue((Object) value);
            }
        } catch (ValidationException v) {
        }
    }


    private String getUnitsAlt() {
        return getConfigurationProperty(ColorBarLayerType.PROPERTY_UNITS_ALT_KEY,
                ColorBarLayerType.PROPERTY_UNITS_ALT_DEFAULT);
    }

    private void setUnitsAlt(String value) {
        try {
            String valueCurrent = getUnits();

            if (valueCurrent == null || (valueCurrent != null && !valueCurrent.equals(value))) {
                getConfiguration().getProperty(ColorBarLayerType.PROPERTY_UNITS_ALT_KEY).setValue((Object) value);
            }
        } catch (ValidationException v) {
        }
    }


    private String getUnitsNull() {
        return getConfigurationProperty(ColorBarLayerType.PROPERTY_UNITS_NULL_KEY,
                ColorBarLayerType.PROPERTY_UNITS_NULL_DEFAULT);
    }

    private void setUnitsNull(String value) {
        try {
            String valueCurrent = getUnits();

            if (valueCurrent == null || (valueCurrent != null && !valueCurrent.equals(value))) {
                getConfiguration().getProperty(ColorBarLayerType.PROPERTY_UNITS_NULL_KEY).setValue((Object) value);
            }
        } catch (ValidationException v) {
        }
    }

    private boolean isConvertCaret() {
        return getConfigurationProperty(ColorBarLayerType.PROPERTY_CONVERT_CARET_KEY,
                ColorBarLayerType.PROPERTY_CONVERT_CARET_DEFAULT);
    }

    private boolean isUnitsParenthesis() {
        return getConfigurationProperty(ColorBarLayerType.PROPERTY_UNITS_PARENTHESIS_KEY,
                ColorBarLayerType.PROPERTY_UNITS_PARENTHESIS_DEFAULT);
    }


    // Orientation

    private String getOrientation() {
        String orientation = getConfigurationProperty(ColorBarLayerType.PROPERTY_ORIENTATION_KEY,
                ColorBarLayerType.PROPERTY_ORIENTATION_DEFAULT);

        return orientation;

//        if (ColorBarLayerType.OPTION_VERTICAL.equals(orientation)) {
//            return ImageLegend.VERTICAL;
//        } else {
//            return ImageLegend.HORIZONTAL;
//        }
    }

    // todo Danny


    private void setOrientation(String value) {
        try {
            String valueCurrent = getOrientation();

            if (valueCurrent == null || (valueCurrent != null && !valueCurrent.equals(value))) {
                getConfiguration().getProperty(ColorBarLayerType.PROPERTY_ORIENTATION_KEY).setValue((Object) value);
            }
        } catch (ValidationException v) {
        }
    }


    public boolean isHorizontalColorBar() {
        if (ColorBarLayerType.OPTION_BEST_FIT.equals(getOrientation())) {
            double sceneAspectRatio = (raster.getRasterHeight() != 0) ? (double) raster.getRasterWidth() / (double) raster.getRasterHeight() : 1.0;
            // todo Preference on aspectRatio for best fit
//            if (raster.getRasterWidth() > raster.getRasterHeight()) {
            if (sceneAspectRatio > getSceneAspectBestFit()) {
                return true;
            } else {
                return false;
            }
        } else {
            if (ColorBarLayerType.OPTION_HORIZONTAL.equals(getOrientation())) {
                return true;
            } else {
                return false;
            }
        }
    }

    ;


    private double getSceneAspectBestFit() {
        return getConfigurationProperty(ColorBarLayerType.PROPERTY_SCENE_ASPECT_BEST_FIT_KEY,
                ColorBarLayerType.PROPERTY_SCENE_ASPECT_BEST_FIT_DEFAULT);
    }

    private String getTitleVerticalAnchor() {
        return getConfigurationProperty(ColorBarLayerType.PROPERTY_LOCATION_TITLE_VERTICAL_KEY,
                ColorBarLayerType.PROPERTY_LOCATION_TITLE_VERTICAL_DEFAULT);
    }


    private boolean isReversePalette() {
        return getConfigurationProperty(ColorBarLayerType.PROPERTY_ORIENTATION_REVERSE_PALETTE_KEY,
                ColorBarLayerType.PROPERTY_ORIENTATION_REVERSE_PALETTE_DEFAULT);
    }


    // Tick Label Values


    private String getLabelValuesMode() {
        return getConfigurationProperty(ColorBarLayerType.PROPERTY_LABEL_VALUES_MODE_KEY,
                ColorBarLayerType.PROPERTY_LABEL_VALUES_MODE_DEFAULT);
    }

    private void setLabelValuesMode(String value) {
        try {
            getConfiguration().getProperty(ColorBarLayerType.PROPERTY_LABEL_VALUES_MODE_KEY).setValue((Object) value);
        } catch (ValidationException v) {
        }
    }

    private int getLabelValuesCount() {
        return getConfigurationProperty(ColorBarLayerType.PROPERTY_LABEL_VALUES_COUNT_KEY,
                ColorBarLayerType.PROPERTY_LABEL_VALUES_COUNT_DEFAULT);
    }

    private String getLabelValuesActual() {
        return getConfigurationProperty(ColorBarLayerType.PROPERTY_LABEL_VALUES_ACTUAL_KEY,
                ColorBarLayerType.PROPERTY_LABEL_VALUES_ACTUAL_DEFAULT);
    }

    private void setLabelValuesActual(String value) {
        try {
            getConfiguration().getProperty(ColorBarLayerType.PROPERTY_LABEL_VALUES_ACTUAL_KEY).setValue((Object) value);
        } catch (ValidationException v) {
        }
    }

    private boolean getPopulateLabelsTextfield() {
        return getConfigurationProperty(ColorBarLayerType.PROPERTY_POPULATE_VALUES_TEXTFIELD_KEY,
                ColorBarLayerType.PROPERTY_POPULATE_VALUES_TEXTFIELD_DEFAULT);
    }

    private void setPopulateLabelsTextfield(boolean value) {
        try {
            getConfiguration().getProperty(ColorBarLayerType.PROPERTY_POPULATE_VALUES_TEXTFIELD_KEY).setValue((Object) value);
        } catch (ValidationException v) {
        }
    }


    private double getLabelValuesScalingFactor() {
        return getConfigurationProperty(ColorBarLayerType.PROPERTY_LABEL_VALUES_SCALING_KEY,
                ColorBarLayerType.PROPERTY_LABEL_VALUES_SCALING_DEFAULT);
    }

    private void setLabelValuesScalingFactor(double value) {
        try {
            getConfiguration().getProperty(ColorBarLayerType.PROPERTY_LABEL_VALUES_SCALING_KEY).setValue((Object) value);
        } catch (ValidationException v) {
        }
    }

    private int getDecimalPlaces() {
        return getConfigurationProperty(ColorBarLayerType.PROPERTY_LABEL_VALUES_DECIMAL_PLACES_KEY,
                ColorBarLayerType.PROPERTY_LABEL_VALUES_DECIMAL_PLACES_DEFAULT);
    }

    private boolean getDecimalPlacesForce() {
        return getConfigurationProperty(ColorBarLayerType.PROPERTY_LABEL_VALUES_FORCE_DECIMAL_PLACES_KEY,
                ColorBarLayerType.PROPERTY_LABEL_VALUES_FORCE_DECIMAL_PLACES_DEFAULT);
    }


    private Double getWeightTolerance() {
        return getConfigurationProperty(ColorBarLayerType.PROPERTY_WEIGHT_TOLERANCE_KEY,
                ColorBarLayerType.PROPERTY_WEIGHT_TOLERANCE_DEFAULT);
    }


    // Placement Location

    private boolean isColorBarLocationInside() {
        return getConfigurationProperty(ColorBarLayerType.PROPERTY_LOCATION_INSIDE_KEY,
                ColorBarLayerType.PROPERTY_LOCATION_INSIDE_DEFAULT);
    }


    private String getColorBarLocationHorizontalPlacement() {
        return getConfigurationProperty(ColorBarLayerType.PROPERTY_LOCATION_PLACEMENT_HORIZONTAL_KEY,
                ColorBarLayerType.PROPERTY_LOCATION_PLACEMENT_HORIZONTAL_DEFAULT);
    }


    private void setColorBarLocationHorizontalPlacement(String value) {
        try {
            getConfiguration().getProperty(ColorBarLayerType.PROPERTY_LOCATION_PLACEMENT_HORIZONTAL_KEY).setValue((Object) value);
        } catch (ValidationException v) {
        }
    }

    private String getColorBarLocationVerticalPlacement() {
        return getConfigurationProperty(ColorBarLayerType.PROPERTY_LOCATION_PLACEMENT_VERTICAL_KEY,
                ColorBarLayerType.PROPERTY_LOCATION_PLACEMENT_VERTICAL_DEFAULT);
    }


    private void setColorBarLocationVerticalPlacement(String value) {
        try {
            getConfiguration().getProperty(ColorBarLayerType.PROPERTY_LOCATION_PLACEMENT_VERTICAL_KEY).setValue((Object) value);
        } catch (ValidationException v) {
        }
    }


    private Double getLocationGapFactor() {
        return getConfigurationProperty(ColorBarLayerType.PROPERTY_LOCATION_GAP_FACTOR_KEY,
                ColorBarLayerType.PROPERTY_LOCATION_GAP_FACTOR_DEFAULT);
    }

    private Double getLocationOffset() {
        return getConfigurationProperty(ColorBarLayerType.PROPERTY_LOCATION_OFFSET_KEY,
                ColorBarLayerType.PROPERTY_LOCATION_OFFSET_DEFAULT);
    }

    private void setLocationOffset(double value) {
        try {
            getConfiguration().getProperty(ColorBarLayerType.PROPERTY_LOCATION_OFFSET_KEY).setValue((Object) value);
        } catch (ValidationException v) {
        }
    }

    private Double getLocationShift() {
        return getConfigurationProperty(ColorBarLayerType.PROPERTY_LOCATION_SHIFT_KEY,
                ColorBarLayerType.PROPERTY_LOCATION_SHIFT_DEFAULT);
    }

    private void setLocationShift(double value) {
        try {
            getConfiguration().getProperty(ColorBarLayerType.PROPERTY_LOCATION_SHIFT_KEY).setValue((Object) value);
        } catch (ValidationException v) {
        }
    }


    // Size & Scaling

    private boolean applySizeScaling() {
        return getConfigurationProperty(ColorBarLayerType.PROPERTY_IMAGE_SCALING_APPLY_SIZE_KEY,
                ColorBarLayerType.PROPERTY_IMAGE_SCALING_APPLY_SIZE_DEFAULT);
    }


    private Double getLayerScaling() {
        return getConfigurationProperty(ColorBarLayerType.PROPERTY_IMAGE_SCALING_SIZE_KEY,
                ColorBarLayerType.PROPERTY_IMAGE_SCALING_SIZE_DEFAULT);
    }


    private int getColorBarLength() {
        return getConfigurationProperty(ColorBarLayerType.PROPERTY_COLORBAR_LENGTH_KEY,
                ColorBarLayerType.PROPERTY_COLORBAR_LENGTH_DEFAULT);
    }

    private void setColorBarLength(int value) {
        try {
            getConfiguration().getProperty(ColorBarLayerType.PROPERTY_COLORBAR_LENGTH_KEY).setValue((Object) value);
        } catch (ValidationException v) {
        }
    }

    private int getColorBarWidth() {
        return getConfigurationProperty(ColorBarLayerType.PROPERTY_COLORBAR_WIDTH_KEY,
                ColorBarLayerType.PROPERTY_COLORBAR_WIDTH_DEFAULT);
    }


    // Title Format

    private boolean isShowTitle() {
        return getConfigurationProperty(ColorBarLayerType.PROPERTY_TITLE_SHOW_KEY,
                ColorBarLayerType.PROPERTY_TITLE_SHOW_DEFAULT);
    }


    private int getTitleFontSize() {
        return getConfigurationProperty(ColorBarLayerType.PROPERTY_TITLE_FONT_SIZE_KEY,
                ColorBarLayerType.PROPERTY_TITLE_FONT_SIZE_DEFAULT);
    }

    private Boolean isTitleFontBold() {
        return getConfigurationProperty(ColorBarLayerType.PROPERTY_TITLE_FONT_BOLD_KEY,
                ColorBarLayerType.PROPERTY_TITLE_FONT_BOLD_DEFAULT);
    }

    private Boolean isTitleFontItalic() {
        return getConfigurationProperty(ColorBarLayerType.PROPERTY_TITLE_FONT_ITALIC_KEY,
                ColorBarLayerType.PROPERTY_TITLE_FONT_ITALIC_DEFAULT);
    }


    private int getTitleFontType() {
        return getFontType(isTitleFontItalic(), isTitleFontBold());
    }

    private String getTitleFontName() {
        return getConfigurationProperty(ColorBarLayerType.PROPERTY_TITLE_FONT_NAME_KEY,
                ColorBarLayerType.PROPERTY_TITLE_FONT_NAME_DEFAULT);
    }

    private Color getTitleColor() {
        return getConfigurationProperty(ColorBarLayerType.PROPERTY_TITLE_COLOR_KEY,
                ColorBarLayerType.PROPERTY_TITLE_COLOR_DEFAULT);
    }


    // Units Format

    private boolean isShowTitleUnits() {
        return getConfigurationProperty(ColorBarLayerType.PROPERTY_UNITS_SHOW_KEY,
                ColorBarLayerType.PROPERTY_UNITS_SHOW_DEFAULT);
    }

    private int getUnitsFontSize() {
        return getConfigurationProperty(ColorBarLayerType.PROPERTY_UNITS_FONT_SIZE_KEY,
                ColorBarLayerType.PROPERTY_UNITS_FONT_SIZE_DEFAULT);
    }

    private Boolean isTitleUnitsFontBold() {
        return getConfigurationProperty(ColorBarLayerType.PROPERTY_UNITS_FONT_BOLD_KEY,
                ColorBarLayerType.PROPERTY_UNITS_FONT_BOLD_DEFAULT);
    }

    private Boolean isTitleUnitsFontItalic() {
        return getConfigurationProperty(ColorBarLayerType.PROPERTY_UNITS_FONT_ITALIC_KEY,
                ColorBarLayerType.PROPERTY_UNITS_FONT_ITALIC_DEFAULT);
    }

    private int getUnitsFontType() {
        return getFontType(isTitleUnitsFontItalic(), isTitleUnitsFontBold());
    }

    private String getUnitsFontName() {
        return getConfigurationProperty(ColorBarLayerType.PROPERTY_UNITS_FONT_NAME_KEY,
                ColorBarLayerType.PROPERTY_UNITS_FONT_NAME_DEFAULT);
    }

    private Color getUnitsColor() {
        return getConfigurationProperty(ColorBarLayerType.PROPERTY_UNITS_FONT_COLOR_KEY,
                ColorBarLayerType.PROPERTY_UNITS_FONT_COLOR_DEFAULT);
    }


    // Tick Label Format

    private boolean isLabelsShow() {
        return getConfigurationProperty(ColorBarLayerType.PROPERTY_LABELS_SHOW_KEY,
                ColorBarLayerType.PROPERTY_LABELS_SHOW_DEFAULT);
    }

    private int getLabelsFontSize() {
        return getConfigurationProperty(ColorBarLayerType.PROPERTY_LABELS_FONT_SIZE_KEY,
                ColorBarLayerType.PROPERTY_LABELS_FONT_SIZE_DEFAULT);
    }

    private Boolean isLabelsBold() {
        return getConfigurationProperty(ColorBarLayerType.PROPERTY_LABELS_FONT_BOLD_KEY,
                ColorBarLayerType.PROPERTY_LABELS_FONT_BOLD_DEFAULT);
    }

    private Boolean isLabelsItalic() {
        return getConfigurationProperty(ColorBarLayerType.PROPERTY_LABELS_FONT_ITALIC_KEY,
                ColorBarLayerType.PROPERTY_LABELS_FONT_ITALIC_DEFAULT);
    }

    private String getLabelsFontName() {
        return getConfigurationProperty(ColorBarLayerType.PROPERTY_LABELS_FONT_NAME_KEY,
                ColorBarLayerType.PROPERTY_LABELS_FONT_NAME_DEFAULT);
    }

    private int getLabelsFontType() {
        return getFontType(isLabelsItalic(), isLabelsBold());
    }


    private Color getLabelsColor() {
        return getConfigurationProperty(ColorBarLayerType.PROPERTY_LABELS_FONT_COLOR_KEY,
                ColorBarLayerType.PROPERTY_LABELS_FONT_COLOR_DEFAULT);
    }


    // Tickmarks

    private boolean isTickmarksShow() {
        return getConfigurationProperty(ColorBarLayerType.PROPERTY_TICKMARKS_SHOW_KEY,
                ColorBarLayerType.PROPERTY_TICKMARKS_SHOW_DEFAULT);
    }


    private int getTickmarksLength() {
        return getConfigurationProperty(ColorBarLayerType.PROPERTY_TICKMARKS_LENGTH_KEY,
                ColorBarLayerType.PROPERTY_TICKMARKS_LENGTH_DEFAULT);
    }

    private int getTickmarksWidth() {
        return getConfigurationProperty(ColorBarLayerType.PROPERTY_TICKMARKS_WIDTH_KEY,
                ColorBarLayerType.PROPERTY_TICKMARKS_WIDTH_DEFAULT);
    }

    private Color getTickmarksColor() {
        return getConfigurationProperty(ColorBarLayerType.PROPERTY_TICKMARKS_COLOR_KEY,
                ColorBarLayerType.PROPERTY_TICKMARKS_COLOR_DEFAULT);
    }


    // Palette Border

    private boolean isBorderShow() {
        return getConfigurationProperty(ColorBarLayerType.PROPERTY_PALETTE_BORDER_SHOW_KEY,
                ColorBarLayerType.PROPERTY_PALETTE_BORDER_SHOW_DEFAULT);
    }

    private Color getBorderColor() {
        return getConfigurationProperty(ColorBarLayerType.PROPERTY_PALETTE_BORDER_COLOR_KEY,
                ColorBarLayerType.PROPERTY_PALETTE_BORDER_COLOR_DEFAULT);
    }

    private int getBorderWidth() {
        return getConfigurationProperty(ColorBarLayerType.PROPERTY_PALETTE_BORDER_WIDTH_KEY,
                ColorBarLayerType.PROPERTY_PALETTE_BORDER_WIDTH_DEFAULT);
    }


    // Legend Border

    private boolean isBackdropBorderShow() {
        return getConfigurationProperty(ColorBarLayerType.PROPERTY_LEGEND_BORDER_SHOW_KEY,
                ColorBarLayerType.PROPERTY_LEGEND_BORDER_SHOW_DEFAULT);
    }

    private int getBackdropBorderWidth() {
        return getConfigurationProperty(ColorBarLayerType.PROPERTY_LEGEND_BORDER_WIDTH_KEY,
                ColorBarLayerType.PROPERTY_LEGEND_BORDER_WIDTH_DEFAULT);
    }

    private Color getBackdropBorderColor() {
        return getConfigurationProperty(ColorBarLayerType.PROPERTY_LEGEND_BORDER_COLOR_KEY,
                ColorBarLayerType.PROPERTY_LEGEND_BORDER_COLOR_DEFAULT);
    }


    // Legend Backdrop

    private boolean isBackdropShow() {
        return getConfigurationProperty(ColorBarLayerType.PROPERTY_BACKDROP_SHOW_KEY,
                ColorBarLayerType.PROPERTY_BACKDROP_SHOW_DEFAULT);
    }

    private double getBackdropTransparency() {
        return getConfigurationProperty(ColorBarLayerType.PROPERTY_BACKDROP_TRANSPARENCY_KEY,
                ColorBarLayerType.PROPERTY_BACKDROP_TRANSPARENCY_DEFAULT);
    }

    private Color getBackdropColor() {
        return getConfigurationProperty(ColorBarLayerType.PROPERTY_BACKDROP_COLOR_KEY,
                ColorBarLayerType.PROPERTY_BACKDROP_COLOR_DEFAULT);
    }


    // Legend Border Gap

    private double getBorderGapFactorTop() {
        return getConfigurationProperty(ColorBarLayerType.PROPERTY_LEGEND_BORDER_GAP_TOP_KEY,
                ColorBarLayerType.PROPERTY_LEGEND_BORDER_GAP_TOP_DEFAULT);
    }

    private double getBorderGapFactorBottom() {
        return getConfigurationProperty(ColorBarLayerType.PROPERTY_LEGEND_BORDER_GAP_BOTTOM_KEY,
                ColorBarLayerType.PROPERTY_LEGEND_BORDER_GAP_BOTTOM_DEFAULT);
    }

    private double getBorderGapFactorLeftside() {
        return getConfigurationProperty(ColorBarLayerType.PROPERTY_LEGEND_BORDER_GAP_LEFTSIDE_KEY,
                ColorBarLayerType.PROPERTY_LEGEND_BORDER_GAP_LEFTSIDE_DEFAULT);
    }

    private double getBorderGapFactorRightside() {
        return getConfigurationProperty(ColorBarLayerType.PROPERTY_LEGEND_BORDER_GAP_RIGHTSIDE_KEY,
                ColorBarLayerType.PROPERTY_LEGEND_BORDER_GAP_RIGHTSIDE_DEFAULT);
    }

    private double getTitleGapFactor() {
        return getConfigurationProperty(ColorBarLayerType.PROPERTY_LEGEND_TITLE_GAP_KEY,
                ColorBarLayerType.PROPERTY_LEGEND_TITLE_GAP_DEFAULT);
    }

    private double getLabelGapFactor() {
        return getConfigurationProperty(ColorBarLayerType.PROPERTY_LEGEND_LABEL_GAP_KEY,
                ColorBarLayerType.PROPERTY_LEGEND_LABEL_GAP_DEFAULT);
    }

    // Some general font methods

    public static int getFontType(boolean italic, boolean bold) {
        if (italic && bold) {
            return Font.ITALIC | Font.BOLD;
        } else if (italic) {
            return Font.ITALIC;
        } else if (bold) {
            return Font.BOLD;
        } else {
            return Font.PLAIN;
        }
    }

    public static boolean isFontTypeBold(int fontType) {
        if (fontType == (Font.ITALIC | Font.BOLD) || fontType == Font.BOLD) {
            return true;
        } else {
            return false;
        }
    }

    public static boolean isFontTypeItalic(int fontType) {
        if (fontType == (Font.ITALIC | Font.BOLD) || fontType == Font.ITALIC) {
            return true;
        } else {
            return false;
        }
    }


    private class ProductNodeHandler extends ProductNodeListenerAdapter {

        /**
         * Overwrite this method if you want to be notified when a node changed.
         *
         * @param event the product node which the listener to be notified
         */
        @Override
        public void nodeChanged(ProductNodeEvent event) {
            if (event.getSourceNode() == getProduct() && Product.PROPERTY_NAME_SCENE_GEO_CODING.equals(
                    event.getPropertyName())) {
                // Force recreation
                imageLegend = null;
                fireLayerDataChanged(getModelBounds());
            }
        }
    }


    public ImageLegend getImageLegend() {
        return imageLegend;
    }
}<|MERGE_RESOLUTION|>--- conflicted
+++ resolved
@@ -219,19 +219,11 @@
                         setLabelValuesMode(ColorBarLayerType.DISTRIB_MANUAL_STR);
                         setPopulateLabelsTextfield(true);
                         schemeMatchedPaletteOriginally = isSchemeMatchesPalette();
-<<<<<<< HEAD
 
                         if (schemeInfo.getColorBarLabelScalingStr() != null && schemeInfo.getColorBarLabelScalingStr().trim().length() > 0) {
                             setLabelValuesScalingFactor(Double.parseDouble(schemeInfo.getColorBarLabelScalingStr()));
                         }
 
-=======
-
-                        if (schemeInfo.getColorBarLabelScalingStr() != null && schemeInfo.getColorBarLabelScalingStr().trim().length() > 0) {
-                            setLabelValuesScalingFactor(Double.parseDouble(schemeInfo.getColorBarLabelScalingStr()));
-                        }
-
->>>>>>> e3f68b83
                         schemeOverRidden = false;
                     } else {
                         setLabelValuesActual(labelValuesActualPreferences);
@@ -246,45 +238,6 @@
                     setPopulateLabelsTextfield(populateLabelsTextfieldPreferences);
                     setLabelValuesScalingFactor(labelValuesScalingFactorPreferences);
                     schemeOverRidden = false;
-<<<<<<< HEAD
-                }
-            }
-
-
-
-
-
-            if (imageLegendInitialized &&  (schemeLabelsRestrictPrevious != isSchemeLabelsRestrict())) {
-                if (isSchemeLabelsApply()
-                        && schemeInfo != null
-                        && schemeInfo.getColorBarLabels() != null
-                        && schemeInfo.getColorBarLabels().trim().length() > 0) {
-                    if (!isSchemeLabelsRestrict() || (isSchemeLabelsRestrict() && isSchemeMatchesPalette())) {
-                            setLabelValuesActual(schemeInfo.getColorBarLabels());
-                            setLabelValuesMode(ColorBarLayerType.DISTRIB_MANUAL_STR);
-                            setPopulateLabelsTextfield(true);
-                            schemeMatchedPaletteOriginally = isSchemeMatchesPalette();
-
-                            if (schemeInfo.getColorBarLabelScalingStr() != null && schemeInfo.getColorBarLabelScalingStr().trim().length() > 0) {
-                                setLabelValuesScalingFactor(Double.parseDouble(schemeInfo.getColorBarLabelScalingStr()));
-                            }
-
-                            schemeOverRidden = false;
-                    } else {
-                            setLabelValuesActual(labelValuesActualPreferences);
-                            setLabelValuesMode(labelValuesModePreferences);
-                            setPopulateLabelsTextfield(populateLabelsTextfieldPreferences);
-                            setLabelValuesScalingFactor(labelValuesScalingFactorPreferences);
-                            schemeOverRidden = true;
-                    }
-                }
-            }
-
-
-
-            if (imageLegendInitialized && isPaletteChanged() && isSchemeLabelsRestrict() && isSchemeLabelsApply()) {
-
-=======
                 }
             }
 
@@ -322,7 +275,6 @@
 
             if (imageLegendInitialized && isPaletteChanged() && isSchemeLabelsRestrict() && isSchemeLabelsApply()) {
 
->>>>>>> e3f68b83
                 if (!schemeOverRidden ) {
 
                     // reset to even distribution if the palette gets altered
