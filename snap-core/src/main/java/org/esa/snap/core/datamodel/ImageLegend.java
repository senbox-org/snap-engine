--- conflicted
+++ resolved
@@ -196,10 +196,6 @@
     public ImageLegend(ImageInfo imageInfo, RasterDataNode raster) {
         this.imageInfo = imageInfo;
         this.raster = raster;
-<<<<<<< HEAD
-
-        antialiasing = true;
-=======
 
         antialiasing = true;
 
@@ -576,382 +572,6 @@
     public ImageInfo getImageInfo() {
         return imageInfo;
     }
->>>>>>> abae2b62
-
-//        setCustomLabelValues("");
-
-<<<<<<< HEAD
-    }
-
-
-    public ImageLegend getCopyOfImageLegend() {
-
-        ImageLegend imageLegendCopy = new ImageLegend(raster.getImageInfo(), raster);
-
-        imageLegendCopy.setOrientation(getOrientation());
-        imageLegendCopy.setReversePalette(isReversePalette());
-        imageLegendCopy.setSceneAspectBestFit(getSceneAspectBestFit());
-
-        imageLegendCopy.setShowTitle(isShowTitle());
-        imageLegendCopy.setTitle(getTitleText());
-        imageLegendCopy.setTitleAlt(getTitleAlt());
-        imageLegendCopy.setTitleAltUse(isTitleAltUse());
-        imageLegendCopy.setTitleFontSize(getTitleFontSize());
-        imageLegendCopy.setTitleColor(getTitleColor());
-        imageLegendCopy.setTitleFontName(getTitleFontName());
-        imageLegendCopy.setTitleFontType(getTitleFontType());
-
-        imageLegendCopy.setShowUnits(isShowUnits());
-        imageLegendCopy.setUnits(getUnitsText());
-        imageLegendCopy.setUnitsAlt(getUnitsAlt());
-        imageLegendCopy.setUnitsNull(getUnitsNull());
-        imageLegendCopy.setUnitsParenthesis(isUnitsParenthesis());
-        imageLegendCopy.setConvertCaret(isConvertCaret());
-        imageLegendCopy.setUnitsAltUse(isUnitsAltUse());
-        imageLegendCopy.setUnitsFontSize(getUnitsFontSize());
-        imageLegendCopy.setUnitsColor(getUnitsColor());
-        imageLegendCopy.setUnitsFontName(getUnitsFontName());
-        imageLegendCopy.setUnitsFontType(getUnitsFontType());
-
-        imageLegendCopy.setTickMarkCount(getTickMarkCount());
-        imageLegendCopy.setDistributionType(getDistributionType());
-        imageLegendCopy.setCustomLabelValues(getCustomLabelValues());
-        imageLegendCopy.setScalingFactor(getScalingFactor());
-        imageLegendCopy.setDecimalPlaces(getDecimalPlaces());
-        imageLegendCopy.setDecimalPlacesForce(isDecimalPlacesForce());
-
-        imageLegendCopy.setTitleVerticalAnchor(getTitleVerticalAnchor());
-        imageLegendCopy.setColorBarLength(getColorBarLength());
-        imageLegendCopy.setColorBarWidth(getColorBarWidth());
-
-        imageLegendCopy.setLayerScaling(getLayerScaling());
-        //            imageLegend.setBackgroundTransparencyEnabled(true);
-
-        imageLegendCopy.setAntialiasing((Boolean) true);
-
-        imageLegendCopy.setLabelsShow(isLabelsShow());
-        imageLegendCopy.setLabelsFontName(getLabelsFontName());
-        imageLegendCopy.setLabelsFontType(getLabelsFontType());
-        imageLegendCopy.setLabelsFontSize(getLabelsFontSize());
-        imageLegendCopy.setLabelsColor(getLabelsColor());
-
-        imageLegendCopy.setTickmarkColor(getTickmarkColor());
-        imageLegendCopy.setTickmarkLength(getTickmarkLength());
-        imageLegendCopy.setTickmarkWidth(getTickmarkWidth());
-        imageLegendCopy.setTickmarkShow(isTickmarkShow());
-
-        imageLegendCopy.setBackdropColor(getBackdropColor());
-        imageLegendCopy.setBackdropTransparency(getBackdropTransparency());
-        imageLegendCopy.setBackdropShow(isBackdropShow());
-
-        imageLegendCopy.setBorderShow(isBorderShow());
-        imageLegendCopy.setBorderWidth(getBorderWidth());
-        imageLegendCopy.setBorderColor(getBorderColor());
-
-        imageLegendCopy.setBackdropBorderColor(getBackdropBorderColor());
-        imageLegendCopy.setBackdropBorderWidth(getBackdropBorderWidth());
-        imageLegendCopy.setBackdropBorderShow(isBackdropBorderShow());
-
-
-        imageLegendCopy.setBottomBorderGapFactor(getBottomBorderGapFactor());
-        imageLegendCopy.setTopBorderGapFactor(getTopBorderGapFactor());
-        imageLegendCopy.setLeftSideBorderGapFactor(getLeftSideBorderGapFactor());
-        imageLegendCopy.setRightSideBorderGapFactor(getRightSideBorderGapFactor());
-        imageLegendCopy.setTitleGapFactor(getTitleGapFactor());
-        imageLegendCopy.setLabelGapFactor(getLabelGapFactor());
-
-        imageLegendCopy.setWeightTolerance(getWeightTolerance());
-
-        return imageLegendCopy;
-    }
-
-
-    public void initLegendWithPreferences(PropertyMap configuration, RasterDataNode raster) {
-
-        setTitle(configuration.getPropertyString(ColorBarLayerType.PROPERTY_TITLE_KEY, ColorBarLayerType.PROPERTY_TITLE_DEFAULT));
-        setTitleAltUse(configuration.getPropertyBool(ColorBarLayerType.PROPERTY_TITLE_ALT_USE_KEY, ColorBarLayerType.PROPERTY_TITLE_ALT_USE_DEFAULT));
-        setTitleAlt(configuration.getPropertyString(ColorBarLayerType.PROPERTY_TITLE_ALT_KEY, ColorBarLayerType.PROPERTY_TITLE_ALT_DEFAULT));
-
-        setUnits(configuration.getPropertyString(ColorBarLayerType.PROPERTY_UNITS_KEY, ColorBarLayerType.PROPERTY_UNITS_DEFAULT));
-        setUnitsAltUse(configuration.getPropertyBool(ColorBarLayerType.PROPERTY_UNITS_ALT_USE_KEY, ColorBarLayerType.PROPERTY_UNITS_ALT_USE_DEFAULT));
-        setUnitsAlt(configuration.getPropertyString(ColorBarLayerType.PROPERTY_UNITS_ALT_KEY, ColorBarLayerType.PROPERTY_UNITS_ALT_DEFAULT));
-
-        setUnitsNull(configuration.getPropertyString(ColorBarLayerType.PROPERTY_UNITS_NULL_KEY, ColorBarLayerType.PROPERTY_UNITS_NULL_DEFAULT));
-
-        setConvertCaret(configuration.getPropertyBool(ColorBarLayerType.PROPERTY_CONVERT_CARET_KEY, ColorBarLayerType.PROPERTY_CONVERT_CARET_DEFAULT));
-        setUnitsParenthesis(configuration.getPropertyBool(ColorBarLayerType.PROPERTY_UNITS_PARENTHESIS_KEY, ColorBarLayerType.PROPERTY_UNITS_PARENTHESIS_DEFAULT));
-
-
-        // Orientation Parameters
-
-        setOrientation(configuration.getPropertyString(ColorBarLayerType.PROPERTY_ORIENTATION_KEY,
-                ColorBarLayerType.PROPERTY_ORIENTATION_DEFAULT));
-
-        setSceneAspectBestFit(configuration.getPropertyDouble(ColorBarLayerType.PROPERTY_SCENE_ASPECT_BEST_FIT_KEY,
-                ColorBarLayerType.PROPERTY_SCENE_ASPECT_BEST_FIT_DEFAULT));
-
-        setReversePalette(configuration.getPropertyBool(ColorBarLayerType.PROPERTY_ORIENTATION_REVERSE_PALETTE_KEY,
-                ColorBarLayerType.PROPERTY_ORIENTATION_REVERSE_PALETTE_DEFAULT));
-
-
-        // Label Distribution and Values
-
-        setTickMarkCount(configuration.getPropertyInt(ColorBarLayerType.PROPERTY_LABEL_VALUES_COUNT_KEY,
-                ColorBarLayerType.PROPERTY_LABEL_VALUES_COUNT_DEFAULT));
-
-        setDistributionType(configuration.getPropertyString(ColorBarLayerType.PROPERTY_LABEL_VALUES_MODE_KEY,
-                ColorBarLayerType.PROPERTY_LABEL_VALUES_MODE_DEFAULT));
-
-        setCustomLabelValues(configuration.getPropertyString(ColorBarLayerType.PROPERTY_LABEL_VALUES_ACTUAL_KEY,
-                ColorBarLayerType.PROPERTY_LABEL_VALUES_ACTUAL_DEFAULT));
-
-        setScalingFactor(configuration.getPropertyDouble(ColorBarLayerType.PROPERTY_LABEL_VALUES_SCALING_KEY,
-                ColorBarLayerType.PROPERTY_LABEL_VALUES_SCALING_DEFAULT));
-
-        setDecimalPlaces(configuration.getPropertyInt(ColorBarLayerType.PROPERTY_LABEL_VALUES_DECIMAL_PLACES_KEY,
-                ColorBarLayerType.PROPERTY_LABEL_VALUES_DECIMAL_PLACES_DEFAULT));
-
-        setDecimalPlacesForce(configuration.getPropertyBool(ColorBarLayerType.PROPERTY_LABEL_VALUES_FORCE_DECIMAL_PLACES_KEY,
-                ColorBarLayerType.PROPERTY_LABEL_VALUES_FORCE_DECIMAL_PLACES_DEFAULT));
-
-        setWeightTolerance(configuration.getPropertyDouble(ColorBarLayerType.PROPERTY_WEIGHT_TOLERANCE_KEY,
-                ColorBarLayerType.PROPERTY_WEIGHT_TOLERANCE_DEFAULT));
-
-
-        // Sizing and Location
-        setColorBarLength(configuration.getPropertyInt(ColorBarLayerType.PROPERTY_COLORBAR_LENGTH_KEY,
-                ColorBarLayerType.PROPERTY_COLORBAR_LENGTH_DEFAULT));
-
-        setColorBarWidth(configuration.getPropertyInt(ColorBarLayerType.PROPERTY_COLORBAR_WIDTH_KEY,
-                ColorBarLayerType.PROPERTY_COLORBAR_WIDTH_DEFAULT));
-
-        setTitleVerticalAnchor(configuration.getPropertyString(ColorBarLayerType.PROPERTY_LOCATION_TITLE_VERTICAL_KEY,
-                ColorBarLayerType.PROPERTY_LOCATION_TITLE_VERTICAL_DEFAULT));
-
-
-        // Title parameters
-
-        setShowTitle(
-                configuration.getPropertyBool(ColorBarLayerType.PROPERTY_TITLE_SHOW_KEY,
-                        ColorBarLayerType.PROPERTY_TITLE_SHOW_DEFAULT));
-
-//        setTitleText(
-//                configuration.getPropertyString(ColorBarLayerType.PROPERTY_TITLE_KEY,
-//                        ColorBarLayerType.PROPERTY_TITLE_DEFAULT)
-//        );
-
-
-        setTitleFontSize(
-                configuration.getPropertyInt(ColorBarLayerType.PROPERTY_TITLE_FONT_SIZE_KEY,
-                        ColorBarLayerType.PROPERTY_TITLE_FONT_SIZE_DEFAULT));
-
-        setTitleColor(
-                configuration.getPropertyColor(ColorBarLayerType.PROPERTY_TITLE_COLOR_KEY,
-                        ColorBarLayerType.PROPERTY_TITLE_COLOR_DEFAULT));
-
-        setTitleFontName(
-                configuration.getPropertyString(ColorBarLayerType.PROPERTY_TITLE_FONT_NAME_KEY,
-                        ColorBarLayerType.PROPERTY_TITLE_FONT_NAME_DEFAULT));
-
-
-        boolean titleParameterBold = configuration.getPropertyBool(ColorBarLayerType.PROPERTY_TITLE_FONT_BOLD_KEY,
-                ColorBarLayerType.PROPERTY_TITLE_FONT_BOLD_DEFAULT);
-
-        boolean titleParameterItalic = configuration.getPropertyBool(ColorBarLayerType.PROPERTY_TITLE_FONT_ITALIC_KEY,
-                ColorBarLayerType.PROPERTY_TITLE_FONT_ITALIC_DEFAULT);
-
-        int titleFontType = ColorBarLayer.getFontType(titleParameterItalic, titleParameterBold);
-
-        setTitleFontType(titleFontType);
-
-
-        // Units parameters
-
-        setShowUnits(
-                configuration.getPropertyBool(ColorBarLayerType.PROPERTY_UNITS_SHOW_KEY,
-                        ColorBarLayerType.PROPERTY_UNITS_SHOW_DEFAULT));
-
-
-//        setUnitsText(
-//                configuration.getPropertyString(ColorBarLayerType.PROPERTY_UNITS_KEY,
-//                        ColorBarLayerType.PROPERTY_UNITS_DEFAULT)
-//        );
-//
-
-        setUnitsFontSize(
-                configuration.getPropertyInt(ColorBarLayerType.PROPERTY_UNITS_FONT_SIZE_KEY,
-                        ColorBarLayerType.PROPERTY_UNITS_FONT_SIZE_DEFAULT));
-
-        setUnitsColor(
-                configuration.getPropertyColor(ColorBarLayerType.PROPERTY_UNITS_FONT_COLOR_KEY,
-                        ColorBarLayerType.PROPERTY_UNITS_FONT_COLOR_DEFAULT));
-
-        setUnitsFontName(
-                configuration.getPropertyString(ColorBarLayerType.PROPERTY_UNITS_FONT_NAME_KEY,
-                        ColorBarLayerType.PROPERTY_UNITS_FONT_NAME_DEFAULT));
-
-
-        boolean unitsBold = configuration.getPropertyBool(ColorBarLayerType.PROPERTY_UNITS_FONT_BOLD_KEY,
-                ColorBarLayerType.PROPERTY_UNITS_FONT_BOLD_DEFAULT);
-
-        boolean unitsItalic = configuration.getPropertyBool(ColorBarLayerType.PROPERTY_UNITS_FONT_ITALIC_KEY,
-                ColorBarLayerType.PROPERTY_UNITS_FONT_ITALIC_DEFAULT);
-
-        int unitsFontType = ColorBarLayer.getFontType(unitsItalic, unitsBold);
-
-        setUnitsFontType(unitsFontType);
-
-
-        // Labels Parameters
-
-        setLabelsShow(configuration.getPropertyBool(ColorBarLayerType.PROPERTY_LABELS_SHOW_KEY,
-                ColorBarLayerType.PROPERTY_LABELS_SHOW_DEFAULT));
-
-        setLabelsFontName(configuration.getPropertyString(ColorBarLayerType.PROPERTY_LABELS_FONT_NAME_KEY,
-                ColorBarLayerType.PROPERTY_LABELS_FONT_NAME_DEFAULT));
-
-        boolean labelsFontBold = configuration.getPropertyBool(ColorBarLayerType.PROPERTY_LABELS_FONT_BOLD_KEY,
-                ColorBarLayerType.PROPERTY_LABELS_FONT_BOLD_DEFAULT);
-
-        boolean labelsFontItalic = configuration.getPropertyBool(ColorBarLayerType.PROPERTY_LABELS_FONT_ITALIC_KEY,
-                ColorBarLayerType.PROPERTY_LABELS_FONT_ITALIC_DEFAULT);
-
-        setLabelsFontType(ColorBarLayer.getFontType(labelsFontItalic, labelsFontBold));
-
-        setLabelsFontSize(configuration.getPropertyInt(ColorBarLayerType.PROPERTY_LABELS_FONT_SIZE_KEY,
-                PROPERTY_LABELS_FONT_SIZE_DEFAULT));
-
-        setLabelsColor(configuration.getPropertyColor(ColorBarLayerType.PROPERTY_LABELS_FONT_COLOR_KEY,
-                ColorBarLayerType.PROPERTY_LABELS_FONT_COLOR_DEFAULT));
-
-
-        // Tick Marks Section
-
-        setTickmarkShow(configuration.getPropertyBool(ColorBarLayerType.PROPERTY_TICKMARKS_SHOW_KEY,
-                ColorBarLayerType.PROPERTY_TICKMARKS_SHOW_DEFAULT));
-
-        setTickmarkLength(configuration.getPropertyInt(ColorBarLayerType.PROPERTY_TICKMARKS_LENGTH_KEY,
-                ColorBarLayerType.PROPERTY_TICKMARKS_LENGTH_DEFAULT));
-
-        setTickmarkWidth(configuration.getPropertyInt(ColorBarLayerType.PROPERTY_TICKMARKS_WIDTH_KEY,
-                ColorBarLayerType.PROPERTY_TICKMARKS_WIDTH_DEFAULT));
-
-        setTickmarkColor(configuration.getPropertyColor(ColorBarLayerType.PROPERTY_TICKMARKS_COLOR_KEY,
-                ColorBarLayerType.PROPERTY_TICKMARKS_COLOR_DEFAULT));
-
-
-        // Backdrop Section
-
-        setBackdropShow(configuration.getPropertyBool(ColorBarLayerType.PROPERTY_BACKDROP_SHOW_KEY,
-                ColorBarLayerType.PROPERTY_BACKDROP_SHOW_DEFAULT));
-
-        setBackdropColor(configuration.getPropertyColor(ColorBarLayerType.PROPERTY_BACKDROP_COLOR_KEY,
-                ColorBarLayerType.PROPERTY_BACKDROP_COLOR_DEFAULT));
-
-        double backdropTrans = configuration.getPropertyDouble(ColorBarLayerType.PROPERTY_BACKDROP_TRANSPARENCY_KEY,
-                ColorBarLayerType.PROPERTY_BACKDROP_TRANSPARENCY_DEFAULT);
-
-        setBackdropTransparency(((Number) backdropTrans).floatValue());
-
-
-        // Palette Border Section
-
-        setBorderShow(configuration.getPropertyBool(ColorBarLayerType.PROPERTY_PALETTE_BORDER_SHOW_KEY,
-                ColorBarLayerType.PROPERTY_PALETTE_BORDER_SHOW_DEFAULT));
-
-        setBorderWidth(configuration.getPropertyInt(ColorBarLayerType.PROPERTY_PALETTE_BORDER_WIDTH_KEY,
-                ColorBarLayerType.PROPERTY_PALETTE_BORDER_WIDTH_DEFAULT));
-
-        setBorderColor(configuration.getPropertyColor(ColorBarLayerType.PROPERTY_PALETTE_BORDER_COLOR_KEY,
-                ColorBarLayerType.PROPERTY_PALETTE_BORDER_COLOR_DEFAULT));
-
-
-        // Legend Border Section
-
-        setBackdropBorderShow(configuration.getPropertyBool(ColorBarLayerType.PROPERTY_LEGEND_BORDER_SHOW_KEY,
-                ColorBarLayerType.PROPERTY_LEGEND_BORDER_SHOW_DEFAULT));
-
-        setBackdropBorderWidth(configuration.getPropertyInt(ColorBarLayerType.PROPERTY_LEGEND_BORDER_WIDTH_KEY,
-                ColorBarLayerType.PROPERTY_LEGEND_BORDER_WIDTH_DEFAULT));
-
-        setBackdropBorderColor(configuration.getPropertyColor(ColorBarLayerType.PROPERTY_LEGEND_BORDER_COLOR_KEY,
-                ColorBarLayerType.PROPERTY_LEGEND_BORDER_COLOR_DEFAULT));
-
-
-        // Legend Border Gap
-
-        setLeftSideBorderGapFactor(configuration.getPropertyDouble(ColorBarLayerType.PROPERTY_LEGEND_BORDER_GAP_LEFTSIDE_KEY,
-                ColorBarLayerType.PROPERTY_LEGEND_BORDER_GAP_LEFTSIDE_DEFAULT));
-
-        setRightSideBorderGapFactor(configuration.getPropertyDouble(ColorBarLayerType.PROPERTY_LEGEND_BORDER_GAP_RIGHTSIDE_KEY,
-                ColorBarLayerType.PROPERTY_LEGEND_BORDER_GAP_RIGHTSIDE_DEFAULT));
-
-        setTopBorderGapFactor(configuration.getPropertyDouble(ColorBarLayerType.PROPERTY_LEGEND_BORDER_GAP_TOP_KEY,
-                ColorBarLayerType.PROPERTY_LEGEND_BORDER_GAP_TOP_DEFAULT));
-
-        setBottomBorderGapFactor(configuration.getPropertyDouble(ColorBarLayerType.PROPERTY_LEGEND_BORDER_GAP_BOTTOM_KEY,
-                ColorBarLayerType.PROPERTY_LEGEND_BORDER_GAP_BOTTOM_DEFAULT));
-
-        setTitleGapFactor(configuration.getPropertyDouble(ColorBarLayerType.PROPERTY_LEGEND_TITLE_GAP_KEY,
-                ColorBarLayerType.PROPERTY_LEGEND_TITLE_GAP_DEFAULT));
-
-        setLabelGapFactor(configuration.getPropertyDouble(ColorBarLayerType.PROPERTY_LEGEND_LABEL_GAP_KEY,
-                ColorBarLayerType.PROPERTY_LEGEND_LABEL_GAP_DEFAULT));
-
-        setLayerScaling(100.0);
-
-
-        setAntialiasing((Boolean) true);
-
-        //  imageLegend.setBackgroundTransparencyEnabled(true);
-    }
-
-
-    // todo This block from SeaDAS 7 may contain useful info for later implementing a color bar scheme
-//    public void initDefaults(PropertyMap configuration) {
-//
-//
-//        //  configuration.getPropertyBool(PROPERTY_NAME_COLORBAR_TITLE_OVERRIDE, DEFAULT_COLORBAR_TITLE_OVERRIDE);
-//        ColorPaletteSourcesInfo colorPaletteSourcesInfo = raster.getImageInfo().getColorPaletteSourcesInfo();
-//
-//        if (colorPaletteSourcesInfo != null) {
-//            final String schemeName = colorPaletteSourcesInfo.getSchemeName();
-//            final double min = getImageInfo().getColorPaletteDef().getMinDisplaySample();
-//            final double max = getImageInfo().getColorPaletteDef().getMaxDisplaySample();
-//
-//            final boolean logScaled = getImageInfo().isLogScaled();
-//
-//            String labels = colorPaletteSourcesInfo.getColorBarLabels();
-//
-//
-//            setHeaderText(raster.getName());
-//            if (allowTitleOverride(configuration)) {
-//                String overrideColorBarTitle = colorPaletteSourcesInfo.getColorBarTitle();
-//                if (overrideColorBarTitle != null && overrideColorBarTitle.length() > 0) {
-//                    setHeaderText(overrideColorBarTitle);
-//                }
-//            }
-//
-//
-//            if (!colorPaletteSourcesInfo.isAlteredScheme(min, max, logScaled) && labels != null && labels.length() > 0 && allowLabelsOverride(configuration)) {
-//
-//                setDistributionType(ImageLegend.DISTRIB_MANUAL_STR);
-//                setFullCustomAddThesePoints(labels);
-//
-//            } else {
-//
-//                setNumberOfTicks(5);
-//                setScalingFactor(1.0);
-//                setDecimalPlaces(2);
-//                distributeEvenly();
-//                setDistributionType(ImageLegend.DISTRIB_MANUAL_STR);
-//            }
-//        }
-//    }
-
-    public ImageInfo getImageInfo() {
-        return imageInfo;
-    }
 
     public RasterDataNode getRaster() {
         return raster;
@@ -1005,7 +625,7 @@
 
     public String getUnitsText() {
         if (unitsText == null || unitsText.length() == 0) {
-            return "";
+            return getUnitsNull();
         } else {
             return unitsText;
         }
@@ -1041,101 +661,6 @@
     }
 
 
-
-
-
-    public boolean isConvertCaret() {return convertCaret;}
-    public void setConvertCaret(boolean convertCaret) {this.convertCaret = convertCaret;}
-
-    public boolean isUnitsParenthesis() {return unitsParenthesis;}
-    public void setUnitsParenthesis(boolean unitsParenthesis) {this.unitsParenthesis = unitsParenthesis;}
-
-
-=======
-
-    public boolean isShowTitle() {
-        return showTitle;
-    }
-
-    public void setShowTitle(boolean usingHeader) {
-        this.showTitle = usingHeader;
-    }
-
-    public boolean isTitleAltUse() {
-        return titleAltUse;
-    }
-
-    public void setTitleAltUse(boolean titleAltUse) {
-        this.titleAltUse = titleAltUse;
-    }
-
-    public String getTitleText() {
-        return (titleText == null) ? "null-test" : titleText;
-    }
-
-    public void setTitle(String titleText) {
-        this.titleText = titleText;
-    }
-
-    public String getTitleAlt() {
-        if (titleAlt == null || titleAlt.length() == 0) {
-            return "";
-        } else {
-            return titleAlt;
-        }
-    }
-
-    public void setTitleAlt(String titleAlt) {
-        this.titleAlt = titleAlt;
-    }
-
-
-    public boolean isUnitsAltUse() {
-        return unitsAltUse;
-    }
-
-    public void setUnitsAltUse(boolean unitsAltUse) {
-        this.unitsAltUse = unitsAltUse;
-    }
-
-    public String getUnitsText() {
-        if (unitsText == null || unitsText.length() == 0) {
-            return getUnitsNull();
-        } else {
-            return unitsText;
-        }
-    }
-
-    public void setUnits(String unitsText) {
-        this.unitsText = unitsText;
-    }
-
-    public String getUnitsAlt() {
-        if (unitsAlt == null || unitsAlt.length() == 0) {
-            return "";
-        } else {
-            return unitsAlt;
-        }
-    }
-
-    public void setUnitsAlt(String unitsAlt) {
-        this.unitsAlt = unitsAlt;
-    }
-
-
-    public String getUnitsNull() {
-        if (unitsNull == null || unitsNull.length() == 0) {
-            return "";
-        } else {
-            return unitsNull;
-        }
-    }
-
-    public void setUnitsNull(String unitsNull) {
-        this.unitsNull = unitsNull;
-    }
-
-
     public boolean isConvertCaret() {
         return convertCaret;
     }
@@ -1153,7 +678,6 @@
     }
 
 
->>>>>>> abae2b62
     public String getOrientation() {
         return orientation;
     }
@@ -1164,11 +688,7 @@
 
     public boolean isHorizontalColorBar() {
         if (ColorBarLayerType.OPTION_BEST_FIT.equals(getOrientation())) {
-<<<<<<< HEAD
-            double sceneAspectRatio = (raster.getRasterHeight() != 0) ? (double) raster.getRasterWidth() / (double) raster.getRasterHeight(): 1.0;
-=======
             double sceneAspectRatio = (raster.getRasterHeight() != 0) ? (double) raster.getRasterWidth() / (double) raster.getRasterHeight() : 1.0;
->>>>>>> abae2b62
             // todo Preference on aspectRatio for best fit
 //            if (raster.getRasterWidth() > raster.getRasterHeight()) {
             if (sceneAspectRatio > getSceneAspectBestFit()) {
@@ -1183,8 +703,9 @@
                 return false;
             }
         }
-<<<<<<< HEAD
-    };
+    }
+
+    ;
 
 
     public String getDistributionType() {
@@ -1204,30 +725,6 @@
     }
 
 
-=======
-    }
-
-    ;
-
-
-    public String getDistributionType() {
-        return distributionType;
-    }
-
-    public void setDistributionType(String distributionType) {
-        this.distributionType = distributionType;
-    }
-
-    public int getDecimalPlaces() {
-        return decimalPlaces;
-    }
-
-    public void setDecimalPlaces(int decimalPlaces) {
-        this.decimalPlaces = decimalPlaces;
-    }
-
-
->>>>>>> abae2b62
     public int getTickMarkCount() {
         return tickMarkCount;
     }
@@ -1264,21 +761,12 @@
 
     public boolean isTransparencyEnabled() {
         return transparencyEnabled;
-<<<<<<< HEAD
     }
 
     public void setTransparencyEnabled(boolean transparencyEnabled) {
         this.transparencyEnabled = transparencyEnabled;
     }
 
-=======
-    }
-
-    public void setTransparencyEnabled(boolean transparencyEnabled) {
-        this.transparencyEnabled = transparencyEnabled;
-    }
-
->>>>>>> abae2b62
     public float getBackdropTransparency() {
         return backdropTransparency;
     }
@@ -1319,18 +807,6 @@
             if (isHorizontalColorBar()) {
                 if (scaleByLength) {
                     if (useAvgSideSize) {
-<<<<<<< HEAD
-                        oneHundredPercentScalingFactor = (double) avgSideSize  / (double) legendSize.width;
-                    } else {
-                oneHundredPercentScalingFactor = (double) imageLayerDimension.width / (double) legendSize.width;
-                    }
-                } else {
-                    if (useAvgSideSize) {
-                        oneHundredPercentScalingFactor = (double) avgSideSize  / (double) legendSize.height;
-            } else {
-                oneHundredPercentScalingFactor = (double) imageLayerDimension.height / (double) legendSize.height;
-            }
-=======
                         oneHundredPercentScalingFactor = (double) avgSideSize / (double) legendSize.width;
                     } else {
                         oneHundredPercentScalingFactor = (double) imageLayerDimension.width / (double) legendSize.width;
@@ -1341,26 +817,17 @@
                     } else {
                         oneHundredPercentScalingFactor = (double) imageLayerDimension.height / (double) legendSize.height;
                     }
->>>>>>> abae2b62
                 }
             } else {
                 if (scaleByLength) {
                     if (useAvgSideSize) {
-<<<<<<< HEAD
-                        oneHundredPercentScalingFactor = (double) avgSideSize  / (double) legendSize.height;
-=======
                         oneHundredPercentScalingFactor = (double) avgSideSize / (double) legendSize.height;
->>>>>>> abae2b62
                     } else {
                         oneHundredPercentScalingFactor = (double) imageLayerDimension.height / (double) legendSize.height;
                     }
                 } else {
                     if (useAvgSideSize) {
-<<<<<<< HEAD
-                        oneHundredPercentScalingFactor = (double) avgSideSize  / (double) legendSize.width;
-=======
                         oneHundredPercentScalingFactor = (double) avgSideSize / (double) legendSize.width;
->>>>>>> abae2b62
                     } else {
                         oneHundredPercentScalingFactor = (double) imageLayerDimension.width / (double) legendSize.width;
                     }
@@ -2227,10 +1694,6 @@
                     }
 
 
-<<<<<<< HEAD
-
-=======
->>>>>>> abae2b62
                 } else if (ColorBarLayerType.VERTICAL_TITLE_BOTTOM.equals(getTitleVerticalAnchor())) {
                     translateY = y0;
 
@@ -2244,13 +1707,6 @@
                     // todo Danny   fixing offset
 
 
-<<<<<<< HEAD
-
-
-
-
-=======
->>>>>>> abae2b62
                     double rotate = -Math.PI / 2.0;
                     g2d.translate(translateX, translateY);
 
@@ -2280,10 +1736,6 @@
     }
 
 
-<<<<<<< HEAD
-
-=======
->>>>>>> abae2b62
     private void drawTitle(Graphics2D g2d, boolean draw) {
         Font origFont = g2d.getFont();
         Paint origPaint = g2d.getPaint();
@@ -2301,12 +1753,6 @@
         String description = raster.getDescription();
         String bandname = raster.getName();
         String units = raster.getUnit();
-<<<<<<< HEAD
-        float wavelength = raster.getProduct().getBand(raster.getName()).getSpectralWavelength();
-        boolean allowWavelengthZero = true;
-
-        titleString = ColorSchemeInfo.getColorBarTitle(titleString, bandname, description, wavelength, units, allowWavelengthZero);
-=======
         if (units == null) {
             units = getUnitsNull();
         }
@@ -2315,7 +1761,6 @@
         boolean allowWavelengthZero = true;
 
         titleString = ColorSchemeInfo.getColorBarTitle(titleString, bandname, description, wavelength, angle, units, allowWavelengthZero);
->>>>>>> abae2b62
 
         drawHeaderSubMethod(g2d, titleString, draw, isConvertCaret());
 
@@ -2348,12 +1793,6 @@
         String description = raster.getDescription();
         String bandname = raster.getName();
         String units = raster.getUnit();
-<<<<<<< HEAD
-        float wavelength = raster.getProduct().getBand(raster.getName()).getSpectralWavelength();
-        boolean allowWavelengthZero = true;
-
-        unitsString = ColorSchemeInfo.getColorBarTitle(unitsString, bandname, description, wavelength, units, allowWavelengthZero);
-=======
         if (units == null) {
             units = getUnitsNull();
         }
@@ -2362,18 +1801,13 @@
         boolean allowWavelengthZero = true;
 
         unitsString = ColorSchemeInfo.getColorBarTitle(unitsString, bandname, description, wavelength, angle, units, allowWavelengthZero);
->>>>>>> abae2b62
 
 
         if (isUnitsParenthesis() && unitsString != null) {
             if (unitsString.trim().startsWith("(") && unitsString.trim().endsWith(")")) {
                 // it already has parenthesis so leave it alone
             } else {
-<<<<<<< HEAD
-                unitsString = "("+ unitsString + ")";
-=======
                 unitsString = "(" + unitsString + ")";
->>>>>>> abae2b62
             }
         }
 
@@ -2384,11 +1818,6 @@
     }
 
 
-<<<<<<< HEAD
-
-
-=======
->>>>>>> abae2b62
     private void drawHeaderSubMethod(Graphics2D g2d, String headerString, boolean draw, boolean convertCaret) {
 
 //        double wave = getRaster().getProduct().getBand(getRaster().getName()).getSpectralWavelength();
@@ -2525,15 +1954,9 @@
 
                 // give a little space in front of subscript or superscript
                 if ((currentIdxIsSuperScript || currentIdxIsSubScript) && prevIdxNormal) {
-<<<<<<< HEAD
-                        Rectangle2D singleLetter = g2d.getFontMetrics().getStringBounds("A", g2d);
-                        double translateUnitsX = singleLetter.getWidth() * (0.1);
-                        g2d.translate(translateUnitsX, 0);
-=======
                     Rectangle2D singleLetter = g2d.getFontMetrics().getStringBounds("A", g2d);
                     double translateUnitsX = singleLetter.getWidth() * (0.1);
                     g2d.translate(translateUnitsX, 0);
->>>>>>> abae2b62
                 }
 
                 drawHeaderSingleChar(g2d, charStringCurrent, font_script, true);
@@ -2554,10 +1977,7 @@
     private boolean isStartSubScript(String text, int idx) {
         return isStringOnIndex(text, idx, "[sub]") || isStringOnIndex(text, idx, "<sub>");
     }
-<<<<<<< HEAD
-=======
-
->>>>>>> abae2b62
+
     private boolean isEndSubScript(String text, int idx) {
         return isStringOnIndex(text, idx, "[/sub]") || isStringOnIndex(text, idx, "</sub>");
     }
@@ -2566,10 +1986,7 @@
         return isStringOnIndex(text, idx, "[sup]") || isStringOnIndex(text, idx, "<sup>") ||
                 isStringOnIndex(text, idx, "[super]") || isStringOnIndex(text, idx, "<super>");
     }
-<<<<<<< HEAD
-=======
-
->>>>>>> abae2b62
+
     private boolean isEndSuperScript(String text, int idx) {
         return isStringOnIndex(text, idx, "[/sup]") || isStringOnIndex(text, idx, "</sup>") ||
                 isStringOnIndex(text, idx, "[/super]") || isStringOnIndex(text, idx, "</super>");
@@ -2578,33 +1995,20 @@
     private boolean isStartItalics(String text, int idx) {
         return isStringOnIndex(text, idx, "[i]") || isStringOnIndex(text, idx, "<i>");
     }
-<<<<<<< HEAD
-    private boolean isEndItalics(String text, int idx) {
-       return isStringOnIndex(text, idx, "[/i]") || isStringOnIndex(text, idx, "</i>");
-=======
 
     private boolean isEndItalics(String text, int idx) {
         return isStringOnIndex(text, idx, "[/i]") || isStringOnIndex(text, idx, "</i>");
->>>>>>> abae2b62
     }
 
     private boolean isStartBold(String text, int idx) {
         return isStringOnIndex(text, idx, "[b]") || isStringOnIndex(text, idx, "<b>");
     }
-<<<<<<< HEAD
-=======
-
->>>>>>> abae2b62
+
     private boolean isEndBold(String text, int idx) {
         return isStringOnIndex(text, idx, "[/b]") || isStringOnIndex(text, idx, "</b>");
     }
 
 
-<<<<<<< HEAD
-
-
-=======
->>>>>>> abae2b62
     private boolean isStringOnIndex(String text, int idx, String subtext) {
 
         if (text == null || subtext == null) {
@@ -2613,11 +2017,7 @@
 
         int offset = 0;
 
-<<<<<<< HEAD
-        for (int i=subtext.length(); i > 0; i--) {
-=======
         for (int i = subtext.length(); i > 0; i--) {
->>>>>>> abae2b62
             if (text.length() >= idx + i && idx >= offset) {
                 String charStringCurrent = text.substring(idx - offset, idx + i);
                 if (charStringCurrent.equals(subtext)) {
@@ -2632,11 +2032,6 @@
     }
 
 
-<<<<<<< HEAD
-
-
-=======
->>>>>>> abae2b62
     private void drawHeaderSingleChar(Graphics2D g2d, String text, FONT_SCRIPT fontScript, boolean draw) {
 
         double translateX = 0;
@@ -3187,14 +2582,8 @@
     }
 
 
-<<<<<<< HEAD
-
-    public double getLeftSideBorderGapFactor() {
-            return leftSideBorderGapFactor;
-=======
     public double getLeftSideBorderGapFactor() {
         return leftSideBorderGapFactor;
->>>>>>> abae2b62
     }
 
     public void setLeftSideBorderGapFactor(double leftSideBorderGapFactor) {
@@ -3221,10 +2610,7 @@
     public double getBottomBorderGapFactor() {
         return bottomBorderGapFactor;
     }
-<<<<<<< HEAD
-=======
-
->>>>>>> abae2b62
+
     public void setBottomBorderGapFactor(double bottomBorderGapFactor) {
         this.bottomBorderGapFactor = bottomBorderGapFactor;
     }
@@ -3232,10 +2618,7 @@
     public double getTitleGapFactor() {
         return titleGapFactor;
     }
-<<<<<<< HEAD
-=======
-
->>>>>>> abae2b62
+
     public void setTitleGapFactor(double titleGapFactor) {
         this.titleGapFactor = titleGapFactor;
     }
@@ -3244,10 +2627,7 @@
     public double getLabelGapFactor() {
         return labelGapFactor;
     }
-<<<<<<< HEAD
-=======
-
->>>>>>> abae2b62
+
     public void setLabelGapFactor(double labelGapFactor) {
         this.labelGapFactor = labelGapFactor;
     }
@@ -3257,11 +2637,7 @@
 //        if (leftSideBorderGap != NULL_INT) {
 //            return leftSideBorderGap;
 //        } else {
-<<<<<<< HEAD
-            return (int) Math.round(getLeftSideBorderGapFactor() * getTitleFontSize());
-=======
         return (int) Math.round(getLeftSideBorderGapFactor() * getTitleFontSize());
->>>>>>> abae2b62
 //        }
     }
 
@@ -3273,11 +2649,7 @@
 //        if (rightSideBorderGap != NULL_INT) {
 //            return rightSideBorderGap;
 //        } else {
-<<<<<<< HEAD
-            return (int) Math.round(getRightSideBorderGapFactor() * getTitleFontSize());
-=======
         return (int) Math.round(getRightSideBorderGapFactor() * getTitleFontSize());
->>>>>>> abae2b62
 //        }
     }
 
@@ -3289,11 +2661,7 @@
 //        if (topBorderGap != NULL_INT) {
 //            return topBorderGap;
 //        } else {
-<<<<<<< HEAD
-            return (int) Math.round(getTopBorderGapFactor() * getTitleFontSize());
-=======
         return (int) Math.round(getTopBorderGapFactor() * getTitleFontSize());
->>>>>>> abae2b62
 //        }
     }
 
@@ -3305,11 +2673,7 @@
 //        if (bottomBorderGap != NULL_INT) {
 //            return bottomBorderGap;
 //        } else {
-<<<<<<< HEAD
-            return (int) Math.round(getBottomBorderGapFactor() * getTitleFontSize());
-=======
         return (int) Math.round(getBottomBorderGapFactor() * getTitleFontSize());
->>>>>>> abae2b62
 //        }
     }
 
@@ -3318,20 +2682,12 @@
     }
 
 
-<<<<<<< HEAD
-
-=======
->>>>>>> abae2b62
     public int getLabelGap() {
 //        if (labelGap != NULL_INT) {
 //            return labelGap;
 //        } else {
 //            return (int) Math.round(getLabelGapFactor() * getLabelsFontSize());
-<<<<<<< HEAD
-            return (int) Math.round(getLabelGapFactor() * getTitleFontSize());
-=======
         return (int) Math.round(getLabelGapFactor() * getTitleFontSize());
->>>>>>> abae2b62
 //        }
     }
 
@@ -3344,11 +2700,7 @@
 //        if (titleGap != NULL_INT) {
 //            return titleGap;
 //        } else {
-<<<<<<< HEAD
-            return (int) Math.round(getTitleGapFactor() * getTitleFontSize());
-=======
         return (int) Math.round(getTitleGapFactor() * getTitleFontSize());
->>>>>>> abae2b62
 //        }
     }
 
