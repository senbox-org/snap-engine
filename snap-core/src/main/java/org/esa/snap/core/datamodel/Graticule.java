--- conflicted
+++ resolved
@@ -219,29 +219,17 @@
 
 
 //        final GeoPos geoDelta = getGeoDelta(geoCoding, raster);
-<<<<<<< HEAD
-        final GeoPos geoDeltaScene = getGeoDeltaScene(geoCoding, raster);
-
-        boolean autoBoth = (latMajorStep == 0 && lonMajorStep == 0) ? true : false;
-        if (latMajorStep == 0) {
-            double tmpLatMajorStep =  geoDeltaScene.lat / desiredNumGridLines;
-=======
         final GeoSpan geoSpan = getGeoSpanScene(geoCoding, raster);
 
         boolean autoBoth = (latMajorStep == 0 && lonMajorStep == 0) ? true : false;
         if (latMajorStep == 0) {
             double tmpLatMajorStep =  geoSpan.latSpan / desiredNumGridLines;
->>>>>>> a57b908b
 
             latMajorStep = getSensibleDegreeIncrement(tmpLatMajorStep);
         }
 
         if (lonMajorStep == 0) {
-<<<<<<< HEAD
-            double tmpLonMajorStep = geoDeltaScene.lon / desiredNumGridLines;
-=======
             double tmpLonMajorStep = geoSpan.lonSpan / desiredNumGridLines;
->>>>>>> a57b908b
 
             lonMajorStep = getSensibleDegreeIncrement(tmpLonMajorStep);
         }
@@ -256,12 +244,6 @@
 //        double latMinorStep = ratioLatMinor * geoDelta.lat;
 //        final double ratioLonMinor = raster.getRasterHeight() / (desiredMinorSteps - 1);
 //        double lonMinorStep = ratioLonMinor * geoDelta.lon;
-<<<<<<< HEAD
-
-        double latMinorStep = latMajorStep / desiredMinorSteps;
-        double lonMinorStep = lonMajorStep / desiredMinorSteps;
-=======
->>>>>>> a57b908b
 
         double latMinorStep = latMajorStep / desiredMinorSteps;
         double lonMinorStep = lonMajorStep / desiredMinorSteps;
@@ -295,13 +277,6 @@
 //        final List<List<Coord>> parallelList = computeParallelList(raster.getGeoCoding(), null, latMajorStep, lonMinorStep,
 //                0.0, 0.0, raster);
 
-<<<<<<< HEAD
-        final List<List<Coord>> meridianList = computeMeridianList(raster.getGeoCoding(), geoBoundary, lonMajorStep, latMinorStep,
-                lonRange.getMin(), lonRange.getMax());
-        final List<List<Coord>> parallelList = computeParallelList(raster.getGeoCoding(), geoBoundary, latMajorStep, lonMinorStep,
-                latRange.getMin(), latRange.getMax());
-=======
->>>>>>> a57b908b
 
         // todo maybe make this ||
         if (parallelsList.size() > 0 || meridiansList.size() > 0) {
@@ -3077,85 +3052,8 @@
 
     }
 
-<<<<<<< HEAD
-
-    static double getLonSpan(GeoCoding geoCoding, RasterDataNode dataNode, int y) {
-        PixelPos pixelPrev = null;
-        GeoPos geoPosPrev = null;
-        double degreesSpanTotal = 0.0;
-        for (double i=0.0 ; i <= 1 ; i += 0.01 ) {
-            PixelPos pixelCurr;
-            if (i < 1) {
-                pixelCurr = new PixelPos(dataNode.getRasterWidth()*i, 0);
-            } else {
-                pixelCurr = new PixelPos((dataNode.getRasterWidth()-1)*i, 0);
-            }
-            final GeoPos geoPosCurr = geoCoding.getGeoPos(pixelCurr, null);
-
-
-            if (pixelPrev != null && geoPosPrev != null) {
-                double degreesSpanCurr = Math.abs(geoPosCurr.lon - geoPosPrev.lon);
-                if (degreesSpanCurr > 180) {
-                    degreesSpanCurr -=  360;
-                }
-                degreesSpanTotal += degreesSpanCurr;
-            }
-
-            pixelPrev = pixelCurr;
-            geoPosPrev = geoPosCurr;
-        }
-
-        return degreesSpanTotal;
-    }
-
-
-    static double getLatSpan(GeoCoding geoCoding, RasterDataNode dataNode, int x) {
-        PixelPos pixelPrev = null;
-        GeoPos geoPosPrev = null;
-        double degreesSpanTotal = 0.0;
-
-        for (double i=0.0 ; i <= 1 ; i += 0.01 ) {
-            PixelPos pixelCurr;
-            if (i < 1) {
-                pixelCurr = new PixelPos(x, dataNode.getRasterHeight()*i);
-            } else {
-                pixelCurr = new PixelPos(x, (dataNode.getRasterHeight()-1)*i);
-            }
-            final GeoPos geoPosCurr = geoCoding.getGeoPos(pixelCurr, null);
-
-            if (pixelPrev != null && geoPosPrev != null) {
-                double degreesSpanCurr = Math.abs(geoPosCurr.lat - geoPosPrev.lat);
-                degreesSpanTotal += degreesSpanCurr;
-            }
-
-            pixelPrev = pixelCurr;
-            geoPosPrev = geoPosCurr;
-        }
-
-        return degreesSpanTotal;
-    }
-
-
-
-
-    static GeoPos getGeoDeltaScene(GeoCoding geoCoding, RasterDataNode dataNode) {
-
-        double deltaLonTop = getLonSpan( geoCoding,  dataNode,  0);
-        double deltaLonBottom = getLonSpan( geoCoding,  dataNode,  dataNode.getRasterHeight()-1);
-        double deltaLatLeft = getLatSpan(geoCoding, dataNode, 0);
-        double deltaLatRight = getLatSpan(geoCoding, dataNode, dataNode.getRasterWidth()-1);
-
-        double deltaLon = Math.min(deltaLonTop, deltaLonBottom);
-        double deltaLat = Math.min(deltaLatLeft, deltaLatRight);
-
-        return new GeoPos(deltaLat, deltaLon);
-    }
-
-
-=======
     
     
->>>>>>> a57b908b
 
 
     static GeoPos getGeoDelta(GeoCoding geoCoding, RasterDataNode dataNode) {
@@ -3185,11 +3083,7 @@
     static TextGlyph createTextGlyph(String text, Coord coord1, Coord coord2, double offsetX, double offsetY) {
         final double angle = Math.atan2(coord2.pixelPos.y - coord1.pixelPos.y,
                 coord2.pixelPos.x - coord1.pixelPos.x);
-<<<<<<< HEAD
-        return new TextGlyph(text, coord1.pixelPos.x, coord1.pixelPos.y, angle);
-=======
         return new TextGlyph(text, coord1.pixelPos.x + offsetX, coord1.pixelPos.y + offsetY, angle);
->>>>>>> a57b908b
     }
 
     static double limitLon(double lon) {
