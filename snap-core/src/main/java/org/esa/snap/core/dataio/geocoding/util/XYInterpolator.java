package org.esa.snap.core.dataio.geocoding.util;

import org.esa.snap.core.datamodel.GeoPos;
import org.esa.snap.core.datamodel.PixelPos;

public interface XYInterpolator {

    String SYSPROP_GEOCODING_INTERPOLATOR = "snap.core.geocoding.interpolator";

<<<<<<< HEAD
=======
    /**
     * Interpolates the PixelPos based on the GeoPos
     *
     * @param geoPos   the geo position
     * @param pixelPos the pixel position
     * @param context  the interpolation context
     * @return the new interpolated pixel position
     */
>>>>>>> 3bfc1d55
    PixelPos interpolate(GeoPos geoPos, PixelPos pixelPos, InterpolationContext context);

    enum Type {
        EUCLIDIAN {
            @Override
            public XYInterpolator get() {
                return new EuclidianDistanceWeightingInterpolator();
            }
        },
        GEODETIC {
            @Override
            public XYInterpolator get() {
                return new GeodeticDistanceWeightingInterpolator();
            }
        };

        public abstract XYInterpolator get();
    }
}<|MERGE_RESOLUTION|>--- conflicted
+++ resolved
@@ -7,8 +7,6 @@
 
     String SYSPROP_GEOCODING_INTERPOLATOR = "snap.core.geocoding.interpolator";
 
-<<<<<<< HEAD
-=======
     /**
      * Interpolates the PixelPos based on the GeoPos
      *
@@ -17,7 +15,6 @@
      * @param context  the interpolation context
      * @return the new interpolated pixel position
      */
->>>>>>> 3bfc1d55
     PixelPos interpolate(GeoPos geoPos, PixelPos pixelPos, InterpolationContext context);
 
     enum Type {
