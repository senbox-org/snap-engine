package org.esa.snap.core.datamodel;

import org.esa.snap.core.util.NamingConvention;

import static org.esa.snap.core.util.NamingConvention.*;


/**
 * Configuration which contains many key parameters with defaults and labels for the color manipulation tool
 *
 * @author Daniel Knowles
 * @date 2/1/2020
 */

public class ColorManipulationDefaults {

    public static final boolean COLOR_MANIPULATION_DEBUG = false;

    public static final String TOOLNAME_COLOR_MANIPULATION = NamingConvention.COLOR_MIXED_CASE + " Manager";


    // Directory names
    public static final String DIR_NAME_COLOR_SCHEMES = "color_schemes";
    public static final String DIR_NAME_RGB_PROFILES = "rgb_profiles";
    public static final String DIR_NAME_COLOR_PALETTES = "color_palettes";
    public static final String DIR_NAME_AUX_DATA = "auxdata";

    // Palette files
    public static final String PALETTE_STANDARD_DEFAULT = "oceancolor_standard.cpd";
    public static final String PALETTE_UNIVERSAL_DEFAULT = "universal_bluered.cpd";
    public static final String PALETTE_GRAY_SCALE_DEFAULT = "gray_scale.cpd";
    public static final String PALETTE_ANOMALIES_DEFAULT = "gradient_red_white_blue.cpd";
    public static final String PALETTE_DEFAULT = PALETTE_GRAY_SCALE_DEFAULT;

    // xml files used by the color scheme manager
    public static final String COLOR_SCHEME_LOOKUP_FILENAME = "color_palette_scheme_lookup.xml";
    public static final String COLOR_SCHEME_LOOKUP_USER_FILENAME = "color_palette_scheme_lookup_user.xml";
    public static final String COLOR_SCHEMES_FILENAME = "color_palette_schemes.xml";
    public static final String COLOR_SCHEMES_USER_FILENAME = "color_palette_schemes_user.xml";
    public static final String COLOR_PALETTE_LIST_FILENAME = "color_palettes.xml";

    // Indicates which color palette contained within the color scheme xml to use
    public static final String OPTION_COLOR_STANDARD_SCHEME = "From Scheme STANDARD";
    public static final String OPTION_COLOR_UNIVERSAL_SCHEME = "From Scheme UNIVERSAL";

    // Color palette selections
    public static final String OPTION_COLOR_GRAY_SCALE = "GRAY-SCALE";
    public static final String OPTION_COLOR_STANDARD = "STANDARD";
    public static final String OPTION_COLOR_UNIVERSAL = "UNIVERSAL";
    public static final String OPTION_COLOR_ANOMALIES = "ANOMALIES";

    // Range options
    public static final String OPTION_RANGE_FROM_SCHEME = "From Scheme";
    public static final String OPTION_RANGE_FROM_DATA = "From Data";
    public static final String OPTION_RANGE_FROM_PALETTE = "From Palette File";

    // Log scaling options
    public static final String OPTION_LOG_TRUE = "TRUE";
    public static final String OPTION_LOG_FALSE = "FALSE";
    public static final String OPTION_LOG_FROM_PALETTE = "From Palette File";
    public static final String OPTION_LOG_FROM_SCHEME = "From Scheme";

    // general usage values
    public static final double DOUBLE_NULL = -Double.MAX_VALUE;


    //--------------------------------------------------------------------------------------------------------------
    // Color Manipulation Preferences parameters

    // Preferences property prefix
    private static final String PROPERTY_ROOT_KEY = "color.manipulation";


    // Palettes (Default)

    private static final String PROPERTY_PALETTE_DEFAULT_KEY_SUFFIX = PROPERTY_ROOT_KEY + ".palette.default";

    public static final String PROPERTY_PALETTE_DEFAULT_SECTION_KEY = PROPERTY_PALETTE_DEFAULT_KEY_SUFFIX + ".section";
    public static final String PROPERTY_PALETTE_DEFAULT_SECTION_LABEL = "Palettes (Default)";
    public static final String PROPERTY_PALETTE_DEFAULT_SECTION_TOOLTIP = "Palettes to use with associated variables name";

    public static final String PROPERTY_PALETTE_DEFAULT_GRAY_SCALE_KEY = PROPERTY_PALETTE_DEFAULT_KEY_SUFFIX + ".gray.scale";
    public static final String PROPERTY_PALETTE_DEFAULT_GRAY_SCALE_LABEL = OPTION_COLOR_GRAY_SCALE;
    public static final String PROPERTY_PALETTE_DEFAULT_GRAY_SCALE_TOOLTIP = "The palette file to use when GRAY-SCALE is selected";
    public static String PROPERTY_PALETTE_DEFAULT_GRAY_SCALE_DEFAULT = PALETTE_GRAY_SCALE_DEFAULT;

    public static final String PROPERTY_PALETTE_DEFAULT_STANDARD_KEY = PROPERTY_PALETTE_DEFAULT_KEY_SUFFIX + ".standard";
    public static final String PROPERTY_PALETTE_DEFAULT_STANDARD_LABEL = OPTION_COLOR_STANDARD;
    public static final String PROPERTY_PALETTE_DEFAULT_STANDARD_TOOLTIP = "The palette file to use when STANDARD " + COLOR_UPPER_CASE + " is selected";
    public static String PROPERTY_PALETTE_DEFAULT_STANDARD_DEFAULT = PALETTE_STANDARD_DEFAULT;

    public static final String PROPERTY_PALETTE_DEFAULT_UNIVERSAL_KEY = PROPERTY_PALETTE_DEFAULT_KEY_SUFFIX + ".universal";
    public static final String PROPERTY_PALETTE_DEFAULT_UNIVERSAL_LABEL = OPTION_COLOR_UNIVERSAL;
    public static final String PROPERTY_PALETTE_DEFAULT_UNIVERSAL_TOOLTIP = "<html>The color blind compliant palette file to use when <br>" +
            "UNIVERSAL " + COLOR_UPPER_CASE + " is selected</html>";
    public static String PROPERTY_PALETTE_DEFAULT_UNIVERSAL_DEFAULT = PALETTE_UNIVERSAL_DEFAULT;

    public static final String PROPERTY_PALETTE_DEFAULT_ANOMALIES_KEY = PROPERTY_PALETTE_DEFAULT_KEY_SUFFIX + ".anomalies";
    public static final String PROPERTY_PALETTE_DEFAULT_ANOMALIES_LABEL = OPTION_COLOR_ANOMALIES;
    public static final String PROPERTY_PALETTE_DEFAULT_ANOMALIES_TOOLTIP = "The palette file to use when ANOMALIES is selected";
    public static String PROPERTY_PALETTE_DEFAULT_ANOMALIES_DEFAULT = PALETTE_ANOMALIES_DEFAULT;


    // Scheme (Default)

    private static final String PROPERTY_GENERAL_KEY_SUFFIX = PROPERTY_ROOT_KEY + ".scheme.default";

    public static final String PROPERTY_GENERAL_SECTION_KEY = PROPERTY_GENERAL_KEY_SUFFIX + ".section";
    public static final String PROPERTY_GENERAL_SECTION_LABEL = "Scheme (Default)";
    public static final String PROPERTY_GENERAL_SECTION_TOOLTIP = "General behavior when not using a " + COLOR_LOWER_CASE + " scheme";


    public static final String PROPERTY_GENERAL_CUSTOM_KEY = PROPERTY_GENERAL_KEY_SUFFIX + ".enable";
    public static final String PROPERTY_GENERAL_CUSTOM_LABEL = "Enable";
<<<<<<< HEAD
    public static final String PROPERTY_GENERAL_CUSTOM_TOOLTIP = "<html>Ude following scheme parameters as default<br>" +
=======
    public static final String PROPERTY_GENERAL_CUSTOM_TOOLTIP = "<html>Use following scheme parameters as default<br>" +
>>>>>>> bd2232ca
            " when opening a band<br>otherwise use settings from the file reader.</html>";
    public static boolean PROPERTY_GENERAL_CUSTOM_DEFAULT = false;


    public static final String PROPERTY_GENERAL_PALETTE_KEY = PROPERTY_GENERAL_KEY_SUFFIX + ".palette";
    public static final String PROPERTY_GENERAL_PALETTE_LABEL = "Palette";
    public static final String PROPERTY_GENERAL_PALETTE_TOOLTIP = "The color palette file to use when NOT using a " + COLOR_LOWER_CASE + " scheme";
    public static final String PROPERTY_GENERAL_PALETTE_OPTION1 = OPTION_COLOR_GRAY_SCALE;
    public static final String PROPERTY_GENERAL_PALETTE_OPTION2 = OPTION_COLOR_STANDARD;
    public static final String PROPERTY_GENERAL_PALETTE_OPTION3 = OPTION_COLOR_UNIVERSAL;
    public static final String PROPERTY_GENERAL_PALETTE_OPTION4 = OPTION_COLOR_ANOMALIES;
    public static String PROPERTY_GENERAL_PALETTE_DEFAULT = OPTION_COLOR_GRAY_SCALE;

    public static final String PROPERTY_GENERAL_RANGE_KEY = PROPERTY_GENERAL_KEY_SUFFIX + ".range";
    public static final String PROPERTY_GENERAL_RANGE_LABEL = "Range";
    public static final String PROPERTY_GENERAL_RANGE_TOOLTIP = "Range options to use when NOT using a " + COLOR_LOWER_CASE + "scheme";
    public static final String PROPERTY_GENERAL_RANGE_OPTION1 = OPTION_RANGE_FROM_DATA;
    public static final String PROPERTY_GENERAL_RANGE_OPTION2 = OPTION_RANGE_FROM_PALETTE;
    public static String PROPERTY_GENERAL_RANGE_DEFAULT = OPTION_RANGE_FROM_DATA;

    public static final String PROPERTY_GENERAL_LOG_KEY = PROPERTY_GENERAL_KEY_SUFFIX + ".log";
    public static final String PROPERTY_GENERAL_LOG_LABEL = "Log Scaling";
    public static final String PROPERTY_GENERAL_LOG_TOOLTIP = "Log scaling options to use when NOT using a " + COLOR_LOWER_CASE + " scheme";
    public static final String PROPERTY_GENERAL_LOG_OPTION1 = OPTION_LOG_TRUE;
    public static final String PROPERTY_GENERAL_LOG_OPTION2 = OPTION_LOG_FALSE;
    public static final String PROPERTY_GENERAL_LOG_OPTION3 = OPTION_LOG_FROM_PALETTE;
    public static String PROPERTY_GENERAL_LOG_DEFAULT = OPTION_LOG_FALSE;
<<<<<<< HEAD


    // Scheme (Band Lookup))

=======


    // Scheme (Band Lookup))

>>>>>>> bd2232ca
    private static final String PROPERTY_SCHEME_KEY_SUFFIX = PROPERTY_ROOT_KEY + ".scheme.band.lookup";

    public static final String PROPERTY_SCHEME_SECTION_KEY = PROPERTY_SCHEME_KEY_SUFFIX + ".section";
    public static final String PROPERTY_SCHEME_SECTION_LABEL = "Scheme (Band Lookup)";
    public static final String PROPERTY_SCHEME_SECTION_TOOLTIP = "<html>Behavior when using a " + COLOR_LOWER_CASE + " scheme as configured in<br>" +
            " color_palette_schemes.xml and color_palette_scheme_lookup.xml</html>";

    public static final String PROPERTY_SCHEME_AUTO_APPLY_KEY = PROPERTY_SCHEME_KEY_SUFFIX + ".auto.apply";
    public static final String PROPERTY_SCHEME_AUTO_APPLY_LABEL = "Auto-apply";
    public static final String PROPERTY_SCHEME_AUTO_APPLY_TOOLTIP = "<html>Apply " + NamingConvention.COLOR_LOWER_CASE + " schemes automatically<br>" +
            " when opening a band based on its name</html>";
    public static boolean PROPERTY_SCHEME_AUTO_APPLY_DEFAULT = false;


    public static final String PROPERTY_SCHEME_PALETTE_KEY = PROPERTY_SCHEME_KEY_SUFFIX + ".palette";
    public static final String PROPERTY_SCHEME_PALETTE_LABEL = "Palette";
    public static final String PROPERTY_SCHEME_PALETTE_TOOLTIP = "The color palette file to use for the scheme";
    public static final String PROPERTY_SCHEME_PALETTE_OPTION1 = OPTION_COLOR_STANDARD_SCHEME;
    public static final String PROPERTY_SCHEME_PALETTE_OPTION2 = OPTION_COLOR_UNIVERSAL_SCHEME;
    public static final String PROPERTY_SCHEME_PALETTE_OPTION3 = OPTION_COLOR_GRAY_SCALE;
    public static final String PROPERTY_SCHEME_PALETTE_OPTION4 = OPTION_COLOR_STANDARD;
    public static final String PROPERTY_SCHEME_PALETTE_OPTION5 = OPTION_COLOR_UNIVERSAL;
    public static final String PROPERTY_SCHEME_PALETTE_OPTION6 = OPTION_COLOR_ANOMALIES;
    public static String PROPERTY_SCHEME_PALETTE_DEFAULT = OPTION_COLOR_STANDARD_SCHEME;

    public static final String PROPERTY_SCHEME_RANGE_KEY = PROPERTY_SCHEME_KEY_SUFFIX + ".range";
    public static final String PROPERTY_SCHEME_RANGE_LABEL = "Range";
    public static final String PROPERTY_SCHEME_RANGE_TOOLTIP = "Range options (min, max) to use for the scheme";
    public static final String PROPERTY_SCHEME_RANGE_OPTION1 = OPTION_RANGE_FROM_SCHEME;
    public static final String PROPERTY_SCHEME_RANGE_OPTION2 = OPTION_RANGE_FROM_DATA;
    public static final String PROPERTY_SCHEME_RANGE_OPTION3 = OPTION_RANGE_FROM_PALETTE;
    public static String PROPERTY_SCHEME_RANGE_DEFAULT = OPTION_RANGE_FROM_SCHEME;

    public static final String PROPERTY_SCHEME_LOG_KEY = PROPERTY_SCHEME_KEY_SUFFIX + ".log";
    public static final String PROPERTY_SCHEME_LOG_LABEL = "Log Scaling";
    public static final String PROPERTY_SCHEME_LOG_TOOLTIP = "log scaling options to use for the scheme";
    public static final String PROPERTY_SCHEME_LOG_OPTION1 = OPTION_LOG_FROM_SCHEME;
    public static final String PROPERTY_SCHEME_LOG_OPTION2 = OPTION_LOG_FROM_PALETTE;
    public static final String PROPERTY_SCHEME_LOG_OPTION3 = OPTION_LOG_TRUE;
    public static final String PROPERTY_SCHEME_LOG_OPTION4 = OPTION_LOG_FALSE;
    public static String PROPERTY_SCHEME_LOG_DEFAULT = OPTION_LOG_FROM_SCHEME;


    // Range Percentile Default Options
<<<<<<< HEAD

    private static final String PROPERTY_PERCENTILE_KEY_SUFFIX = PROPERTY_ROOT_KEY + ".percentile";

=======

    private static final String PROPERTY_PERCENTILE_KEY_SUFFIX = PROPERTY_ROOT_KEY + ".percentile";

>>>>>>> bd2232ca
    public static final String PROPERTY_RANGE_PERCENTILE_SECTION_KEY = PROPERTY_PERCENTILE_KEY_SUFFIX + ".section";
    public static final String PROPERTY_RANGE_PERCENTILE_SECTION_LABEL = "Percentile Options";
    public static final String PROPERTY_RANGE_PERCENTILE_SECTION_TOOLTIP = "Default range percentile in the " + TOOLNAME_COLOR_MANIPULATION + " GUI";

    public static final String PROPERTY_RANGE_PERCENTILE_KEY = PROPERTY_PERCENTILE_KEY_SUFFIX + ".value";
    public static final String PROPERTY_RANGE_PERCENTILE_LABEL = "Percentile Default";
    public static final String PROPERTY_RANGE_PERCENTILE_TOOLTIP = "The percentile of the data to use for determining min, max range when clicking the using the " +
            "band statistics 'From Data'";
    public static double PROPERTY_RANGE_PERCENTILE_DEFAULT = 92.0;


    public static final String PROPERTY_100_PERCENT_BUTTON_KEY = PROPERTY_PERCENTILE_KEY_SUFFIX + ".100.percent.enable.button";
    public static final String PROPERTY_100_PERCENT_BUTTON_LABEL = "100% Button";
    public static final String PROPERTY_100_PERCENT_BUTTON_TOOLTIP = "Enable 100% range button in the sliders editor";
    public static boolean PROPERTY_100_PERCENT_BUTTON_DEFAULT = true;

    public static final String PROPERTY_95_PERCENT_BUTTON_KEY = PROPERTY_PERCENTILE_KEY_SUFFIX + ".95.percent.enable.button";
    public static final String PROPERTY_95_PERCENT_BUTTON_LABEL = "95% Button";
    public static final String PROPERTY_95_PERCENT_BUTTON_TOOLTIP = "Enable 95% range button in the sliders editor";
    public static boolean PROPERTY_95_PERCENT_BUTTON_DEFAULT = false;

    public static final String PROPERTY_1_SIGMA_BUTTON_KEY = PROPERTY_PERCENTILE_KEY_SUFFIX + ".1.sigma.enable.button";
    public static final String PROPERTY_1_SIGMA_BUTTON_LABEL = "<html>1&sigma; (68.27%) Button</html>";
    public static final String PROPERTY_1_SIGMA_BUTTON_TOOLTIP = "Enable 68.27% range button in the sliders editor";
    public static boolean PROPERTY_1_SIGMA_BUTTON_DEFAULT = false;

    public static final String PROPERTY_2_SIGMA_BUTTON_KEY = PROPERTY_PERCENTILE_KEY_SUFFIX + ".2.sigma.enable.button";
    public static final String PROPERTY_2_SIGMA_BUTTON_LABEL = "<html>2&sigma; (95.45%) Button</html>";
    public static final String PROPERTY_2_SIGMA_BUTTON_TOOLTIP = "Enable 95.45% range button in the sliders editor";
    public static boolean PROPERTY_2_SIGMA_BUTTON_DEFAULT = true;

    public static final String PROPERTY_3_SIGMA_BUTTON_KEY = PROPERTY_PERCENTILE_KEY_SUFFIX + ".3.sigma.enable.button";
    public static final String PROPERTY_3_SIGMA_BUTTON_LABEL = "<html>3&sigma; (99.73%) Button</html>";
    public static final String PROPERTY_3_SIGMA_BUTTON_TOOLTIP = "Enable 99.73% range button in the sliders editor";
    public static boolean PROPERTY_3_SIGMA_BUTTON_DEFAULT = true;


    // Scheme Selector Options

    private static final String PROPERTY_SCHEME_SELECTOR_KEY_SUFFIX = PROPERTY_ROOT_KEY + ".scheme.selector";

    public static final String PROPERTY_SCHEME_SELECTOR_SECTION_KEY = PROPERTY_SCHEME_SELECTOR_KEY_SUFFIX + ".section";
    public static final String PROPERTY_SCHEME_SELECTOR_SECTION_LABEL = "Scheme Selector Options";
    public static final String PROPERTY_SCHEME_SELECTOR_SECTION_TOOLTIP = "<html>Format options for the color schemes listed<br>" +
            " within the Scheme Selector</html>";

    public static final String PROPERTY_SCHEME_VERBOSE_KEY = PROPERTY_SCHEME_SELECTOR_KEY_SUFFIX + ".verbose";
    public static final String PROPERTY_SCHEME_VERBOSE_LABEL = "Verbose";
    public static final String PROPERTY_SCHEME_VERBOSE_TOOLTIP = "<html>Scheme selector will show the verbose VERBOSE_NAME field<br>" +
            " from the color_palette_schemes.xml</html>";
    public static boolean PROPERTY_SCHEME_VERBOSE_DEFAULT = false;

    public static final String PROPERTY_SCHEME_SHOW_DISABLED_KEY = PROPERTY_SCHEME_SELECTOR_KEY_SUFFIX + ".show.disabled";
    public static final String PROPERTY_SCHEME_SHOW_DISABLED_LABEL = "Show Disabled";
    public static final String PROPERTY_SCHEME_SHOW_DISABLED_TOOLTIP = "<html>Scheme selector will display all schemes <br>" +
            "including schemes with missing cpd files</html>";
    public static boolean PROPERTY_SCHEME_SHOW_DISABLED_DEFAULT = false;

    public static final String PROPERTY_SCHEME_SORT_KEY = PROPERTY_SCHEME_SELECTOR_KEY_SUFFIX + ".sort";
    public static final String PROPERTY_SCHEME_SORT_LABEL = "Sort";
    public static final String PROPERTY_SCHEME_SORT_TOOLTIP = "<html>Scheme selector will display all schemes alphabetically sorted<br>" +
            " as opposed to the original xml order</html>";
    public static boolean PROPERTY_SCHEME_SORT_DEFAULT = true;

    public static final String PROPERTY_SCHEME_CATEGORIZE_DISPLAY_KEY = PROPERTY_SCHEME_SELECTOR_KEY_SUFFIX + ".categorize";
    public static final String PROPERTY_SCHEME_CATEGORIZE_DISPLAY_LABEL = "Categorize";
    public static final String PROPERTY_SCHEME_CATEGORIZE_DISPLAY_TOOLTIP = "<html>Scheme selector will display all schemes categorized into<br>" +
            "primary and additional categories by the PRIMARY field<br> of the color_palette_schemes.xml</html>";
    public static boolean PROPERTY_SCHEME_CATEGORIZE_DISPLAY_DEFAULT = true;
<<<<<<< HEAD
=======

    // Palette Selector Options

    private static final String PROPERTY_PALETTE_SELECTOR_KEY_SUFFIX = PROPERTY_ROOT_KEY + ".palette.selector";

    public static final String PROPERTY_PALETTE_SELECTOR_SECTION_KEY = PROPERTY_PALETTE_SELECTOR_KEY_SUFFIX + ".section";
    public static final String PROPERTY_PALETTE_SELECTOR_SECTION_LABEL = "Palette Selector Options";
    public static final String PROPERTY_PALETTE_SELECTOR_SECTION_TOOLTIP = "<html>Format options for the color Palettes listed<br>" +
            " within the Palette Selector</html>";

    public static final String PROPERTY_PALETTE_INCLUDE_IMAGE_KEY = PROPERTY_PALETTE_SELECTOR_KEY_SUFFIX + ".include.colorbar";
    public static final String PROPERTY_PALETTE_INCLUDE_IMAGE_LABEL = "Include Palettes Image";
    public static final String PROPERTY_PALETTE_INCLUDE_IMAGE_TOOLTIP = "Include Palettes Image";
    public static boolean PROPERTY_PALETTE_INCLUDE_IMAGE_DEFAULT = true;

    public static final String PROPERTY_PALETTE_SORT_KEY = PROPERTY_PALETTE_SELECTOR_KEY_SUFFIX + ".sort";
    public static final String PROPERTY_PALETTE_SORT_LABEL = "Sort";
    public static final String PROPERTY_PALETTE_SORT_TOOLTIP = "<html>Palette selector will display all palettes alphabetically sorted<br>" +
            " as opposed to the original xml order</html>";
    public static boolean PROPERTY_PALETTE_SORT_DEFAULT = true;

    public static final String PROPERTY_PALETTE_CATEGORIZE_DISPLAY_KEY = PROPERTY_PALETTE_SELECTOR_KEY_SUFFIX + ".categorize";
    public static final String PROPERTY_PALETTE_CATEGORIZE_DISPLAY_LABEL = "Categorize";
    public static final String PROPERTY_PALETTE_CATEGORIZE_DISPLAY_TOOLTIP = "<html>Categorize palettes in palette selector<br>See ~/.seadas8/auxdata/color_palettes/color_palette.xml</html>";
    public static boolean PROPERTY_PALETTE_CATEGORIZE_DISPLAY_DEFAULT = true;

    public static final String PROPERTY_PALETTE_REMOVE_EXTENSION_KEY = PROPERTY_PALETTE_SELECTOR_KEY_SUFFIX + ".remove.extension";
    public static final String PROPERTY_PALETTE_REMOVE_EXTENSION_LABEL = "Remove Filename Extension";
    public static final String PROPERTY_PALETTE_REMOVE_EXTENSION_TOOLTIP = "Remove extension of the palette filename for display";
    public static boolean PROPERTY_PALETTE_REMOVE_EXTENSION_DEFAULT = false;
>>>>>>> bd2232ca


    // Sliders Editor Options

    private static final String PROPERTY_SLIDER_KEY_SUFFIX = PROPERTY_ROOT_KEY + ".sliders";

    public static final String PROPERTY_SLIDERS_SECTION_KEY = PROPERTY_SLIDER_KEY_SUFFIX + ".section";
    public static final String PROPERTY_SLIDERS_SECTION_LABEL = "Sliders Editor Options";
    public static final String PROPERTY_SLIDERS_SECTION_TOOLTIP = "Options within the \"Sliders\" Editor of the " + TOOLNAME_COLOR_MANIPULATION + " GUI";

    public static final String PROPERTY_SLIDERS_SHOW_INFORMATION_KEY = PROPERTY_SLIDER_KEY_SUFFIX + ".extra.info";
    public static final String PROPERTY_SLIDERS_SHOW_INFORMATION_LABEL = "Show Information";
    public static final String PROPERTY_SLIDERS_SHOW_INFORMATION_TOOLTIP = "Display information in the histogram/slider view by default";
    public static boolean PROPERTY_SLIDERS_SHOW_INFORMATION_DEFAULT = true;

    public static final String PROPERTY_SLIDERS_ZOOM_IN_KEY = PROPERTY_SLIDER_KEY_SUFFIX + ".zoom.in";
    public static final String PROPERTY_SLIDERS_ZOOM_IN_LABEL = "Histogram Zoom";
    public static final String PROPERTY_SLIDERS_ZOOM_IN_TOOLTIP = "Display histogram slider view zoomed in by default";
    public static boolean PROPERTY_SLIDERS_ZOOM_IN_DEFAULT = true;


    public static final String PROPERTY_ZOOM_VERTICAL_BUTTONS_KEY = PROPERTY_SLIDER_KEY_SUFFIX + ".zoom.vertical.enable.buttons";
    public static final String PROPERTY_ZOOM_VERTICAL_BUTTONS_LABEL = "Vertical Zoom Buttons";
    public static final String PROPERTY_ZOOM_VERTICAL_BUTTONS_TOOLTIP = "Enable zoom vertical buttons in the sliders editor";
    public static boolean PROPERTY_ZOOM_VERTICAL_BUTTONS_DEFAULT = true;

    public static final String PROPERTY_INFORMATION_BUTTON_KEY = PROPERTY_SLIDER_KEY_SUFFIX + ".extra.info.enable.button";
    public static final String PROPERTY_INFORMATION_BUTTON_LABEL = "Information Button";
    public static final String PROPERTY_INFORMATION_BUTTON_TOOLTIP = "Enable histogram overlay information button in the sliders editor";
    public static boolean PROPERTY_INFORMATION_BUTTON_DEFAULT = true;


    // RGB Options

    private static final String PROPERTY_RGB_OPTIONS_KEY_SUFFIX = PROPERTY_ROOT_KEY + ".rgb";

    public static final String PROPERTY_RGB_OPTIONS_SECTION_KEY = PROPERTY_RGB_OPTIONS_KEY_SUFFIX + ".section";
    public static final String PROPERTY_RGB_OPTIONS_SECTION_LABEL = "RGB Options";
    public static final String PROPERTY_RGB_OPTIONS_SECTION_TOOLTIP = "Options for the RGB Image";

    public static final String PROPERTY_RGB_OPTIONS_MIN_KEY = PROPERTY_RGB_OPTIONS_KEY_SUFFIX + ".button.min";
    public static final String PROPERTY_RGB_OPTIONS_MIN_LABEL = "Range Button (Min)";
    public static final String PROPERTY_RGB_OPTIONS_MIN_TOOLTIP = "The min value to use in the RGB (A..B) range button";
    public static double PROPERTY_RGB_OPTIONS_MIN_DEFAULT = 0.0;

    public static final String PROPERTY_RGB_OPTIONS_MAX_KEY = PROPERTY_RGB_OPTIONS_KEY_SUFFIX + ".button.max";
    public static final String PROPERTY_RGB_OPTIONS_MAX_LABEL = "Range Button (Max)";
    public static final String PROPERTY_RGB_OPTIONS_MAX_TOOLTIP = "The max value to use in the RGB (A..B) range button";
    public static double PROPERTY_RGB_OPTIONS_MAX_DEFAULT = 1.0;


    // Restore to defaults

    private static final String PROPERTY_RESTORE_KEY_SUFFIX = PROPERTY_ROOT_KEY + ".restore.defaults";

    public static final String PROPERTY_RESTORE_SECTION_KEY = PROPERTY_RESTORE_KEY_SUFFIX + ".section";
    public static final String PROPERTY_RESTORE_SECTION_LABEL = "Restore";
    public static final String PROPERTY_RESTORE_SECTION_TOOLTIP = "Restores preferences to the package defaults";

    public static final String PROPERTY_RESTORE_DEFAULTS_NAME = PROPERTY_RESTORE_KEY_SUFFIX + ".apply";
    public static final String PROPERTY_RESTORE_DEFAULTS_LABEL = "Default (" + TOOLNAME_COLOR_MANIPULATION + " Preferences)";
    public static final String PROPERTY_RESTORE_DEFAULTS_TOOLTIP = "Restore all " + NamingConvention.COLOR_LOWER_CASE + " preferences to the original default";
    public static final boolean PROPERTY_RESTORE_DEFAULTS_DEFAULT = false;


    public static void debug(String message) {
        if (COLOR_MANIPULATION_DEBUG) {
            System.out.println(message);
        }
    }

}<|MERGE_RESOLUTION|>--- conflicted
+++ resolved
@@ -112,11 +112,7 @@
 
     public static final String PROPERTY_GENERAL_CUSTOM_KEY = PROPERTY_GENERAL_KEY_SUFFIX + ".enable";
     public static final String PROPERTY_GENERAL_CUSTOM_LABEL = "Enable";
-<<<<<<< HEAD
-    public static final String PROPERTY_GENERAL_CUSTOM_TOOLTIP = "<html>Ude following scheme parameters as default<br>" +
-=======
     public static final String PROPERTY_GENERAL_CUSTOM_TOOLTIP = "<html>Use following scheme parameters as default<br>" +
->>>>>>> bd2232ca
             " when opening a band<br>otherwise use settings from the file reader.</html>";
     public static boolean PROPERTY_GENERAL_CUSTOM_DEFAULT = false;
 
@@ -144,17 +140,10 @@
     public static final String PROPERTY_GENERAL_LOG_OPTION2 = OPTION_LOG_FALSE;
     public static final String PROPERTY_GENERAL_LOG_OPTION3 = OPTION_LOG_FROM_PALETTE;
     public static String PROPERTY_GENERAL_LOG_DEFAULT = OPTION_LOG_FALSE;
-<<<<<<< HEAD
 
 
     // Scheme (Band Lookup))
 
-=======
-
-
-    // Scheme (Band Lookup))
-
->>>>>>> bd2232ca
     private static final String PROPERTY_SCHEME_KEY_SUFFIX = PROPERTY_ROOT_KEY + ".scheme.band.lookup";
 
     public static final String PROPERTY_SCHEME_SECTION_KEY = PROPERTY_SCHEME_KEY_SUFFIX + ".section";
@@ -199,15 +188,9 @@
 
 
     // Range Percentile Default Options
-<<<<<<< HEAD
 
     private static final String PROPERTY_PERCENTILE_KEY_SUFFIX = PROPERTY_ROOT_KEY + ".percentile";
 
-=======
-
-    private static final String PROPERTY_PERCENTILE_KEY_SUFFIX = PROPERTY_ROOT_KEY + ".percentile";
-
->>>>>>> bd2232ca
     public static final String PROPERTY_RANGE_PERCENTILE_SECTION_KEY = PROPERTY_PERCENTILE_KEY_SUFFIX + ".section";
     public static final String PROPERTY_RANGE_PERCENTILE_SECTION_LABEL = "Percentile Options";
     public static final String PROPERTY_RANGE_PERCENTILE_SECTION_TOOLTIP = "Default range percentile in the " + TOOLNAME_COLOR_MANIPULATION + " GUI";
@@ -277,8 +260,6 @@
     public static final String PROPERTY_SCHEME_CATEGORIZE_DISPLAY_TOOLTIP = "<html>Scheme selector will display all schemes categorized into<br>" +
             "primary and additional categories by the PRIMARY field<br> of the color_palette_schemes.xml</html>";
     public static boolean PROPERTY_SCHEME_CATEGORIZE_DISPLAY_DEFAULT = true;
-<<<<<<< HEAD
-=======
 
     // Palette Selector Options
 
@@ -309,8 +290,6 @@
     public static final String PROPERTY_PALETTE_REMOVE_EXTENSION_LABEL = "Remove Filename Extension";
     public static final String PROPERTY_PALETTE_REMOVE_EXTENSION_TOOLTIP = "Remove extension of the palette filename for display";
     public static boolean PROPERTY_PALETTE_REMOVE_EXTENSION_DEFAULT = false;
->>>>>>> bd2232ca
-
 
     // Sliders Editor Options
 
