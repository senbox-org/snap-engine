package org.esa.snap.core.datamodel;

import org.esa.snap.core.util.NamingConvention;

import static org.esa.snap.core.util.NamingConvention.*;


/**
 * Configuration which contains many key parameters with defaults and labels for the color manipulation tool
 *
 * @author Daniel Knowles
 * @date 2/1/2020
 */

public class ColorManipulationDefaults {

    public static final boolean COLOR_MANIPULATION_DEBUG = false;

    public static final String TOOLNAME_COLOR_MANIPULATION = NamingConvention.COLOR_MIXED_CASE + " Manager";


    // Directory names
    public static final String DIR_NAME_COLOR_SCHEMES = "color_schemes";
    public static final String DIR_NAME_RGB_PROFILES = "rgb_profiles";
    public static final String DIR_NAME_COLOR_PALETTES = "color_palettes";
    public static final String DIR_NAME_AUX_DATA = "auxdata";

    // Palette files
    public static final String PALETTE_STANDARD_DEFAULT = "oceancolor_standard.cpd";
    public static final String PALETTE_UNIVERSAL_DEFAULT = "universal_bluered.cpd";
    public static final String PALETTE_GRAY_SCALE_DEFAULT = "gray_scale.cpd";
    public static final String PALETTE_ANOMALIES_DEFAULT = "gradient_red_white_blue.cpd";
    public static final String PALETTE_DEFAULT = PALETTE_GRAY_SCALE_DEFAULT;

    // xml files used by the color scheme manager
    public static final String COLOR_SCHEME_LOOKUP_FILENAME = "color_palette_scheme_lookup.xml";
    public static final String COLOR_SCHEME_LOOKUP_USER_FILENAME = "color_palette_scheme_lookup_user.xml";
    public static final String COLOR_SCHEMES_FILENAME = "color_palette_schemes.xml";
    public static final String COLOR_SCHEMES_USER_FILENAME = "color_palette_schemes_user.xml";
    public static final String COLOR_PALETTE_LIST_FILENAME = "color_palettes.xml";

    // Indicates which color palette contained within the color scheme xml to use
    public static final String OPTION_COLOR_STANDARD_SCHEME = "From Scheme STANDARD";
    public static final String OPTION_COLOR_UNIVERSAL_SCHEME = "From Scheme UNIVERSAL";

    // Color palette selections
    public static final String OPTION_COLOR_GRAY_SCALE = "GRAY-SCALE";
    public static final String OPTION_COLOR_STANDARD = "STANDARD";
    public static final String OPTION_COLOR_UNIVERSAL = "UNIVERSAL";
    public static final String OPTION_COLOR_ANOMALIES = "ANOMALIES";

    // Range options
    public static final String OPTION_RANGE_FROM_SCHEME = "From Scheme";
    public static final String OPTION_RANGE_FROM_DATA = "From Data";
    public static final String OPTION_RANGE_FROM_PALETTE = "From Palette File";

    // Log scaling options
    public static final String OPTION_LOG_TRUE = "TRUE";
    public static final String OPTION_LOG_FALSE = "FALSE";
    public static final String OPTION_LOG_FROM_PALETTE = "From Palette File";
    public static final String OPTION_LOG_FROM_SCHEME = "From Scheme";

    // general usage values
    public static final double DOUBLE_NULL = -Double.MAX_VALUE;


    //--------------------------------------------------------------------------------------------------------------
    // Color Manipulation Preferences parameters

    // Preferences property prefix
    private static final String PROPERTY_ROOT_KEY = "color.manipulation.v9";


    // Palettes (Default)

    private static final String PROPERTY_PALETTE_DEFAULT_KEY_SUFFIX = PROPERTY_ROOT_KEY + ".palette.default";

    public static final String PROPERTY_PALETTE_DEFAULT_SECTION_KEY = PROPERTY_PALETTE_DEFAULT_KEY_SUFFIX + ".section";
    public static final String PROPERTY_PALETTE_DEFAULT_SECTION_LABEL = "Palettes (Default)";
    public static final String PROPERTY_PALETTE_DEFAULT_SECTION_TOOLTIP = "Palettes to use with associated variables name";

    public static final String PROPERTY_PALETTE_DEFAULT_GRAY_SCALE_KEY = PROPERTY_PALETTE_DEFAULT_KEY_SUFFIX + ".gray.scale";
    public static final String PROPERTY_PALETTE_DEFAULT_GRAY_SCALE_LABEL = OPTION_COLOR_GRAY_SCALE;
    public static final String PROPERTY_PALETTE_DEFAULT_GRAY_SCALE_TOOLTIP = "The palette file to use when GRAY-SCALE is selected";
    public static String PROPERTY_PALETTE_DEFAULT_GRAY_SCALE_DEFAULT = PALETTE_GRAY_SCALE_DEFAULT;

    public static final String PROPERTY_PALETTE_DEFAULT_STANDARD_KEY = PROPERTY_PALETTE_DEFAULT_KEY_SUFFIX + ".standard";
    public static final String PROPERTY_PALETTE_DEFAULT_STANDARD_LABEL = OPTION_COLOR_STANDARD;
    public static final String PROPERTY_PALETTE_DEFAULT_STANDARD_TOOLTIP = "The palette file to use when STANDARD " + COLOR_UPPER_CASE + " is selected";
    public static String PROPERTY_PALETTE_DEFAULT_STANDARD_DEFAULT = PALETTE_STANDARD_DEFAULT;

    public static final String PROPERTY_PALETTE_DEFAULT_UNIVERSAL_KEY = PROPERTY_PALETTE_DEFAULT_KEY_SUFFIX + ".universal";
    public static final String PROPERTY_PALETTE_DEFAULT_UNIVERSAL_LABEL = OPTION_COLOR_UNIVERSAL;
    public static final String PROPERTY_PALETTE_DEFAULT_UNIVERSAL_TOOLTIP = "<html>The color blind compliant palette file to use when <br>" +
            "UNIVERSAL " + COLOR_UPPER_CASE + " is selected</html>";
    public static String PROPERTY_PALETTE_DEFAULT_UNIVERSAL_DEFAULT = PALETTE_UNIVERSAL_DEFAULT;

    public static final String PROPERTY_PALETTE_DEFAULT_ANOMALIES_KEY = PROPERTY_PALETTE_DEFAULT_KEY_SUFFIX + ".anomalies";
    public static final String PROPERTY_PALETTE_DEFAULT_ANOMALIES_LABEL = OPTION_COLOR_ANOMALIES;
    public static final String PROPERTY_PALETTE_DEFAULT_ANOMALIES_TOOLTIP = "The palette file to use when ANOMALIES is selected";
    public static String PROPERTY_PALETTE_DEFAULT_ANOMALIES_DEFAULT = PALETTE_ANOMALIES_DEFAULT;


    // Scheme (Default)

    private static final String PROPERTY_GENERAL_KEY_SUFFIX = PROPERTY_ROOT_KEY + ".scheme.default";

    public static final String PROPERTY_GENERAL_SECTION_KEY = PROPERTY_GENERAL_KEY_SUFFIX + ".section";
    public static final String PROPERTY_GENERAL_SECTION_LABEL = "Scheme (Default)";
    public static final String PROPERTY_GENERAL_SECTION_TOOLTIP = "General behavior when not using a " + COLOR_LOWER_CASE + " scheme";


    public static final String PROPERTY_GENERAL_CUSTOM_KEY = PROPERTY_GENERAL_KEY_SUFFIX + ".enable";
    public static final String PROPERTY_GENERAL_CUSTOM_LABEL = "Enable";
    public static final String PROPERTY_GENERAL_CUSTOM_TOOLTIP = "<html>Use following scheme parameters as default<br>" +
            " when opening a band<br>otherwise use settings from the file reader.</html>";
    public static boolean PROPERTY_GENERAL_CUSTOM_DEFAULT = true;


    public static final String PROPERTY_GENERAL_PALETTE_KEY = PROPERTY_GENERAL_KEY_SUFFIX + ".palette";
    public static final String PROPERTY_GENERAL_PALETTE_LABEL = "Palette";
    public static final String PROPERTY_GENERAL_PALETTE_TOOLTIP = "The color palette file to use when NOT using a " + COLOR_LOWER_CASE + " scheme";
    public static final String PROPERTY_GENERAL_PALETTE_OPTION1 = OPTION_COLOR_GRAY_SCALE;
    public static final String PROPERTY_GENERAL_PALETTE_OPTION2 = OPTION_COLOR_STANDARD;
    public static final String PROPERTY_GENERAL_PALETTE_OPTION3 = OPTION_COLOR_UNIVERSAL;
    public static final String PROPERTY_GENERAL_PALETTE_OPTION4 = OPTION_COLOR_ANOMALIES;
    public static String PROPERTY_GENERAL_PALETTE_DEFAULT = OPTION_COLOR_GRAY_SCALE;

    public static final String PROPERTY_GENERAL_RANGE_KEY = PROPERTY_GENERAL_KEY_SUFFIX + ".range";
    public static final String PROPERTY_GENERAL_RANGE_LABEL = "Range";
    public static final String PROPERTY_GENERAL_RANGE_TOOLTIP = "Range options to use when NOT using a " + COLOR_LOWER_CASE + "scheme";
    public static final String PROPERTY_GENERAL_RANGE_OPTION1 = OPTION_RANGE_FROM_DATA;
    public static final String PROPERTY_GENERAL_RANGE_OPTION2 = OPTION_RANGE_FROM_PALETTE;
    public static String PROPERTY_GENERAL_RANGE_DEFAULT = OPTION_RANGE_FROM_DATA;

    public static final String PROPERTY_GENERAL_LOG_KEY = PROPERTY_GENERAL_KEY_SUFFIX + ".log";
    public static final String PROPERTY_GENERAL_LOG_LABEL = "Log Scaling";
    public static final String PROPERTY_GENERAL_LOG_TOOLTIP = "Log scaling options to use when NOT using a " + COLOR_LOWER_CASE + " scheme";
    public static final String PROPERTY_GENERAL_LOG_OPTION1 = OPTION_LOG_TRUE;
    public static final String PROPERTY_GENERAL_LOG_OPTION2 = OPTION_LOG_FALSE;
    public static final String PROPERTY_GENERAL_LOG_OPTION3 = OPTION_LOG_FROM_PALETTE;
    public static String PROPERTY_GENERAL_LOG_DEFAULT = OPTION_LOG_FALSE;


    // Scheme (Band Lookup))

    private static final String PROPERTY_SCHEME_KEY_SUFFIX = PROPERTY_ROOT_KEY + ".scheme.band.lookup";

    public static final String PROPERTY_SCHEME_SECTION_KEY = PROPERTY_SCHEME_KEY_SUFFIX + ".section";
    public static final String PROPERTY_SCHEME_SECTION_LABEL = "Scheme (Band Lookup)";
    public static final String PROPERTY_SCHEME_SECTION_TOOLTIP = "<html>Behavior when using a " + COLOR_LOWER_CASE + " scheme as configured in<br>" +
            " color_palette_schemes.xml and color_palette_scheme_lookup.xml</html>";

    public static final String PROPERTY_SCHEME_AUTO_APPLY_KEY = PROPERTY_SCHEME_KEY_SUFFIX + ".auto.apply";
    public static final String PROPERTY_SCHEME_AUTO_APPLY_LABEL = "Auto-apply";
    public static final String PROPERTY_SCHEME_AUTO_APPLY_TOOLTIP = "<html>Apply " + NamingConvention.COLOR_LOWER_CASE + " schemes automatically<br>" +
            " when opening a band based on its name</html>";
    public static boolean PROPERTY_SCHEME_AUTO_APPLY_DEFAULT = true;


    public static final String PROPERTY_SCHEME_PALETTE_KEY = PROPERTY_SCHEME_KEY_SUFFIX + ".palette";
    public static final String PROPERTY_SCHEME_PALETTE_LABEL = "Palette";
    public static final String PROPERTY_SCHEME_PALETTE_TOOLTIP = "The color palette file to use for the scheme";
    public static final String PROPERTY_SCHEME_PALETTE_OPTION1 = OPTION_COLOR_STANDARD_SCHEME;
    public static final String PROPERTY_SCHEME_PALETTE_OPTION2 = OPTION_COLOR_UNIVERSAL_SCHEME;
    public static final String PROPERTY_SCHEME_PALETTE_OPTION3 = OPTION_COLOR_GRAY_SCALE;
    public static final String PROPERTY_SCHEME_PALETTE_OPTION4 = OPTION_COLOR_STANDARD;
    public static final String PROPERTY_SCHEME_PALETTE_OPTION5 = OPTION_COLOR_UNIVERSAL;
    public static final String PROPERTY_SCHEME_PALETTE_OPTION6 = OPTION_COLOR_ANOMALIES;
    public static String PROPERTY_SCHEME_PALETTE_DEFAULT = OPTION_COLOR_STANDARD_SCHEME;

    public static final String PROPERTY_SCHEME_RANGE_KEY = PROPERTY_SCHEME_KEY_SUFFIX + ".range";
    public static final String PROPERTY_SCHEME_RANGE_LABEL = "Range";
    public static final String PROPERTY_SCHEME_RANGE_TOOLTIP = "Range options (min, max) to use for the scheme";
    public static final String PROPERTY_SCHEME_RANGE_OPTION1 = OPTION_RANGE_FROM_SCHEME;
    public static final String PROPERTY_SCHEME_RANGE_OPTION2 = OPTION_RANGE_FROM_DATA;
    public static final String PROPERTY_SCHEME_RANGE_OPTION3 = OPTION_RANGE_FROM_PALETTE;
    public static String PROPERTY_SCHEME_RANGE_DEFAULT = OPTION_RANGE_FROM_SCHEME;

    public static final String PROPERTY_SCHEME_LOG_KEY = PROPERTY_SCHEME_KEY_SUFFIX + ".log";
    public static final String PROPERTY_SCHEME_LOG_LABEL = "Log Scaling";
    public static final String PROPERTY_SCHEME_LOG_TOOLTIP = "log scaling options to use for the scheme";
    public static final String PROPERTY_SCHEME_LOG_OPTION1 = OPTION_LOG_FROM_SCHEME;
    public static final String PROPERTY_SCHEME_LOG_OPTION2 = OPTION_LOG_FROM_PALETTE;
    public static final String PROPERTY_SCHEME_LOG_OPTION3 = OPTION_LOG_TRUE;
    public static final String PROPERTY_SCHEME_LOG_OPTION4 = OPTION_LOG_FALSE;
    public static String PROPERTY_SCHEME_LOG_DEFAULT = OPTION_LOG_FROM_SCHEME;


    // Range Percentile Default Options

    private static final String PROPERTY_PERCENTILE_KEY_SUFFIX = PROPERTY_ROOT_KEY + ".percentile";

    public static final String PROPERTY_RANGE_PERCENTILE_SECTION_KEY = PROPERTY_PERCENTILE_KEY_SUFFIX + ".section";
    public static final String PROPERTY_RANGE_PERCENTILE_SECTION_LABEL = "Percentile Options";
    public static final String PROPERTY_RANGE_PERCENTILE_SECTION_TOOLTIP = "Default range percentile in the " + TOOLNAME_COLOR_MANIPULATION + " GUI";

    public static final String PROPERTY_RANGE_PERCENTILE_KEY = PROPERTY_PERCENTILE_KEY_SUFFIX + ".value";
    public static final String PROPERTY_RANGE_PERCENTILE_LABEL = "Percentile Default";
    public static final String PROPERTY_RANGE_PERCENTILE_TOOLTIP = "The percentile of the data to use for determining min, max range when clicking the using the " +
            "band statistics 'From Data'";
    public static double PROPERTY_RANGE_PERCENTILE_DEFAULT = 92.0;


    public static final String PROPERTY_100_PERCENT_BUTTON_KEY = PROPERTY_PERCENTILE_KEY_SUFFIX + ".100.percent.enable.button";
    public static final String PROPERTY_100_PERCENT_BUTTON_LABEL = "100% Button";
    public static final String PROPERTY_100_PERCENT_BUTTON_TOOLTIP = "Enable 100% range button in the sliders editor";
    public static boolean PROPERTY_100_PERCENT_BUTTON_DEFAULT = true;

    public static final String PROPERTY_95_PERCENT_BUTTON_KEY = PROPERTY_PERCENTILE_KEY_SUFFIX + ".95.percent.enable.button";
    public static final String PROPERTY_95_PERCENT_BUTTON_LABEL = "95% Button";
    public static final String PROPERTY_95_PERCENT_BUTTON_TOOLTIP = "Enable 95% range button in the sliders editor";
    public static boolean PROPERTY_95_PERCENT_BUTTON_DEFAULT = false;

    public static final String PROPERTY_1_SIGMA_BUTTON_KEY = PROPERTY_PERCENTILE_KEY_SUFFIX + ".1.sigma.enable.button";
    public static final String PROPERTY_1_SIGMA_BUTTON_LABEL = "<html>1&sigma; (68.27%) Button</html>";
    public static final String PROPERTY_1_SIGMA_BUTTON_TOOLTIP = "Enable 68.27% range button in the sliders editor";
    public static boolean PROPERTY_1_SIGMA_BUTTON_DEFAULT = false;

    public static final String PROPERTY_2_SIGMA_BUTTON_KEY = PROPERTY_PERCENTILE_KEY_SUFFIX + ".2.sigma.enable.button";
    public static final String PROPERTY_2_SIGMA_BUTTON_LABEL = "<html>2&sigma; (95.45%) Button</html>";
    public static final String PROPERTY_2_SIGMA_BUTTON_TOOLTIP = "Enable 95.45% range button in the sliders editor";
    public static boolean PROPERTY_2_SIGMA_BUTTON_DEFAULT = true;

    public static final String PROPERTY_3_SIGMA_BUTTON_KEY = PROPERTY_PERCENTILE_KEY_SUFFIX + ".3.sigma.enable.button";
    public static final String PROPERTY_3_SIGMA_BUTTON_LABEL = "<html>3&sigma; (99.73%) Button</html>";
    public static final String PROPERTY_3_SIGMA_BUTTON_TOOLTIP = "Enable 99.73% range button in the sliders editor";
    public static boolean PROPERTY_3_SIGMA_BUTTON_DEFAULT = true;


    // Scheme Selector Options

    private static final String PROPERTY_SCHEME_SELECTOR_KEY_SUFFIX = PROPERTY_ROOT_KEY + ".scheme.selector";

    public static final String PROPERTY_SCHEME_SELECTOR_SECTION_KEY = PROPERTY_SCHEME_SELECTOR_KEY_SUFFIX + ".section";
    public static final String PROPERTY_SCHEME_SELECTOR_SECTION_LABEL = "Scheme Selector Options";
    public static final String PROPERTY_SCHEME_SELECTOR_SECTION_TOOLTIP = "<html>Format options for the color schemes listed<br>" +
            " within the Scheme Selector</html>";

    public static final String PROPERTY_SCHEME_VERBOSE_KEY = PROPERTY_SCHEME_SELECTOR_KEY_SUFFIX + ".verbose";
    public static final String PROPERTY_SCHEME_VERBOSE_LABEL = "Verbose";
    public static final String PROPERTY_SCHEME_VERBOSE_TOOLTIP = "<html>Scheme selector will show the verbose VERBOSE_NAME field<br>" +
            " from the color_palette_schemes.xml</html>";
<<<<<<< HEAD
    public static boolean PROPERTY_SCHEME_VERBOSE_DEFAULT = false;
=======
    public static boolean PROPERTY_SCHEME_VERBOSE_DEFAULT = true;
>>>>>>> e9b3b564

    public static final String PROPERTY_SCHEME_SHOW_DISABLED_KEY = PROPERTY_SCHEME_SELECTOR_KEY_SUFFIX + ".show.disabled";
    public static final String PROPERTY_SCHEME_SHOW_DISABLED_LABEL = "Show Disabled";
    public static final String PROPERTY_SCHEME_SHOW_DISABLED_TOOLTIP = "<html>Scheme selector will display all schemes <br>" +
            "including schemes with missing cpd files</html>";
    public static boolean PROPERTY_SCHEME_SHOW_DISABLED_DEFAULT = false;

    public static final String PROPERTY_SCHEME_SORT_KEY = PROPERTY_SCHEME_SELECTOR_KEY_SUFFIX + ".sort";
    public static final String PROPERTY_SCHEME_SORT_LABEL = "Sort";
    public static final String PROPERTY_SCHEME_SORT_TOOLTIP = "<html>Scheme selector will display all schemes alphabetically sorted<br>" +
            " as opposed to the original xml order</html>";
    public static boolean PROPERTY_SCHEME_SORT_DEFAULT = true;

    public static final String PROPERTY_SCHEME_CATEGORIZE_DISPLAY_KEY = PROPERTY_SCHEME_SELECTOR_KEY_SUFFIX + ".categorize";
    public static final String PROPERTY_SCHEME_CATEGORIZE_DISPLAY_LABEL = "Categorize";
    public static final String PROPERTY_SCHEME_CATEGORIZE_DISPLAY_TOOLTIP = "<html>Scheme selector will display all schemes categorized into<br>" +
            "primary and additional categories by the PRIMARY field<br> of the color_palette_schemes.xml</html>";
    public static boolean PROPERTY_SCHEME_CATEGORIZE_DISPLAY_DEFAULT = true;

    // Palette Selector Options

    private static final String PROPERTY_PALETTE_SELECTOR_KEY_SUFFIX = PROPERTY_ROOT_KEY + ".palette.selector";

    public static final String PROPERTY_PALETTE_SELECTOR_SECTION_KEY = PROPERTY_PALETTE_SELECTOR_KEY_SUFFIX + ".section";
    public static final String PROPERTY_PALETTE_SELECTOR_SECTION_LABEL = "Palette Selector Options";
    public static final String PROPERTY_PALETTE_SELECTOR_SECTION_TOOLTIP = "<html>Format options for the color Palettes listed<br>" +
            " within the Palette Selector</html>";

    public static final String PROPERTY_PALETTE_INCLUDE_IMAGE_KEY = PROPERTY_PALETTE_SELECTOR_KEY_SUFFIX + ".include.colorbar";
    public static final String PROPERTY_PALETTE_INCLUDE_IMAGE_LABEL = "Include Palettes Image";
    public static final String PROPERTY_PALETTE_INCLUDE_IMAGE_TOOLTIP = "Include Palettes Image";
    public static boolean PROPERTY_PALETTE_INCLUDE_IMAGE_DEFAULT = true;

    public static final String PROPERTY_PALETTE_SORT_KEY = PROPERTY_PALETTE_SELECTOR_KEY_SUFFIX + ".sort";
    public static final String PROPERTY_PALETTE_SORT_LABEL = "Sort";
    public static final String PROPERTY_PALETTE_SORT_TOOLTIP = "<html>Palette selector will display all palettes alphabetically sorted<br>" +
            " as opposed to the original xml order</html>";
    public static boolean PROPERTY_PALETTE_SORT_DEFAULT = true;

    public static final String PROPERTY_PALETTE_CATEGORIZE_DISPLAY_KEY = PROPERTY_PALETTE_SELECTOR_KEY_SUFFIX + ".categorize";
    public static final String PROPERTY_PALETTE_CATEGORIZE_DISPLAY_LABEL = "Categorize";
    public static final String PROPERTY_PALETTE_CATEGORIZE_DISPLAY_TOOLTIP = "<html>Categorize palettes in palette selector<br>See ~/.seadas9/auxdata/color_palettes/color_palette.xml</html>";
    public static boolean PROPERTY_PALETTE_CATEGORIZE_DISPLAY_DEFAULT = true;

    public static final String PROPERTY_PALETTE_SHOW_DISABLED_KEY = PROPERTY_PALETTE_SELECTOR_KEY_SUFFIX + ".show.disabled";
    public static final String PROPERTY_PALETTE_SHOW_DISABLED_LABEL = "Show Disabled Palettes";
    public static final String PROPERTY_PALETTE_SHOW_DISABLED_TOOLTIP = "<html>Show disabled palettes in palette selector<br>See ~/.seadas9/auxdata/color_palettes/color_palette.xml</html>";
    public static boolean PROPERTY_PALETTE_SHOW_DISABLED_DEFAULT = false;

    public static final String PROPERTY_PALETTE_REMOVE_EXTENSION_KEY = PROPERTY_PALETTE_SELECTOR_KEY_SUFFIX + ".remove.extension";
    public static final String PROPERTY_PALETTE_REMOVE_EXTENSION_LABEL = "Remove Filename Extension";
    public static final String PROPERTY_PALETTE_REMOVE_EXTENSION_TOOLTIP = "Remove extension of the palette filename for display";
    public static boolean PROPERTY_PALETTE_REMOVE_EXTENSION_DEFAULT = false;


    // Sliders Editor Options

    private static final String PROPERTY_SLIDER_KEY_SUFFIX = PROPERTY_ROOT_KEY + ".sliders";

    public static final String PROPERTY_SLIDERS_SECTION_KEY = PROPERTY_SLIDER_KEY_SUFFIX + ".section";
    public static final String PROPERTY_SLIDERS_SECTION_LABEL = "Sliders Editor Options";
    public static final String PROPERTY_SLIDERS_SECTION_TOOLTIP = "Options within the \"Sliders\" Editor of the " + TOOLNAME_COLOR_MANIPULATION + " GUI";

    public static final String PROPERTY_SLIDERS_SHOW_INFORMATION_KEY = PROPERTY_SLIDER_KEY_SUFFIX + ".extra.info";
    public static final String PROPERTY_SLIDERS_SHOW_INFORMATION_LABEL = "Show Information";
    public static final String PROPERTY_SLIDERS_SHOW_INFORMATION_TOOLTIP = "Display information in the histogram/slider view by default";
    public static boolean PROPERTY_SLIDERS_SHOW_INFORMATION_DEFAULT = true;

    public static final String PROPERTY_SLIDERS_ZOOM_IN_KEY = PROPERTY_SLIDER_KEY_SUFFIX + ".zoom.in";
    public static final String PROPERTY_SLIDERS_ZOOM_IN_LABEL = "Histogram Zoom";
    public static final String PROPERTY_SLIDERS_ZOOM_IN_TOOLTIP = "Display histogram slider view zoomed in by default";
    public static boolean PROPERTY_SLIDERS_ZOOM_IN_DEFAULT = true;


    public static final String PROPERTY_ZOOM_VERTICAL_BUTTONS_KEY = PROPERTY_SLIDER_KEY_SUFFIX + ".zoom.vertical.enable.buttons";
    public static final String PROPERTY_ZOOM_VERTICAL_BUTTONS_LABEL = "Vertical Zoom Buttons";
    public static final String PROPERTY_ZOOM_VERTICAL_BUTTONS_TOOLTIP = "Enable zoom vertical buttons in the sliders editor";
    public static boolean PROPERTY_ZOOM_VERTICAL_BUTTONS_DEFAULT = true;

    public static final String PROPERTY_INFORMATION_BUTTON_KEY = PROPERTY_SLIDER_KEY_SUFFIX + ".extra.info.enable.button";
    public static final String PROPERTY_INFORMATION_BUTTON_LABEL = "Information Button";
    public static final String PROPERTY_INFORMATION_BUTTON_TOOLTIP = "Enable histogram overlay information button in the sliders editor";
    public static boolean PROPERTY_INFORMATION_BUTTON_DEFAULT = true;




    // Restore to defaults

    private static final String PROPERTY_RESTORE_KEY_SUFFIX = PROPERTY_ROOT_KEY + ".restore.defaults";

    public static final String PROPERTY_RESTORE_SECTION_KEY = PROPERTY_RESTORE_KEY_SUFFIX + ".section";
    public static final String PROPERTY_RESTORE_SECTION_LABEL = "Restore";
    public static final String PROPERTY_RESTORE_SECTION_TOOLTIP = "Restores preferences to the package defaults";

    public static final String PROPERTY_RESTORE_DEFAULTS_NAME = PROPERTY_RESTORE_KEY_SUFFIX + ".apply";
    public static final String PROPERTY_RESTORE_DEFAULTS_LABEL = "Default (" + TOOLNAME_COLOR_MANIPULATION + " Preferences)";
    public static final String PROPERTY_RESTORE_DEFAULTS_TOOLTIP = "Restore all " + NamingConvention.COLOR_LOWER_CASE + " preferences to the original default";
    public static final boolean PROPERTY_RESTORE_DEFAULTS_DEFAULT = false;


    public static void debug(String message) {
        if (COLOR_MANIPULATION_DEBUG) {
            System.out.println(message);
        }
    }

}<|MERGE_RESOLUTION|>--- conflicted
+++ resolved
@@ -241,11 +241,7 @@
     public static final String PROPERTY_SCHEME_VERBOSE_LABEL = "Verbose";
     public static final String PROPERTY_SCHEME_VERBOSE_TOOLTIP = "<html>Scheme selector will show the verbose VERBOSE_NAME field<br>" +
             " from the color_palette_schemes.xml</html>";
-<<<<<<< HEAD
-    public static boolean PROPERTY_SCHEME_VERBOSE_DEFAULT = false;
-=======
     public static boolean PROPERTY_SCHEME_VERBOSE_DEFAULT = true;
->>>>>>> e9b3b564
 
     public static final String PROPERTY_SCHEME_SHOW_DISABLED_KEY = PROPERTY_SCHEME_SELECTOR_KEY_SUFFIX + ".show.disabled";
     public static final String PROPERTY_SCHEME_SHOW_DISABLED_LABEL = "Show Disabled";
