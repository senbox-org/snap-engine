--- conflicted
+++ resolved
@@ -68,11 +68,7 @@
     // Color Manipulation Preferences parameters
 
     // Preferences property prefix
-<<<<<<< HEAD
-    private static final String PROPERTY_ROOT_KEY = "color.manipulation.v8.5";
-=======
     private static final String PROPERTY_ROOT_KEY = "color.manipulation.v9";
->>>>>>> 9fe62da4
 
 
     // Palettes (Default)
