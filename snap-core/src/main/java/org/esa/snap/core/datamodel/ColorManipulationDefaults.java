package org.esa.snap.core.datamodel;

import org.esa.snap.core.util.NamingConvention;

import static org.esa.snap.core.util.NamingConvention.*;


/**
 * Configuration which contains many key parameters with defaults and labels for the color manipulation tool
 *
 * @author Daniel Knowles
 * @date 2/1/2020
 */

public class ColorManipulationDefaults {

    public static final boolean COLOR_MANIPULATION_DEBUG = false;

    public static final String TOOLNAME_COLOR_MANIPULATION = NamingConvention.COLOR_MIXED_CASE + " Manager";


    // Directory names
    public static final String DIR_NAME_COLOR_SCHEMES = "color_schemes";
    public static final String DIR_NAME_RGB_PROFILES = "rgb_profiles";
    public static final String DIR_NAME_COLOR_PALETTES = "color_palettes";
    public static final String DIR_NAME_AUX_DATA = "auxdata";

    // Palette files
    public static final String PALETTE_STANDARD_DEFAULT = "oceancolor_standard.cpd";
    public static final String PALETTE_UNIVERSAL_DEFAULT = "universal_bluered.cpd";
    public static final String PALETTE_GRAY_SCALE_DEFAULT = "gray_scale.cpd";
    public static final String PALETTE_ANOMALIES_DEFAULT = "gradient_red_white_blue.cpd";
    public static final String PALETTE_DEFAULT = PALETTE_GRAY_SCALE_DEFAULT;

    // xml files used by the color scheme manager
    public static final String COLOR_SCHEME_LOOKUP_FILENAME = "color_palette_scheme_lookup.xml";
    public static final String COLOR_SCHEME_LOOKUP_USER_FILENAME = "color_palette_scheme_lookup_user.xml";
    public static final String COLOR_SCHEMES_FILENAME = "color_palette_schemes.xml";
    public static final String COLOR_SCHEMES_USER_FILENAME = "color_palette_schemes_user.xml";

    // Indicates which color palette contained within the color scheme xml to use
    public static final String OPTION_COLOR_STANDARD_SCHEME = "From Scheme STANDARD";
    public static final String OPTION_COLOR_UNIVERSAL_SCHEME = "From Scheme UNIVERSAL";

    // Color palette selections
    public static final String OPTION_COLOR_GRAY_SCALE = "GRAY-SCALE";
    public static final String OPTION_COLOR_STANDARD = "STANDARD";
    public static final String OPTION_COLOR_UNIVERSAL = "UNIVERSAL";
    public static final String OPTION_COLOR_ANOMALIES = "ANOMALIES";

    // Range options
    public static final String OPTION_RANGE_FROM_SCHEME = "From Scheme";
    public static final String OPTION_RANGE_FROM_DATA = "From Data";
    public static final String OPTION_RANGE_FROM_PALETTE = "From Palette File";

    // Log scaling options
    public static final String OPTION_LOG_TRUE = "TRUE";
    public static final String OPTION_LOG_FALSE = "FALSE";
    public static final String OPTION_LOG_FROM_PALETTE = "From Palette File";
    public static final String OPTION_LOG_FROM_SCHEME = "From Scheme";

    // general usage values
    public static final double DOUBLE_NULL = -Double.MAX_VALUE;


    //--------------------------------------------------------------------------------------------------------------
    // Color Manipulation Preferences parameters

    // Preferences property prefix
    private static final String PROPERTY_ROOT_KEY = "color.manipulation";


    // Palettes (Default)

    private static final String PROPERTY_PALETTE_DEFAULT_KEY_SUFFIX = PROPERTY_ROOT_KEY + ".palette.default";

    public static final String PROPERTY_PALETTE_DEFAULT_SECTION_KEY = PROPERTY_PALETTE_DEFAULT_KEY_SUFFIX + ".section";
    public static final String PROPERTY_PALETTE_DEFAULT_SECTION_LABEL = "Palettes (Default)";
    public static final String PROPERTY_PALETTE_DEFAULT_SECTION_TOOLTIP = "Palettes to use with associated variables name";

    public static final String PROPERTY_PALETTE_DEFAULT_GRAY_SCALE_KEY = PROPERTY_PALETTE_DEFAULT_KEY_SUFFIX + ".gray.scale";
    public static final String PROPERTY_PALETTE_DEFAULT_GRAY_SCALE_LABEL = OPTION_COLOR_GRAY_SCALE;
    public static final String PROPERTY_PALETTE_DEFAULT_GRAY_SCALE_TOOLTIP = "The palette file to use when GRAY-SCALE is selected";
    public static String PROPERTY_PALETTE_DEFAULT_GRAY_SCALE_DEFAULT = PALETTE_GRAY_SCALE_DEFAULT;

    public static final String PROPERTY_PALETTE_DEFAULT_STANDARD_KEY = PROPERTY_PALETTE_DEFAULT_KEY_SUFFIX + ".standard";
    public static final String PROPERTY_PALETTE_DEFAULT_STANDARD_LABEL = OPTION_COLOR_STANDARD;
    public static final String PROPERTY_PALETTE_DEFAULT_STANDARD_TOOLTIP = "The palette file to use when STANDARD " + COLOR_UPPER_CASE + " is selected";
    public static String PROPERTY_PALETTE_DEFAULT_STANDARD_DEFAULT = PALETTE_STANDARD_DEFAULT;

    public static final String PROPERTY_PALETTE_DEFAULT_UNIVERSAL_KEY = PROPERTY_PALETTE_DEFAULT_KEY_SUFFIX + ".universal";
    public static final String PROPERTY_PALETTE_DEFAULT_UNIVERSAL_LABEL = OPTION_COLOR_UNIVERSAL;
    public static final String PROPERTY_PALETTE_DEFAULT_UNIVERSAL_TOOLTIP = "<html>The color blind compliant palette file to use when <br>" +
            "UNIVERSAL " + COLOR_UPPER_CASE + " is selected</html>";
    public static String PROPERTY_PALETTE_DEFAULT_UNIVERSAL_DEFAULT = PALETTE_UNIVERSAL_DEFAULT;

    public static final String PROPERTY_PALETTE_DEFAULT_ANOMALIES_KEY = PROPERTY_PALETTE_DEFAULT_KEY_SUFFIX + ".anomalies";
    public static final String PROPERTY_PALETTE_DEFAULT_ANOMALIES_LABEL = OPTION_COLOR_ANOMALIES;
    public static final String PROPERTY_PALETTE_DEFAULT_ANOMALIES_TOOLTIP = "The palette file to use when ANOMALIES is selected";
    public static String PROPERTY_PALETTE_DEFAULT_ANOMALIES_DEFAULT = PALETTE_ANOMALIES_DEFAULT;


    // Scheme (Default)

    private static final String PROPERTY_GENERAL_KEY_SUFFIX = PROPERTY_ROOT_KEY + ".scheme.default";

    public static final String PROPERTY_GENERAL_SECTION_KEY = PROPERTY_GENERAL_KEY_SUFFIX + ".section";
    public static final String PROPERTY_GENERAL_SECTION_LABEL = "Scheme (Default)";
    public static final String PROPERTY_GENERAL_SECTION_TOOLTIP = "General behavior when not using a " + COLOR_LOWER_CASE + " scheme";


    public static final String PROPERTY_GENERAL_CUSTOM_KEY = PROPERTY_GENERAL_KEY_SUFFIX + ".enable";
    public static final String PROPERTY_GENERAL_CUSTOM_LABEL = "Enable";
<<<<<<< HEAD
    public static final String PROPERTY_GENERAL_CUSTOM_TOOLTIP = "<html>Ude following scheme parameters as default<br>" +
=======
    public static final String PROPERTY_GENERAL_CUSTOM_TOOLTIP = "<html>Use following scheme parameters as default<br>" +
>>>>>>> b18eda41
            " when opening a band<br>otherwise use settings from the file reader.</html>";
    public static boolean PROPERTY_GENERAL_CUSTOM_DEFAULT = false;


    public static final String PROPERTY_GENERAL_PALETTE_KEY = PROPERTY_GENERAL_KEY_SUFFIX + ".palette";
    public static final String PROPERTY_GENERAL_PALETTE_LABEL = "Palette";
    public static final String PROPERTY_GENERAL_PALETTE_TOOLTIP = "The color palette file to use when NOT using a " + COLOR_LOWER_CASE + " scheme";
    public static final String PROPERTY_GENERAL_PALETTE_OPTION1 = OPTION_COLOR_GRAY_SCALE;
    public static final String PROPERTY_GENERAL_PALETTE_OPTION2 = OPTION_COLOR_STANDARD;
    public static final String PROPERTY_GENERAL_PALETTE_OPTION3 = OPTION_COLOR_UNIVERSAL;
    public static final String PROPERTY_GENERAL_PALETTE_OPTION4 = OPTION_COLOR_ANOMALIES;
    public static String PROPERTY_GENERAL_PALETTE_DEFAULT = OPTION_COLOR_GRAY_SCALE;

    public static final String PROPERTY_GENERAL_RANGE_KEY = PROPERTY_GENERAL_KEY_SUFFIX + ".range";
    public static final String PROPERTY_GENERAL_RANGE_LABEL = "Range";
    public static final String PROPERTY_GENERAL_RANGE_TOOLTIP = "Range options to use when NOT using a " + COLOR_LOWER_CASE + "scheme";
    public static final String PROPERTY_GENERAL_RANGE_OPTION1 = OPTION_RANGE_FROM_DATA;
    public static final String PROPERTY_GENERAL_RANGE_OPTION2 = OPTION_RANGE_FROM_PALETTE;
    public static String PROPERTY_GENERAL_RANGE_DEFAULT = OPTION_RANGE_FROM_DATA;

    public static final String PROPERTY_GENERAL_LOG_KEY = PROPERTY_GENERAL_KEY_SUFFIX + ".log";
    public static final String PROPERTY_GENERAL_LOG_LABEL = "Log Scaling";
    public static final String PROPERTY_GENERAL_LOG_TOOLTIP = "Log scaling options to use when NOT using a " + COLOR_LOWER_CASE + " scheme";
    public static final String PROPERTY_GENERAL_LOG_OPTION1 = OPTION_LOG_TRUE;
    public static final String PROPERTY_GENERAL_LOG_OPTION2 = OPTION_LOG_FALSE;
    public static final String PROPERTY_GENERAL_LOG_OPTION3 = OPTION_LOG_FROM_PALETTE;
    public static String PROPERTY_GENERAL_LOG_DEFAULT = OPTION_LOG_FALSE;


    // Scheme (Band Lookup))

    private static final String PROPERTY_SCHEME_KEY_SUFFIX = PROPERTY_ROOT_KEY + ".scheme.band.lookup";

    public static final String PROPERTY_SCHEME_SECTION_KEY = PROPERTY_SCHEME_KEY_SUFFIX + ".section";
    public static final String PROPERTY_SCHEME_SECTION_LABEL = "Scheme (Band Lookup)";
    public static final String PROPERTY_SCHEME_SECTION_TOOLTIP = "<html>Behavior when using a " + COLOR_LOWER_CASE + " scheme as configured in<br>" +
            " color_palette_schemes.xml and color_palette_scheme_lookup.xml</html>";

    public static final String PROPERTY_SCHEME_AUTO_APPLY_KEY = PROPERTY_SCHEME_KEY_SUFFIX + ".auto.apply";
    public static final String PROPERTY_SCHEME_AUTO_APPLY_LABEL = "Auto-apply";
    public static final String PROPERTY_SCHEME_AUTO_APPLY_TOOLTIP = "<html>Apply " + NamingConvention.COLOR_LOWER_CASE + " schemes automatically<br>" +
            " when opening a band based on its name</html>";
    public static boolean PROPERTY_SCHEME_AUTO_APPLY_DEFAULT = false;


    public static final String PROPERTY_SCHEME_PALETTE_KEY = PROPERTY_SCHEME_KEY_SUFFIX + ".palette";
    public static final String PROPERTY_SCHEME_PALETTE_LABEL = "Palette";
    public static final String PROPERTY_SCHEME_PALETTE_TOOLTIP = "The color palette file to use for the scheme";
    public static final String PROPERTY_SCHEME_PALETTE_OPTION1 = OPTION_COLOR_STANDARD_SCHEME;
    public static final String PROPERTY_SCHEME_PALETTE_OPTION2 = OPTION_COLOR_UNIVERSAL_SCHEME;
    public static final String PROPERTY_SCHEME_PALETTE_OPTION3 = OPTION_COLOR_GRAY_SCALE;
    public static final String PROPERTY_SCHEME_PALETTE_OPTION4 = OPTION_COLOR_STANDARD;
    public static final String PROPERTY_SCHEME_PALETTE_OPTION5 = OPTION_COLOR_UNIVERSAL;
    public static final String PROPERTY_SCHEME_PALETTE_OPTION6 = OPTION_COLOR_ANOMALIES;
    public static String PROPERTY_SCHEME_PALETTE_DEFAULT = OPTION_COLOR_STANDARD_SCHEME;

    public static final String PROPERTY_SCHEME_RANGE_KEY = PROPERTY_SCHEME_KEY_SUFFIX + ".range";
    public static final String PROPERTY_SCHEME_RANGE_LABEL = "Range";
    public static final String PROPERTY_SCHEME_RANGE_TOOLTIP = "Range options (min, max) to use for the scheme";
    public static final String PROPERTY_SCHEME_RANGE_OPTION1 = OPTION_RANGE_FROM_SCHEME;
    public static final String PROPERTY_SCHEME_RANGE_OPTION2 = OPTION_RANGE_FROM_DATA;
    public static final String PROPERTY_SCHEME_RANGE_OPTION3 = OPTION_RANGE_FROM_PALETTE;
    public static String PROPERTY_SCHEME_RANGE_DEFAULT = OPTION_RANGE_FROM_SCHEME;

    public static final String PROPERTY_SCHEME_LOG_KEY = PROPERTY_SCHEME_KEY_SUFFIX + ".log";
    public static final String PROPERTY_SCHEME_LOG_LABEL = "Log Scaling";
    public static final String PROPERTY_SCHEME_LOG_TOOLTIP = "log scaling options to use for the scheme";
    public static final String PROPERTY_SCHEME_LOG_OPTION1 = OPTION_LOG_FROM_SCHEME;
    public static final String PROPERTY_SCHEME_LOG_OPTION2 = OPTION_LOG_FROM_PALETTE;
    public static final String PROPERTY_SCHEME_LOG_OPTION3 = OPTION_LOG_TRUE;
    public static final String PROPERTY_SCHEME_LOG_OPTION4 = OPTION_LOG_FALSE;
    public static String PROPERTY_SCHEME_LOG_DEFAULT = OPTION_LOG_FROM_SCHEME;


    // Range Percentile Default Options

    private static final String PROPERTY_PERCENTILE_KEY_SUFFIX = PROPERTY_ROOT_KEY + ".percentile";

    public static final String PROPERTY_RANGE_PERCENTILE_SECTION_KEY = PROPERTY_PERCENTILE_KEY_SUFFIX + ".section";
    public static final String PROPERTY_RANGE_PERCENTILE_SECTION_LABEL = "Percentile Options";
    public static final String PROPERTY_RANGE_PERCENTILE_SECTION_TOOLTIP = "Default range percentile in the " + TOOLNAME_COLOR_MANIPULATION + " GUI";

    public static final String PROPERTY_RANGE_PERCENTILE_KEY = PROPERTY_PERCENTILE_KEY_SUFFIX + ".value";
    public static final String PROPERTY_RANGE_PERCENTILE_LABEL = "Percentile Default";
    public static final String PROPERTY_RANGE_PERCENTILE_TOOLTIP = "The percentile of the data to use for determining min, max range when clicking the using the " +
            "band statistics 'From Data'";
    public static double PROPERTY_RANGE_PERCENTILE_DEFAULT = 92.0;


    public static final String PROPERTY_100_PERCENT_BUTTON_KEY = PROPERTY_PERCENTILE_KEY_SUFFIX + ".100.percent.enable.button";
    public static final String PROPERTY_100_PERCENT_BUTTON_LABEL = "100% Button";
    public static final String PROPERTY_100_PERCENT_BUTTON_TOOLTIP = "Enable 100% range button in the sliders editor";
    public static boolean PROPERTY_100_PERCENT_BUTTON_DEFAULT = true;

    public static final String PROPERTY_95_PERCENT_BUTTON_KEY = PROPERTY_PERCENTILE_KEY_SUFFIX + ".95.percent.enable.button";
    public static final String PROPERTY_95_PERCENT_BUTTON_LABEL = "95% Button";
    public static final String PROPERTY_95_PERCENT_BUTTON_TOOLTIP = "Enable 95% range button in the sliders editor";
    public static boolean PROPERTY_95_PERCENT_BUTTON_DEFAULT = false;

    public static final String PROPERTY_1_SIGMA_BUTTON_KEY = PROPERTY_PERCENTILE_KEY_SUFFIX + ".1.sigma.enable.button";
    public static final String PROPERTY_1_SIGMA_BUTTON_LABEL = "<html>1&sigma; (68.27%) Button</html>";
    public static final String PROPERTY_1_SIGMA_BUTTON_TOOLTIP = "Enable 68.27% range button in the sliders editor";
    public static boolean PROPERTY_1_SIGMA_BUTTON_DEFAULT = false;

    public static final String PROPERTY_2_SIGMA_BUTTON_KEY = PROPERTY_PERCENTILE_KEY_SUFFIX + ".2.sigma.enable.button";
    public static final String PROPERTY_2_SIGMA_BUTTON_LABEL = "<html>2&sigma; (95.45%) Button</html>";
    public static final String PROPERTY_2_SIGMA_BUTTON_TOOLTIP = "Enable 95.45% range button in the sliders editor";
    public static boolean PROPERTY_2_SIGMA_BUTTON_DEFAULT = true;

    public static final String PROPERTY_3_SIGMA_BUTTON_KEY = PROPERTY_PERCENTILE_KEY_SUFFIX + ".3.sigma.enable.button";
    public static final String PROPERTY_3_SIGMA_BUTTON_LABEL = "<html>3&sigma; (99.73%) Button</html>";
    public static final String PROPERTY_3_SIGMA_BUTTON_TOOLTIP = "Enable 99.73% range button in the sliders editor";
    public static boolean PROPERTY_3_SIGMA_BUTTON_DEFAULT = true;


    // Scheme Selector Options

    private static final String PROPERTY_SCHEME_SELECTOR_KEY_SUFFIX = PROPERTY_ROOT_KEY + ".scheme.selector";

    public static final String PROPERTY_SCHEME_SELECTOR_SECTION_KEY = PROPERTY_SCHEME_SELECTOR_KEY_SUFFIX + ".section";
    public static final String PROPERTY_SCHEME_SELECTOR_SECTION_LABEL = "Scheme Selector Options";
    public static final String PROPERTY_SCHEME_SELECTOR_SECTION_TOOLTIP = "<html>Format options for the color schemes listed<br>" +
            " within the Scheme Selector</html>";

    public static final String PROPERTY_SCHEME_VERBOSE_KEY = PROPERTY_SCHEME_SELECTOR_KEY_SUFFIX + ".verbose";
    public static final String PROPERTY_SCHEME_VERBOSE_LABEL = "Verbose";
    public static final String PROPERTY_SCHEME_VERBOSE_TOOLTIP = "<html>Scheme selector will show the verbose VERBOSE_NAME field<br>" +
            " from the color_palette_schemes.xml</html>";
    public static boolean PROPERTY_SCHEME_VERBOSE_DEFAULT = false;

    public static final String PROPERTY_SCHEME_SHOW_DISABLED_KEY = PROPERTY_SCHEME_SELECTOR_KEY_SUFFIX + ".show.disabled";
    public static final String PROPERTY_SCHEME_SHOW_DISABLED_LABEL = "Show Disabled";
    public static final String PROPERTY_SCHEME_SHOW_DISABLED_TOOLTIP = "<html>Scheme selector will display all schemes <br>" +
            "including schemes with missing cpd files</html>";
    public static boolean PROPERTY_SCHEME_SHOW_DISABLED_DEFAULT = false;

    public static final String PROPERTY_SCHEME_SORT_KEY = PROPERTY_SCHEME_SELECTOR_KEY_SUFFIX + ".sort";
    public static final String PROPERTY_SCHEME_SORT_LABEL = "Sort";
    public static final String PROPERTY_SCHEME_SORT_TOOLTIP = "<html>Scheme selector will display all schemes alphabetically sorted<br>" +
            " as opposed to the original xml order</html>";
    public static boolean PROPERTY_SCHEME_SORT_DEFAULT = true;

    public static final String PROPERTY_SCHEME_CATEGORIZE_DISPLAY_KEY = PROPERTY_SCHEME_SELECTOR_KEY_SUFFIX + ".split";
    public static final String PROPERTY_SCHEME_CATEGORIZE_DISPLAY_LABEL = "Categorize";
    public static final String PROPERTY_SCHEME_CATEGORIZE_DISPLAY_TOOLTIP = "<html>Scheme selector will display all schemes categorized into<br>" +
            "primary and additional categories by the PRIMARY field<br> of the color_palette_schemes.xml</html>";
    public static boolean PROPERTY_SCHEME_CATEGORIZE_DISPLAY_DEFAULT = true;


    // Sliders Editor Options

    private static final String PROPERTY_SLIDER_KEY_SUFFIX = PROPERTY_ROOT_KEY + ".sliders";

    public static final String PROPERTY_SLIDERS_SECTION_KEY = PROPERTY_SLIDER_KEY_SUFFIX + ".section";
    public static final String PROPERTY_SLIDERS_SECTION_LABEL = "Sliders Editor Options";
    public static final String PROPERTY_SLIDERS_SECTION_TOOLTIP = "Options within the \"Sliders\" Editor of the " + TOOLNAME_COLOR_MANIPULATION + " GUI";

    public static final String PROPERTY_SLIDERS_SHOW_INFORMATION_KEY = PROPERTY_SLIDER_KEY_SUFFIX + ".extra.info";
    public static final String PROPERTY_SLIDERS_SHOW_INFORMATION_LABEL = "Show Information";
    public static final String PROPERTY_SLIDERS_SHOW_INFORMATION_TOOLTIP = "Display information in the histogram/slider view by default";
    public static boolean PROPERTY_SLIDERS_SHOW_INFORMATION_DEFAULT = true;

    public static final String PROPERTY_SLIDERS_ZOOM_IN_KEY = PROPERTY_SLIDER_KEY_SUFFIX + ".zoom.in";
    public static final String PROPERTY_SLIDERS_ZOOM_IN_LABEL = "Histogram Zoom";
    public static final String PROPERTY_SLIDERS_ZOOM_IN_TOOLTIP = "Display histogram slider view zoomed in by default";
    public static boolean PROPERTY_SLIDERS_ZOOM_IN_DEFAULT = true;


    public static final String PROPERTY_ZOOM_VERTICAL_BUTTONS_KEY = PROPERTY_SLIDER_KEY_SUFFIX + ".zoom.vertical.enable.buttons";
    public static final String PROPERTY_ZOOM_VERTICAL_BUTTONS_LABEL = "Vertical Zoom Buttons";
    public static final String PROPERTY_ZOOM_VERTICAL_BUTTONS_TOOLTIP = "Enable zoom vertical buttons in the sliders editor";
    public static boolean PROPERTY_ZOOM_VERTICAL_BUTTONS_DEFAULT = true;

    public static final String PROPERTY_INFORMATION_BUTTON_KEY = PROPERTY_SLIDER_KEY_SUFFIX + ".extra.info.enable.button";
    public static final String PROPERTY_INFORMATION_BUTTON_LABEL = "Information Button";
    public static final String PROPERTY_INFORMATION_BUTTON_TOOLTIP = "Enable histogram overlay information button in the sliders editor";
    public static boolean PROPERTY_INFORMATION_BUTTON_DEFAULT = true;


    // RGB Options

    private static final String PROPERTY_RGB_OPTIONS_KEY_SUFFIX = PROPERTY_ROOT_KEY + ".rgb";

    public static final String PROPERTY_RGB_OPTIONS_SECTION_KEY = PROPERTY_RGB_OPTIONS_KEY_SUFFIX + ".section";
    public static final String PROPERTY_RGB_OPTIONS_SECTION_LABEL = "RGB Options";
    public static final String PROPERTY_RGB_OPTIONS_SECTION_TOOLTIP = "Options for the RGB Image";

    public static final String PROPERTY_RGB_OPTIONS_MIN_KEY = PROPERTY_RGB_OPTIONS_KEY_SUFFIX + ".button.min";
    public static final String PROPERTY_RGB_OPTIONS_MIN_LABEL = "Range Button (Min)";
    public static final String PROPERTY_RGB_OPTIONS_MIN_TOOLTIP = "The min value to use in the RGB (A..B) range button";
    public static double PROPERTY_RGB_OPTIONS_MIN_DEFAULT = 0.0;

    public static final String PROPERTY_RGB_OPTIONS_MAX_KEY = PROPERTY_RGB_OPTIONS_KEY_SUFFIX + ".button.max";
    public static final String PROPERTY_RGB_OPTIONS_MAX_LABEL = "Range Button (Max)";
    public static final String PROPERTY_RGB_OPTIONS_MAX_TOOLTIP = "The max value to use in the RGB (A..B) range button";
    public static double PROPERTY_RGB_OPTIONS_MAX_DEFAULT = 1.0;


    // Restore to defaults

    private static final String PROPERTY_RESTORE_KEY_SUFFIX = PROPERTY_ROOT_KEY + ".restore.defaults";

    public static final String PROPERTY_RESTORE_SECTION_KEY = PROPERTY_RESTORE_KEY_SUFFIX + ".section";
    public static final String PROPERTY_RESTORE_SECTION_LABEL = "Restore";
    public static final String PROPERTY_RESTORE_SECTION_TOOLTIP = "Restores preferences to the package defaults";

    public static final String PROPERTY_RESTORE_DEFAULTS_NAME = PROPERTY_RESTORE_KEY_SUFFIX + ".apply";
    public static final String PROPERTY_RESTORE_DEFAULTS_LABEL = "Default (" + TOOLNAME_COLOR_MANIPULATION + " Preferences)";
    public static final String PROPERTY_RESTORE_DEFAULTS_TOOLTIP = "Restore all " + NamingConvention.COLOR_LOWER_CASE + " preferences to the original default";
    public static final boolean PROPERTY_RESTORE_DEFAULTS_DEFAULT = false;


    public static void debug(String message) {
        if (COLOR_MANIPULATION_DEBUG) {
            System.out.println(message);
        }
    }

}<|MERGE_RESOLUTION|>--- conflicted
+++ resolved
@@ -111,11 +111,7 @@
 
     public static final String PROPERTY_GENERAL_CUSTOM_KEY = PROPERTY_GENERAL_KEY_SUFFIX + ".enable";
     public static final String PROPERTY_GENERAL_CUSTOM_LABEL = "Enable";
-<<<<<<< HEAD
-    public static final String PROPERTY_GENERAL_CUSTOM_TOOLTIP = "<html>Ude following scheme parameters as default<br>" +
-=======
     public static final String PROPERTY_GENERAL_CUSTOM_TOOLTIP = "<html>Use following scheme parameters as default<br>" +
->>>>>>> b18eda41
             " when opening a band<br>otherwise use settings from the file reader.</html>";
     public static boolean PROPERTY_GENERAL_CUSTOM_DEFAULT = false;
 
