/*
 * Copyright (C) 2010 Brockmann Consult GmbH (info@brockmann-consult.de)
 *
 * This program is free software; you can redistribute it and/or modify it
 * under the terms of the GNU General Public License as published by the Free
 * Software Foundation; either version 3 of the License, or (at your option)
 * any later version.
 * This program is distributed in the hope that it will be useful, but WITHOUT
 * ANY WARRANTY; without even the implied warranty of MERCHANTABILITY or
 * FITNESS FOR A PARTICULAR PURPOSE. See the GNU General Public License for
 * more details.
 *
 * You should have received a copy of the GNU General Public License along
 * with this program; if not, see http://www.gnu.org/licenses/
 */
package org.esa.snap.core.datamodel;

import org.esa.snap.core.util.math.MathUtils;

/**
 * The <code>GeoPos</code> class represents a geographical position measured in longitudes and latitudes.
 *
 * @author Norman Fomferra
 * @author Daniel Knowles
 * @version $Revision$ $Date$
 * @
 */
// SEP2018 - Daniel Knowles - Modified to support multiple format options for string representation of the latitude and longitude values.
//                            Compass Format: indicate North, South, West, East either as "+/-" or with the suffixes "N,S,W,E"
//                            Decimal Format: display value either as a decimal number or in the format DDD°[MM'[SS"]]


public class GeoPos {

    private static final double MIN_PER_DEG = 60.0;
    private static final double SEC_PER_DEG = MIN_PER_DEG * 60.0;

    /**
     * The geographical latitude in decimal degree, valid range is -90 to +90.
     */
    public double lat;

    /**
     * The geographical longitude in decimal degree, valid range is -180 to +180.
     */
    public double lon;

    /**
     * Constructs a new geo-position with latitude and longitude set to zero.
     */
    public GeoPos() {
    }

    /**
     * Constructs a new geo-position with latitude and longitude set to that of the given geo-position.
     *
     * @param geoPos the  geo-position providing the latitude and longitude, must not be <code>null</code>
     */
    public GeoPos(GeoPos geoPos) {
        this(geoPos.lat, geoPos.lon);
    }

    /**
     * Constructs a new geo-position with the given latitude and longitude values.
     *
     * @param lat the geographical latitude in decimal degree, valid range is -90 to +90
     * @param lon the geographical longitude in decimal degree, valid range is -180 to +180
     */
    public GeoPos(double lat, double lon) {
        this.lat = lat;
        this.lon = lon;
    }

    /**
     * Gets the latitude value.
     *
     * @return the geographical latitude in decimal degree
     */
    public double getLat() {
        return lat;
    }

    /**
     * Gets the longitude value.
     *
     * @return the geographical longitude in decimal degree
     */
    public double getLon() {
        return lon;
    }

    /**
     * Sets the geographical location of this point.
     *
     * @param lat the geographical latitude in decimal degree, valid range is -90 to +90
     * @param lon the geographical longitude in decimal degree, valid range is -180 to +180
     */
    public void setLocation(double lat, double lon) {
        this.lat = lat;
        this.lon = lon;
    }

    /**
     * Tests whether or not this geo-position is valid.
     *
     * @return true, if so
     */
    public final boolean isValid() {
        return isLatValid(lat) && isLonValid(lon);
    }

    /**
     * Tests whether or not all given geo-positions are valid.
     *
     * @return true, if so
     */
    public static boolean areValid(GeoPos[] gepPositions) {
        for (GeoPos geoPos : gepPositions) {
            if (!geoPos.isValid()) {
                return false;
            }
        }
        return true;
    }

    /**
     * Sets the lat/lon fields so that {@link #isValid()} will return false.
     */
    public final void setInvalid() {
        lat = Double.NaN;
        lon = Double.NaN;
    }


    /**
     * Indicates whether some other object is "equal to" this one.
     *
     * @param obj the reference object with which to compare.
     * @return <code>true</code> if this object is the same as the obj argument; <code>false</code> otherwise.
     */
    @Override
    public boolean equals(Object obj) {
        if (super.equals(obj)) {
            return true;
        }
        if (!(obj instanceof GeoPos)) {
            return false;
        }
        GeoPos other = (GeoPos) obj;
        return other.lat == lat && other.lon == lon;
    }

    /**
     * Returns a hash code value for the object.
     *
     * @return a hash code value for this object.
     */
    @Override
    public int hashCode() {
        return (int) (Double.doubleToLongBits(lat) + Double.doubleToLongBits(lon));
    }

    /**
     * Returns a string representation of the object. In general, the <code>toString</code> method returns a string that
     * "textually represents" this object.
     *
     * @return a string representation of the object.
     */
    @Override
    public String toString() {
        return getClass().getName() + "[" + getLatString() + "," + getLonString() + "]";
    }

    /**
     * Normalizes this position so that its longitude is in the range -180 to +180 degree.
     */
    public void normalize() {
        lon = normalizeLon(lon);
    }

    /**
     * Normalizes the given longitude so that it is in the range -180 to +180 degree and returns it.
     * Note that -180 will remain as is, although -180 is equivalent to +180 degrees.
     *
     * @param lon the longitude in degree
     *
     * @return the normalized longitude in the range
     */
    public static double normalizeLon(double lon) {
        if (lon < -360f || lon > 360f) {
            lon %= 360f;
        }
        if (lon < -180f) {
            lon += 360f;
        } else if (lon > 180.0f) {
            lon -= 360f;
        }
        return lon;
    }

    /**
     * Returns a string representation of the latitude value.
     *
     * @return a string of the form DDD°[MM'[SS"]] [N|S].
     */
    // SEP2018 - Daniel Knowles - Modified to call getLatString(lat, true, false)
    public String getLatString() {
        return getLatString(lat, true, false);
<<<<<<< HEAD
    }


    /**
     * Returns a string representation of the latitude value.
     *
     * @param compassFormat true: "[degrees] [N|S]"
     *                      false: "+/- [degrees]"
     * @param decimalFormat true: "degrees in decimal"
     *                      false: "degrees in DDD°[MM'[SS"]]"
     * @return a formatted string representing latitude
     * @author Daniel Knowles
     * @since Sept 2018
     */
    public String getLatString(boolean compassFormat, boolean decimalFormat) {
        return getLatString(lat, compassFormat, decimalFormat);
=======
>>>>>>> f33787bd
    }



    /**
     * Returns a string representation of the latitude value.
     *
     * @return a string of the form DDD°[MM'[SS"]] [W|E].
     */
    // SEP2018 - Daniel Knowles - Modified to call getLonString(lon, true, false)
    public String getLonString() {
        return getLonString(lon, true, false);
<<<<<<< HEAD
    }


    /**
     * Returns a string representation of the longitude value.
     *
     * @param compassFormat true: "[degrees] [N|S]"
     *                      false: "+/- [degrees]"
     * @param decimalFormat true: "degrees in decimal"
     *                      false: "degrees in DDD°[MM'[SS"]]"
     * @return a formatted string representing longitude
     * @author Daniel Knowles
     * @since Sept 2018
     */
    public String getLonString(boolean compassFormat, boolean decimalFormat) {
        return getLonString(lon, compassFormat, decimalFormat);
    }


=======
    }





>>>>>>> f33787bd
    /**
     * Returns a string representation of the given latitude value.
     *
     * @param lat the geographical latitude in decimal degree
     * @return a string of the form DDD°[MM'[SS"]] [N|S].
     */
    // SEP2018 - Daniel Knowles - Modified to call getLatString(lon, true, false)
    public static String getLatString(double lat) {
        return getLatString(lat, true, false);
    }


    /**
     * Returns a string representation of the given latitude value.
     *
     * @param lat
     * @param compassFormat true: "[degrees] [N|S]"
     *                      false: "+/- [degrees]"
     * @param decimalFormat true: "degrees in decimal"
     *                      false: "degrees in DDD°[MM'[SS"]]"
     * @return a formatted string representing latitude
     * @author Daniel Knowles
     * @since Sept 2018
     */
    public static String getLatString(double lat, boolean compassFormat, boolean decimalFormat) {
        if (isLatValid(lat)) {
            return getDegreeString(lat, false, compassFormat, decimalFormat);
        } else {
            return "Inv N (" + lat + ")";
        }
    }



    /**
     * Returns a string representation of the given longitude value.
     *
     * @param lon the geographical longitude in decimal degree
     * @return a string of the form DDD°[MM'[SS"]] [W|E].
     */
    // SEP2018 - Daniel Knowles - Modified to call getLonString(lon, true, false)
    public static String getLonString(double lon) {
        return getLonString(lon, true, false);
    }


<<<<<<< HEAD
=======



>>>>>>> f33787bd
    /**
     * Returns a string representation of the given longitude value.
     *
     * @param lon
     * @param compassFormat true: "[degrees] [N|S]"
     *                      false: "+/- [degrees]"
     * @param decimalFormat true: "degrees in decimal"
     *                      false: "degrees in DDD°[MM'[SS"]]"
     * @return a formatted string representing latitude
     * @author Daniel Knowles
     * @since Sept 2018
     */
    public static String getLonString(double lon, boolean compassFormat, boolean decimalFormat) {
        if (isLonValid(lon)) {
            return getDegreeString(lon, true, compassFormat, decimalFormat);
        } else {
            return "Inv E (" + lon + ")";
        }
    }


    /**
     * Creates a string representation of the given decimal degree value.
     */
    // SEP2018 - Daniel Knowles - Modified to support compassFormat and decimalFormat options
    private static String getDegreeString(double value, boolean longitudial, boolean compassFormat, boolean decimalFormat) {


        int sign = (value == 0.0F) ? 0 : (value < 0.0F) ? -1 : 1;
        double rest = Math.abs(value);
        int degree = MathUtils.floorInt(rest);
        rest -= degree;
        int minutes = MathUtils.floorInt(MIN_PER_DEG * rest);
        rest -= minutes / MIN_PER_DEG;
        int seconds = (int) Math.round(SEC_PER_DEG * rest);
        rest -= seconds / SEC_PER_DEG;
        if (seconds == 60) {
            seconds = 0;
            minutes++;
            if (minutes == 60) {
                minutes = 0;
                degree++;
            }
        }

        StringBuilder sb = new StringBuilder();
        if (!compassFormat && sign == -1) {
            sb.append("- ");
        }

        if (decimalFormat) {
            sb.append(Math.abs(value));
        } else {
            sb.append(degree);
            sb.append("°");
            if (minutes != 0 || seconds != 0) {
                if (minutes < 10) {
                    sb.append('0');
                }
                sb.append(minutes);
                sb.append('\'');
                if (seconds != 0) {
                    if (seconds < 10) {
                        sb.append('0');
                    }
                    sb.append(seconds);
                    sb.append('"');
                }
            }
        }

        if (compassFormat) {
            if (sign == -1) {
                sb.append(' ');
                if (longitudial) {
                    sb.append('W');
                } else {
                    sb.append('S');
                }
            } else if (sign == 1) {
                sb.append(' ');
                if (longitudial) {
                    sb.append('E');
                } else {
                    sb.append('N');
                }
            }
        }

        return sb.toString();
    }


    private static boolean isLatValid(double lat) {
        return lat >= -90.0 && lat <= 90.0;
    }

    private static boolean isLonValid(double lon) {
        return !Double.isNaN(lon) && !Double.isInfinite(lon);
    }


    /**
     * Returns a string representation of the latitude value.
     *
     * @param compassFormat true: "[degrees] [N|S]"
     *                      false: "+/- [degrees]"
     * @param decimalFormat true: "degrees in decimal"
     *                      false: "degrees in DDD°[MM'[SS"]]"
     * @return a formatted string representing latitude
     * @author Daniel Knowles
     * @since Sept 2018
     */
    public String getLatString(boolean compassFormat, boolean decimalFormat) {
        return getLatString(lat, compassFormat, decimalFormat);
    }



    /**
     * Returns a string representation of the longitude value.
     *
     * @param compassFormat true: "[degrees] [N|S]"
     *                      false: "+/- [degrees]"
     * @param decimalFormat true: "degrees in decimal"
     *                      false: "degrees in DDD°[MM'[SS"]]"
     * @return a formatted string representing longitude
     * @author Daniel Knowles
     * @since Sept 2018
     */
    public String getLonString(boolean compassFormat, boolean decimalFormat) {
        return getLonString(lon, compassFormat, decimalFormat);
    }




}<|MERGE_RESOLUTION|>--- conflicted
+++ resolved
@@ -136,6 +136,7 @@
      * Indicates whether some other object is "equal to" this one.
      *
      * @param obj the reference object with which to compare.
+     *
      * @return <code>true</code> if this object is the same as the obj argument; <code>false</code> otherwise.
      */
     @Override
@@ -206,25 +207,6 @@
     // SEP2018 - Daniel Knowles - Modified to call getLatString(lat, true, false)
     public String getLatString() {
         return getLatString(lat, true, false);
-<<<<<<< HEAD
-    }
-
-
-    /**
-     * Returns a string representation of the latitude value.
-     *
-     * @param compassFormat true: "[degrees] [N|S]"
-     *                      false: "+/- [degrees]"
-     * @param decimalFormat true: "degrees in decimal"
-     *                      false: "degrees in DDD°[MM'[SS"]]"
-     * @return a formatted string representing latitude
-     * @author Daniel Knowles
-     * @since Sept 2018
-     */
-    public String getLatString(boolean compassFormat, boolean decimalFormat) {
-        return getLatString(lat, compassFormat, decimalFormat);
-=======
->>>>>>> f33787bd
     }
 
 
@@ -237,38 +219,17 @@
     // SEP2018 - Daniel Knowles - Modified to call getLonString(lon, true, false)
     public String getLonString() {
         return getLonString(lon, true, false);
-<<<<<<< HEAD
-    }
-
-
-    /**
-     * Returns a string representation of the longitude value.
-     *
-     * @param compassFormat true: "[degrees] [N|S]"
-     *                      false: "+/- [degrees]"
-     * @param decimalFormat true: "degrees in decimal"
-     *                      false: "degrees in DDD°[MM'[SS"]]"
-     * @return a formatted string representing longitude
-     * @author Daniel Knowles
-     * @since Sept 2018
-     */
-    public String getLonString(boolean compassFormat, boolean decimalFormat) {
-        return getLonString(lon, compassFormat, decimalFormat);
-    }
-
-
-=======
-    }
-
-
-
-
-
->>>>>>> f33787bd
+    }
+
+
+
+
+
     /**
      * Returns a string representation of the given latitude value.
      *
      * @param lat the geographical latitude in decimal degree
+     *
      * @return a string of the form DDD°[MM'[SS"]] [N|S].
      */
     // SEP2018 - Daniel Knowles - Modified to call getLatString(lon, true, false)
@@ -303,6 +264,7 @@
      * Returns a string representation of the given longitude value.
      *
      * @param lon the geographical longitude in decimal degree
+     *
      * @return a string of the form DDD°[MM'[SS"]] [W|E].
      */
     // SEP2018 - Daniel Knowles - Modified to call getLonString(lon, true, false)
@@ -311,12 +273,9 @@
     }
 
 
-<<<<<<< HEAD
-=======
-
-
-
->>>>>>> f33787bd
+
+
+
     /**
      * Returns a string representation of the given longitude value.
      *
