--- conflicted
+++ resolved
@@ -247,11 +247,7 @@
     }
 
 
-<<<<<<< HEAD
-    public static String getColorBarTitle(String colorBarTitle, String bandname, String description, float wavelength, String units, boolean allowWavelengthZero) {
-=======
     public static String getColorBarTitle(String colorBarTitle, String bandname,  String description, float wavelength, float angle, String units, boolean allowWavelengthZero) {
->>>>>>> abae2b62
         
         String wavelengthString = "";
         if (wavelength > 0.0) {
@@ -261,12 +257,9 @@
                 wavelengthString = String.valueOf(wavelength);
             }
         }
-<<<<<<< HEAD
-=======
         wavelengthString = String.valueOf(wavelength);
         String angleString = String.valueOf(angle);
 
->>>>>>> abae2b62
 
         if (units == null) {
             units = "";
@@ -350,8 +343,6 @@
                     }
                 }
             }
-<<<<<<< HEAD
-=======
 
             if (colorBarTitle.contains("[ANGLE]") || colorBarTitle.contains("<ANGLE>")) {
                     while (colorBarTitle.contains("[ANGLE]")) {
@@ -361,17 +352,12 @@
                         colorBarTitle = colorBarTitle.replace("<ANGLE>", angleString);
                     }
             }
->>>>>>> abae2b62
         }
 
         return  colorBarTitle;
     }
 
-<<<<<<< HEAD
-    public static ColorSchemeInfo getColorPaletteInfoByBandNameLookup(String bandName) {
-=======
     public static ColorSchemeInfo getColorPaletteInfoByBandNameLookup(String bandName, String mission) {
->>>>>>> abae2b62
 
         ColorSchemeManager colorSchemeManager = ColorSchemeManager.getDefault();
         if (colorSchemeManager != null) {
@@ -382,11 +368,7 @@
 
             ArrayList<ColorSchemeLookupInfo> colorSchemeLookupInfos = colorSchemeManager.getColorSchemeLookupInfos();
             for (ColorSchemeLookupInfo colorSchemeLookupInfo : colorSchemeLookupInfos) {
-<<<<<<< HEAD
-                if (colorSchemeLookupInfo.isMatch(bandName)) {
-=======
                 if (colorSchemeLookupInfo.isMatch(bandName, mission)) {
->>>>>>> abae2b62
                     return colorSchemeManager.getColorSchemeInfoBySchemeId(colorSchemeLookupInfo.getScheme_id());
                 }
             }
