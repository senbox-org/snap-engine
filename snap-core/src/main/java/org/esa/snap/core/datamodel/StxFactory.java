package org.esa.snap.core.datamodel;

import com.bc.ceres.core.Assert;
import com.bc.ceres.core.ProgressMonitor;
import com.bc.ceres.core.SubProgressMonitor;
import com.bc.ceres.jai.NoDataRaster;
import org.esa.snap.core.image.ImageManager;
import org.esa.snap.runtime.Config;

import javax.media.jai.Histogram;
import javax.media.jai.ImageLayout;
import javax.media.jai.JAI;
import javax.media.jai.PixelAccessor;
import javax.media.jai.PlanarImage;
import javax.media.jai.UnpackedImageData;
import javax.media.jai.operator.MinDescriptor;
import java.awt.Rectangle;
import java.awt.RenderingHints;
import java.awt.Shape;
import java.awt.geom.Area;
import java.awt.image.DataBuffer;
import java.awt.image.Raster;
import java.awt.image.RenderedImage;
import java.util.ArrayList;
import java.util.List;
import java.util.concurrent.CancellationException;

/**
 * The factory for {@link Stx} instances.
 * The design of this class is following the Builder pattern.
 *
 * @author Norman Fomferra
 */
public class StxFactory {

    public static final int DEFAULT_BIN_COUNT = 512;

    private Number minimum;
    private Number maximum;
    private Number mean;
    private Number median;
    private Number standardDeviation;
    private WrappedHistogram histogram;
    private Integer resolutionLevel;
    private Mask roiMask;
    private RenderedImage roiImage;
    private Shape roiShape;
    private Integer histogramBinCount;
    private Boolean intHistogram;
    private Boolean logHistogram;
    private int[] histogramBins;
    private boolean calculateMedian = false;
    private Number binMin;
    private Number binMax;
    private Number binWidth;

    private Number coefficientOfVariation;
    private Number enl;

    public StxFactory() {
    }

    public StxFactory withBinMin(Number binMin) {
        this.binMin = binMin;
        return this;
    }

    public StxFactory withBinWidth(Number binWidth) {
        this.binWidth = binWidth;
        return this;
    }

    public StxFactory withBinMax(Number binMax) {
        this.binMax = binMax;
        return this;
    }


    public StxFactory withMinimum(Number minimum) {
        this.minimum = minimum;
        return this;
    }

    public StxFactory withMaximum(Number maximum) {
        this.maximum = maximum;
        return this;
    }

    public StxFactory withMean(Number mean) {
        this.mean = mean;
        return this;
    }

    public StxFactory withStandardDeviation(Number standardDeviation) {
        this.standardDeviation = standardDeviation;
        return this;
    }

    public StxFactory withMedian(boolean calculateMedian) {
        this.calculateMedian = calculateMedian;
        return this;
    }

    public StxFactory withIntHistogram(boolean intHistogram) {
        this.intHistogram = intHistogram;
        return this;
    }

    public StxFactory withLogHistogram(boolean logHistogram) {
        this.logHistogram = logHistogram;
        return this;
    }

    public StxFactory withHistogram(WrappedHistogram histogram) {
        this.histogram = histogram;
        return this;
    }

    public StxFactory withResolutionLevel(Integer resolutionLevel) {
        this.resolutionLevel = resolutionLevel;
        return this;
    }

    public StxFactory withRoiMask(Mask roiMask) {
        this.roiMask = roiMask;
        return this;
    }

    /**
     * @param roiImage The ROI image. Ignored if ROI mask is used.
     * @return This instance.
     */
    public StxFactory withRoiImage(RenderedImage roiImage) {
        this.roiImage = roiImage;
        return this;
    }

    public StxFactory withRoiShape(Shape roiShape) {
        this.roiShape = roiShape;
        return this;
    }

    public StxFactory withHistogramBinCount(Integer histogramBinCount) {
        this.histogramBinCount = histogramBinCount;
        return this;
    }

    public StxFactory withHistogramBins(int[] histogramBins) {
        this.histogramBins = histogramBins;
        return this;
    }

    /**
     * Creates an {@code Stx} instance.
     *
     * @return The statistics.
     */
    public Stx create() {
        return create(null, ProgressMonitor.NULL);
    }

    /**
     * Computes statistics for the given set of raster data nodes.
     *
     * @param roiMasks An array of roi masks, must be <code>null</code> or have the same length as <code>rasters</code>.
     * @param rasters  The raster data nodes.
     * @param pm       A progress monitor.
     * @return The statistics.
     */
    public Stx create(Mask[] roiMasks, RasterDataNode[] rasters, ProgressMonitor pm) {
        double binWidth = this.binWidth != null ? this.binWidth.doubleValue() : Double.NaN;
        double binMin = this.binMin != null ? this.binMin.doubleValue() : Double.NaN;
        double binMax = this.binMax != null ? this.binMax.doubleValue() : Double.NaN;
        double minimum = this.minimum != null ? this.minimum.doubleValue() : Double.NaN;
        double maximum = this.maximum != null ? this.maximum.doubleValue() : Double.NaN;
        double mean = this.mean != null ? this.mean.doubleValue() : Double.NaN;
        double median = this.median != null ? this.median.doubleValue() : Double.NaN;
        double stdDev = this.standardDeviation != null ? this.standardDeviation.doubleValue() : Double.NaN;
        boolean logHistogram = this.logHistogram != null ? this.logHistogram : false;
        boolean intHistogram = this.intHistogram != null ? this.intHistogram : false;
        int level = this.resolutionLevel != null ? this.resolutionLevel : 0;

        double coeffOfVariation = this.coefficientOfVariation != null ? this.coefficientOfVariation.doubleValue() : Double.NaN;
        double enl = this.enl != null ? this.enl.doubleValue() : Double.NaN;
        WrappedHistogram histogram = this.histogram;

        Assert.argument(roiMasks == null || roiMasks.length == rasters.length, "roiMasks == null || roiMasks.length == rasters.length");

        final List<RasterDataNode> filteredRasterList = new ArrayList<RasterDataNode>();
        for (RasterDataNode rasterDataNode : rasters) {
            if (rasterDataNode != null) {
                filteredRasterList.add(rasterDataNode);
            }
        }
        if (!filteredRasterList.isEmpty()) {
            RasterDataNode[] filteredRasters = filteredRasterList.toArray(new RasterDataNode[filteredRasterList.size()]);

            Shape[] roiShapes = new Shape[rasters.length];
            RenderedImage[] roiImages = new RenderedImage[rasters.length];

            roiImages[0] = this.roiImage;
            if (roiMasks != null) {
                roiShapes[0] = this.roiShape;
                for (int i = 0; i < roiMasks.length; i++) {
                    if (roiMasks[i] == null) {
                        roiShapes[i] = null;
                        roiImages[i] = null;
                    } else {
                        if (roiMasks[i].getValidShape() != null) {
                            roiShapes[i] = roiMasks[i].getValidShape();
                        }
                        roiImages[i] = roiMasks[i].getSourceImage();
                    }
                }
            }

            if (this.intHistogram == null) {
                intHistogram = filteredRasters[0].getGeophysicalImage().getSampleModel().getDataType() < DataBuffer.TYPE_FLOAT;
            }

            boolean mustComputeSummaryStx = this.minimum == null || this.maximum == null;
            boolean mustComputeHistogramStx = this.histogram == null && this.histogramBins == null;

            try {
                pm.beginTask("Computing statistics", mustComputeSummaryStx && mustComputeHistogramStx ? 100 : 50);

                if (mustComputeSummaryStx) {
                    SummaryStxOp meanOp;
                    if (calculateMedian) {
                        meanOp = new SummaryStxOp(true);
                    } else {
                        meanOp = new SummaryStxOp();
                    }
                    for (int i = 0; i < filteredRasters.length; i++) {
                        final RasterDataNode rasterDataNode = filteredRasters[i];
                        accumulate(rasterDataNode, level, roiImages[i], roiShapes[i], meanOp, SubProgressMonitor.create(pm, 50));
                    }
                    if (this.minimum == null) {
                        minimum = meanOp.getMinimum();
                    }
                    if (this.maximum == null) {
                        maximum = meanOp.getMaximum();
                    }
                    if (this.mean == null) {
                        mean = meanOp.getMean();
                    }

                    if (this.median == null  && calculateMedian) {
                        median = meanOp.getMedian();
                    }

                    if (this.standardDeviation == null) {
                        stdDev = meanOp.getStandardDeviation();
                    }
                    if (this.coefficientOfVariation == null) {
                        coeffOfVariation = meanOp.getCoefficientOfVariation(filteredRasters[0].getUnit());
                    }
                    if (this.enl == null) {
                        enl = meanOp.getEquivalentNumberOfLooks(filteredRasters[0].getUnit());
                    }
                }

                if (mustComputeHistogramStx) {
                    int binCount = histogramBinCount != null ? histogramBinCount : DEFAULT_BIN_COUNT;

                    if (Double.isNaN(binMin)) {
                        binMin = minimum;
                    }
                    if (Double.isNaN(binMax)) {
                        binMax = maximum;
                    }


                    if (!Double.isNaN(binWidth) && binWidth != 0 && !Double.isNaN(binMin) && !Double.isNaN(binMax)) {
                        int binCountTmp = (int) ((binMax - binMin) /binWidth);
                        if (binCountTmp > 0) {
                            binCount = binCountTmp;
                        }

                    }

//                    if (binCount > 0 && binMax > binMin) {
                    final HistogramStxOp histogramOp = new HistogramStxOp(binCount, binMin, binMax, intHistogram, logHistogram);
                    for (int i = 0; i < filteredRasters.length; i++) {
                        final RasterDataNode rasterDataNode = filteredRasters[i];
                        accumulate(rasterDataNode, level, roiImages[i], roiShapes[i], histogramOp, SubProgressMonitor.create(pm, 50));
                    }
<<<<<<< HEAD
                    histogram = histogramOp.getWrappedHistogram();
=======
                    histogram = histogramOp.getHistogram();
//                    }
>>>>>>> 89c928df
                }
            } finally {
                pm.done();
            }
        }

        if (histogram == null) {
            if (this.histogramBins != null) {
                histogram = createWrappedHistogram(minimum, maximum, logHistogram, intHistogram, this.histogramBins);
            } else {
                throw new IllegalStateException("Failed to derive histogram");
            }
        }

        if (Double.isNaN(minimum)) {
            if (!logHistogram) {
                minimum = histogram.getLowValue(0);
            } else {
                throw new IllegalStateException("Failed to derive minimum");
            }
        }

        if (Double.isNaN(maximum)) {
            if (!logHistogram) {
                maximum = histogram.getHighValue(0);
            } else {
                throw new IllegalStateException("Failed to derive maximum");
            }
        }

        return new Stx(minimum, maximum, mean, stdDev, coeffOfVariation, enl, median, true, logHistogram, intHistogram, histogram, level);
    }

    /**
     * Computes statistics for the given raster data node.
     *
     * @param raster The raster data node.
     * @param pm     A progress monitor.
     * @return The statistics.
     */
    public Stx create(RasterDataNode raster, ProgressMonitor pm) {
        if (roiMask != null) {
            return create(new Mask[]{roiMask}, new RasterDataNode[]{raster}, pm);
        }
        return create(null, new RasterDataNode[]{raster}, pm);
    }

    public static void accumulate(RasterDataNode rasterDataNode,
                                  int level,
                                  RenderedImage roiImage,
                                  Shape roiShape,
                                  StxOp op,
                                  ProgressMonitor pm) {

        Assert.notNull(rasterDataNode, "raster");
        Assert.argument(level >= 0, "level");
        Assert.argument(roiImage == null || level == 0, "level");
        Assert.notNull(pm, "pm");

        final PlanarImage dataImage = ImageManager.getInstance().getGeophysicalImage(rasterDataNode, level);
        if (dataImage.getSampleModel().getNumBands() != 1) {
            throw new IllegalStateException("dataImage.sampleModel.numBands != 1");
        }
        PlanarImage maskImage = getEffectiveMaskImage(rasterDataNode, level, roiImage);
        Shape maskShape = getEffectiveShape(rasterDataNode, roiShape);

        accumulate(op, dataImage, maskImage, maskShape, pm);
    }

    private static void prefetchTiles(PlanarImage dataImage, Rectangle rectangle) {
        dataImage.prefetchTiles(dataImage.getTileIndices(rectangle));
    }

    static void accumulate(StxOp op, PlanarImage dataImage, PlanarImage maskImage, Shape maskShape, ProgressMonitor pm) {
        if (maskImage != null) {
            ensureImageCompatibility(dataImage, maskImage);
        }

        final PixelAccessor dataAccessor = new PixelAccessor(dataImage.getSampleModel(), null);
        final PixelAccessor maskAccessor = maskImage != null ? new PixelAccessor(maskImage.getSampleModel(), null) : null;

        try {
            pm.beginTask("Computing " + op.getName(), dataImage.getNumXTiles() * dataImage.getNumYTiles());

            if (Config.instance("snap").preferences().getBoolean("snap.jai.prefetchTiles", true)) {
                prefetchTiles(dataImage, dataImage.getBounds());
                if (maskImage != null) {
                    prefetchTiles(maskImage, maskImage.getBounds());
                }
            }

            for (int tileY = dataImage.getMinTileY(); tileY <= dataImage.getMaxTileY(); tileY++) {
                for (int tileX = dataImage.getMinTileX(); tileX <= dataImage.getMaxTileX(); tileX++) {
                    if (pm.isCanceled()) {
                        throw new CancellationException("Process terminated by user."); /*I18N*/
                    }
                    boolean tileContainsData = true;
                    if (maskShape != null) {
                        Rectangle dataRect = dataImage.getTileRect(tileX, tileY);
                        if (!maskShape.intersects(dataRect)) {
                            tileContainsData = false;
                        }
                    }
                    if (tileContainsData) {
                        accumulateTile(op, dataImage, maskImage, dataAccessor, maskAccessor, tileX, tileY);
                    }
                    pm.worked(1);
                }
            }
        } finally {
            pm.done();
        }
    }

    static void accumulateTile(StxOp op,
                               PlanarImage dataImage,
                               PlanarImage maskImage,
                               PixelAccessor dataAccessor,
                               PixelAccessor maskAccessor,
                               int tileX, int tileY) {
        final Raster dataTile = dataImage.getTile(tileX, tileY);
        if (!(dataTile instanceof NoDataRaster)) {
            // data and mask image might not have the same tile size
            // --> we can not use the tile index of the one for the other, so we use the bounds
            final Raster maskTile = maskImage != null ? maskImage.getData(dataTile.getBounds()) : null;
            final Rectangle rect = new Rectangle(dataImage.getMinX(), dataImage.getMinY(),
                    dataImage.getWidth(), dataImage.getHeight())
                    .intersection(dataTile.getBounds());
            final UnpackedImageData dataPixels = dataAccessor.getPixels(dataTile, rect, dataImage.getSampleModel().getDataType(), false);
            final UnpackedImageData maskPixels = maskAccessor != null ? maskAccessor.getPixels(maskTile, rect, DataBuffer.TYPE_BYTE, false) : null;
            op.accumulateData(dataPixels, maskPixels);
        }
    }

    static void ensureImageCompatibility(PlanarImage dataImage, PlanarImage maskImage) {
        if (maskImage.getSampleModel().getNumBands() != 1) {
            throw new IllegalStateException("maskSampleModel.numBands != 1");
        }
        if (maskImage.getSampleModel().getDataType() != DataBuffer.TYPE_BYTE) {
            throw new IllegalStateException("maskSampleModel.dataType != TYPE_BYTE");
        }
        if (maskImage.getMinX() != dataImage.getMinX()) {
            throw new IllegalStateException("maskImage.getMinX() != dataImage.getMinX()");
        }
        if (maskImage.getMinY() != dataImage.getMinY()) {
            throw new IllegalStateException("maskImage.getMinY() != dataImage.getMinY()");
        }
        if (maskImage.getWidth() != dataImage.getWidth()) {
            throw new IllegalStateException("maskImage.getWidth() != dataImage.getWidth()");
        }
        if (maskImage.getHeight() != dataImage.getHeight()) {
            throw new IllegalStateException("maskImage.getHeight() != dataImage.getHeight()");
        }
    }

    static PlanarImage getEffectiveMaskImage(RasterDataNode raster, int level, RenderedImage roiImage) {
        PlanarImage maskImage = ImageManager.getInstance().getValidMaskImage(raster, level);
        if (maskImage == roiImage) {
            return maskImage;
        }
        if (roiImage != null) {
            if (maskImage != null) {
                final ImageLayout imageLayout = new ImageLayout();
                imageLayout.setTileWidth(maskImage.getTileWidth());
                imageLayout.setTileHeight(maskImage.getTileHeight());
                final RenderingHints hints = new RenderingHints(JAI.KEY_IMAGE_LAYOUT, imageLayout);
                maskImage = MinDescriptor.create(maskImage, roiImage, hints);
            } else {
                maskImage = PlanarImage.wrapRenderedImage(roiImage);
            }
        }
        return maskImage;
    }

    static Shape getEffectiveShape(RasterDataNode raster, Shape roiShape) {
        Shape validShape = raster.getValidShape();
        if (validShape == roiShape) {
            return validShape;
        }
        Shape effectiveShape = validShape;
        if (validShape != null && roiShape != null) {
            Area area = new Area(validShape);
            area.intersect(new Area(roiShape));
            effectiveShape = area;
        } else if (roiShape != null) {
            effectiveShape = roiShape;
        }
        return effectiveShape;
    }

    static Histogram createHistogram(int binCount, double minimum, double maximum, boolean logHistogram, boolean intHistogram) {
        Scaling histogramScaling = Stx.getHistogramScaling(logHistogram);
        if (intHistogram) {
            maximum += 1.0;
        } else if (maximum == minimum) {
            if (maximum < Double.MAX_VALUE) {
                maximum = Math.nextUp(maximum);
            } else {
                minimum = Math.nextAfter(minimum, Double.NEGATIVE_INFINITY);
            }
        }
        return new Histogram(binCount,
                histogramScaling.scale(minimum),
                histogramScaling.scale(maximum),
                1);
    }

    static Histogram createHistogram(double minimum, double maximum, boolean logHistogram, boolean intHistogram, int[] bins) {
        final Histogram histogram = createHistogram(bins.length, minimum, maximum, logHistogram, intHistogram);
        System.arraycopy(bins, 0, histogram.getBins(0), 0, bins.length);
        return histogram;
    }

    static WrappedHistogram createWrappedHistogram(double minimum, double maximum,
                                                   boolean logHistogram,
                                                   boolean intHistogram,
                                                   int[] bins) {
        WrappedHistogram wh = new WrappedHistogram(bins.length, minimum, maximum, intHistogram, logHistogram);

        int[] delegateBins = wh.getDelegateHistogram().getBins(0);
        System.arraycopy(bins, 0, delegateBins, 0, bins.length);

        long[] longBins = wh.getLongBins(0);
        for (int i = 0; i < bins.length; i++) {
            longBins[i] = bins[i];
        }
        return wh;
    }

    static long computeSum(int[] sampleFrequencies) {
        long sum = 0;
        for (int sampleFrequency : sampleFrequencies) {
            sum += sampleFrequency;
        }
        return sum;
    }

    static double computeMedian(Histogram histogram, long sampleCount) {
        boolean isEven = sampleCount % 2 == 0;
        double halfSampleCount = sampleCount / 2.0;
        final int bandIndex = 0;
        int[] bins = histogram.getBins(bandIndex);
        long currentSampleCount = 0;
        int lastConsideredBinIndex = 0;
        for (int i = 0, binsLength = bins.length; i < binsLength; i++) {
            currentSampleCount += bins[i];

            if (currentSampleCount > halfSampleCount) {
                if (isEven) {
                    double binValue = getMeanOfBin(histogram, bandIndex, i);
                    double lastBinValue = getMeanOfBin(histogram, bandIndex, lastConsideredBinIndex);
                    return (lastBinValue + binValue) / 2;
                } else {
                    final double binLowValue = histogram.getBinLowValue(bandIndex, i);
                    final double binMaxValue = histogram.getBinLowValue(bandIndex, i + 1);
                    final double previousSampleCount = currentSampleCount - bins[i];
                    double weight = (halfSampleCount - previousSampleCount) / (currentSampleCount - previousSampleCount);
                    return binLowValue * (1 - weight) + binMaxValue * weight;
                }
            }
            if (bins[i] > 0) {
                lastConsideredBinIndex = i;
            }
        }
        return Double.NaN;
    }

    static double getMeanOfBin(Histogram histogram, int bandIndex, int binIndex) {
        final double binLowValue = histogram.getBinLowValue(bandIndex, binIndex);
        final double binMaxValue = histogram.getBinLowValue(bandIndex, binIndex + 1);
        return (binLowValue + binMaxValue) / 2;
    }
}<|MERGE_RESOLUTION|>--- conflicted
+++ resolved
@@ -74,8 +74,6 @@
         this.binMax = binMax;
         return this;
     }
-
-
     public StxFactory withMinimum(Number minimum) {
         this.minimum = minimum;
         return this;
@@ -95,7 +93,6 @@
         this.standardDeviation = standardDeviation;
         return this;
     }
-
     public StxFactory withMedian(boolean calculateMedian) {
         this.calculateMedian = calculateMedian;
         return this;
@@ -244,11 +241,9 @@
                     if (this.mean == null) {
                         mean = meanOp.getMean();
                     }
-
                     if (this.median == null  && calculateMedian) {
                         median = meanOp.getMedian();
                     }
-
                     if (this.standardDeviation == null) {
                         stdDev = meanOp.getStandardDeviation();
                     }
@@ -262,7 +257,6 @@
 
                 if (mustComputeHistogramStx) {
                     int binCount = histogramBinCount != null ? histogramBinCount : DEFAULT_BIN_COUNT;
-
                     if (Double.isNaN(binMin)) {
                         binMin = minimum;
                     }
@@ -285,12 +279,7 @@
                         final RasterDataNode rasterDataNode = filteredRasters[i];
                         accumulate(rasterDataNode, level, roiImages[i], roiShapes[i], histogramOp, SubProgressMonitor.create(pm, 50));
                     }
-<<<<<<< HEAD
                     histogram = histogramOp.getWrappedHistogram();
-=======
-                    histogram = histogramOp.getHistogram();
-//                    }
->>>>>>> 89c928df
                 }
             } finally {
                 pm.done();
@@ -417,7 +406,7 @@
             // --> we can not use the tile index of the one for the other, so we use the bounds
             final Raster maskTile = maskImage != null ? maskImage.getData(dataTile.getBounds()) : null;
             final Rectangle rect = new Rectangle(dataImage.getMinX(), dataImage.getMinY(),
-                    dataImage.getWidth(), dataImage.getHeight())
+                                                 dataImage.getWidth(), dataImage.getHeight())
                     .intersection(dataTile.getBounds());
             final UnpackedImageData dataPixels = dataAccessor.getPixels(dataTile, rect, dataImage.getSampleModel().getDataType(), false);
             final UnpackedImageData maskPixels = maskAccessor != null ? maskAccessor.getPixels(maskTile, rect, DataBuffer.TYPE_BYTE, false) : null;
@@ -493,9 +482,9 @@
             }
         }
         return new Histogram(binCount,
-                histogramScaling.scale(minimum),
-                histogramScaling.scale(maximum),
-                1);
+                             histogramScaling.scale(minimum),
+                             histogramScaling.scale(maximum),
+                             1);
     }
 
     static Histogram createHistogram(double minimum, double maximum, boolean logHistogram, boolean intHistogram, int[] bins) {
