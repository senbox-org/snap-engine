--- conflicted
+++ resolved
@@ -306,20 +306,6 @@
             <version>3.19.0</version>
             <scope>test</scope>
         </dependency>
-<<<<<<< HEAD
-        <dependency>
-            <groupId>com.fasterxml.jackson.core</groupId>
-            <artifactId>jackson-databind</artifactId>
-            <version>2.12.7.1</version>
-            <scope>test</scope>
-        </dependency>
-        <dependency>
-            <groupId>org.apache.commons</groupId>
-            <artifactId>commons-lang3</artifactId>
-            <version>3.12.0</version>
-        </dependency>
-=======
->>>>>>> 0632a083
 
     </dependencies>
 </project>
