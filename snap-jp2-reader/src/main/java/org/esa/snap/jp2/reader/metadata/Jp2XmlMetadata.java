--- conflicted
+++ resolved
@@ -145,17 +145,10 @@
         String coords = getAttributeValue(JP2ProductReaderConstants.TAG_ORIGIN, null);
         if (coords != null) {
             final String[] result = Arrays.stream(coords.split(" ")).filter(p -> !StringUtils.isEmpty(p)).map(String::trim).toArray(String[]::new);
-<<<<<<< HEAD
             final String x = !isReversedAxisOrder() ? result[0] : result[1];
             final String y = !isReversedAxisOrder() ? result[1] : result[0];
             origin = new Point2D.Double(Double.parseDouble(x), Double.parseDouble(y));
-=======
-            if (!getCrsGeocoding().equals("EPSG::4326")) {
-                origin = new Point2D.Double(Double.parseDouble(result[0]), Double.parseDouble(result[1]));
-            }
-            else {
-                origin = new Point2D.Double(Double.parseDouble(result[1]), Double.parseDouble(result[0]));
-            }
+
             // According to https://docs.opengeospatial.org/is/08-085r4/08-085r4.html section 7.5 Coordinate reference systems:
             // GMLJP2 follows the definition of grids in GML 3.2.1 [OGC 07-036] clause 19.2.2:
             // “When a grid point is used to represent a sample space (e.g. image pixel), the grid point represents
@@ -163,7 +156,6 @@
             // This corresponds with the pixelInCell value of ImageCRS set to CellCenter as specified in ISO 19111.
             // This can be interpreted as the origin of the RectifiedGrid is the centre point of the corner pixel.
             origin.setLocation(origin.getX() - getStepX() / 2, origin.getY() - getStepY() / 2);
->>>>>>> 9ed6fc80
         }
         return origin;
     }
