--- conflicted
+++ resolved
@@ -929,10 +929,7 @@
         final JMenuBar menuBar = getMainFrame().getJMenuBar();
         final JMenu newMenu = createJMenu(parent, parent, parent.charAt(0));
 
-<<<<<<< HEAD
-=======
         // insert new menus before the 'window' and 'help' menus
->>>>>>> a01c5d07
         int index = UIUtils.findMenuPosition(menuBar, "window");
         menuBar.add(newMenu, index);
         return newMenu;
