--- conflicted
+++ resolved
@@ -194,17 +194,10 @@
                defaultValue = "false")
     protected boolean addDeltaBands;
 
-<<<<<<< HEAD
     protected ElevationModel elevationModel;
-    protected MultiLevelModel srcModel;
+    protected MultiLevelModel sourceModel;
     protected MultiLevelModel targetModel;
     protected Reproject reprojection;
-=======
-    private ElevationModel elevationModel;
-    private MultiLevelModel sourceModel;
-    private MultiLevelModel targetModel;
-    private Reproject reprojection;
->>>>>>> 168f5e7b
 
     @Override
     public void initialize() throws OperatorException {
