--- conflicted
+++ resolved
@@ -246,15 +246,8 @@
         public void actionPerformed(ActionEvent event) {
             Window windowAncestor = null;
             if (event.getSource() instanceof JComponent) {
-<<<<<<< HEAD
-                JButton button = (JButton) event.getSource();
-                if (button != null) {
-                    windowAncestor = SwingUtilities.getWindowAncestor(button);
-                }
-=======
                 JComponent eventSource = (JComponent) event.getSource();
                 windowAncestor = SwingUtilities.getWindowAncestor(eventSource);
->>>>>>> f0a57917
             }
             final JFileChooser chooser = FileChooserFactory.getInstance().createDirChooser(model.getProductDir());
             chooser.setDialogTitle("Select Target Directory");
