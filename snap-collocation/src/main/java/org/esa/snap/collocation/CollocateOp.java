/*
 * Copyright (C) 2012 Brockmann Consult GmbH (info@brockmann-consult.de)
 *
 * This program is free software; you can redistribute it and/or modify it
 * under the terms of the GNU General Public License as published by the Free
 * Software Foundation; either version 3 of the License, or (at your option)
 * any later version.
 * This program is distributed in the hope that it will be useful, but WITHOUT
 * ANY WARRANTY; without even the implied warranty of MERCHANTABILITY or
 * FITNESS FOR A PARTICULAR PURPOSE. See the GNU General Public License for
 * more details.
 *
 * You should have received a copy of the GNU General Public License along
 * with this program; if not, see http://www.gnu.org/licenses/
 */

package org.esa.snap.collocation;

import com.bc.ceres.binding.Property;
import com.bc.ceres.core.ProgressMonitor;
import com.bc.ceres.core.SubProgressMonitor;
import org.esa.snap.core.dataio.ProductIO;
import org.esa.snap.core.datamodel.Band;
import org.esa.snap.core.datamodel.FlagCoding;
import org.esa.snap.core.datamodel.IndexCoding;
import org.esa.snap.core.datamodel.Mask;
import org.esa.snap.core.datamodel.MetadataElement;
import org.esa.snap.core.datamodel.PixelPos;
import org.esa.snap.core.datamodel.Product;
import org.esa.snap.core.datamodel.ProductData;
import org.esa.snap.core.datamodel.ProductNodeGroup;
import org.esa.snap.core.datamodel.RasterDataNode;
import org.esa.snap.core.datamodel.TiePointGrid;
import org.esa.snap.core.datamodel.VirtualBand;
import org.esa.snap.core.dataop.barithm.BandArithmetic;
import org.esa.snap.core.dataop.resamp.Resampling;
import org.esa.snap.core.gpf.Operator;
import org.esa.snap.core.gpf.OperatorException;
import org.esa.snap.core.gpf.OperatorSpi;
import org.esa.snap.core.gpf.Tile;
import org.esa.snap.core.gpf.annotations.OperatorMetadata;
import org.esa.snap.core.gpf.annotations.Parameter;
import org.esa.snap.core.gpf.annotations.SourceProduct;
import org.esa.snap.core.gpf.annotations.SourceProducts;
import org.esa.snap.core.gpf.annotations.TargetProduct;
import org.esa.snap.core.util.ProductUtils;
import org.esa.snap.core.util.StringUtils;

import java.awt.Rectangle;
import java.io.File;
import java.io.IOException;
import java.util.ArrayList;
import java.util.HashMap;
import java.util.List;
import java.util.Map;

import static java.text.MessageFormat.format;

/**
 * This operator is used to spatially collocate two data products. It requires two source products,
 * a {@code master} product which provides the Coordinate reference system and grid into which
 * the raster data sets of the {@code dependent} product are resampled to.
 *
 * @author Ralf Quast
 * @author Norman Fomferra
 * @since BEAM 4.1
 */
@OperatorMetadata(alias = "Collocate",
        category = "Raster/Geometric",
        version = "1.3",
        authors = "Ralf Quast, Norman Fomferra",
        copyright = "(c) 2007-2022 by Brockmann Consult",
        description = "Collocates two products based on their geo-codings.")
public class CollocateOp extends Operator {

    public static final String SOURCE_NAME_REFERENCE = "${ORIGINAL_NAME}";
    public static final String DEPENDENT_NUMBER_ID_REFERENCE = "${DEPENDENT_NUMBER_ID}";
    public static final String DEFAULT_MASTER_COMPONENT_PATTERN = "${ORIGINAL_NAME}_M";
    public static final String DEFAULT_DEPENDENT_COMPONENT_PATTERN = "${ORIGINAL_NAME}_S${DEPENDENT_NUMBER_ID}";
    private static final String NEAREST_NEIGHBOUR = "NEAREST_NEIGHBOUR";
    private static final String BILINEAR_INTERPOLATION = "BILINEAR_INTERPOLATION";
    private static final String CUBIC_CONVOLUTION = "CUBIC_CONVOLUTION";


    @SourceProducts(alias = "sourceProducts", description = "The source product which serves as dependent.")
    private Product[] sourceProducts;

    @Parameter(description = "A comma-separated list of file paths specifying the source products")
    String[] sourceProductPaths;


    @SourceProduct(alias = "master", description = "The source product which serves as master.", optional = true)
    private Product master;

    @SourceProduct(alias = "dependent", description = "The source product which serves as dependent.", optional = true)
    private Product dependentProduct;

    @Parameter(alias = "masterProductName", label = "Master product name", description = "The name of the master product.")
    String masterProductName;

    private Product[] dependentProducts;
    private Product masterProduct;

    @TargetProduct(description = "The target product which will use the master's grid.")
    private Product targetProduct;

    @Parameter(defaultValue = "_collocated",
            description = "The name of the target product")
    @Deprecated
    private String targetProductName;

    @Parameter(defaultValue = "COLLOCATED",
            description = "The product type string for the target product (informal)")
    private String targetProductType;

    @Parameter(defaultValue = "false", label = "Copy metadata of dependent products",
            description = "Copies also the metadata of the secondary (dependent) products to the target")
    private boolean copySecondaryMetadata;

    @Parameter(defaultValue = "true",
            description = "Whether or not components of the master product shall be renamed in the target product.")
    private boolean renameMasterComponents;

    @Parameter(defaultValue = "true",
            description = "Whether or not components of the dependent product shall be renamed in the target product.")
    private boolean renameDependentComponents;

    @Parameter(defaultValue = DEFAULT_MASTER_COMPONENT_PATTERN,
            description = "The text pattern to be used when renaming master components.")
    private String masterComponentPattern;

    @Parameter(defaultValue = DEFAULT_DEPENDENT_COMPONENT_PATTERN,
            description = "The text pattern to be used when renaming dependent components.")
    private String dependentComponentPattern;

//    @Parameter(defaultValue = "true",
//               description = "If true, dependent tie-point grids will become bands in the target product, otherwise they will be resampled to tiepoint grids again.")
//    private boolean dependentTiePointGridsBecomeBands;

    @Parameter(defaultValue = NEAREST_NEIGHBOUR,
            description = "The method to be used when resampling the dependent grid onto the master grid.")
    private ResamplingType resamplingType;

    // maps target bands to source bands or tie-point grids
    private transient Map<Band, RasterDataNode> sourceRasterMap;
    private Band[] collocationFlagBands;

    ArrayList<Product> disposableProducts = new ArrayList<>();

    public void setMasterProduct(Product masterProduct) {
        this.master = masterProduct;
        this.masterProductName = masterProduct.getName();
    }

    public Product getDependentProduct() {
        return dependentProduct;
    }

    public void setDependentProduct(Product dependentProduct) {
        this.dependentProduct = dependentProduct;
    }

    public String getTargetProductType() {
        return targetProductType;
    }

    public void setTargetProductType(String targetProductType) {
        this.targetProductType = targetProductType;
    }

    public void setCopySecondaryMetadata(boolean copySecondaryMetadata) {
        this.copySecondaryMetadata = copySecondaryMetadata;
    }

    public boolean getRenameMasterComponents() {
        return renameMasterComponents;
    }

    public void setRenameMasterComponents(boolean renameMasterComponents) {
        this.renameMasterComponents = renameMasterComponents;
    }

    public boolean getRenameDependentComponents() {
        return renameDependentComponents;
    }

    public void setRenameDependentComponents(boolean renameDependentComponents) {
        this.renameDependentComponents = renameDependentComponents;
    }

    public String getMasterComponentPattern() {
        return masterComponentPattern;
    }

    public void setMasterComponentPattern(String masterComponentPattern) {
        this.masterComponentPattern = masterComponentPattern;
    }

    public String getDependentComponentPattern() {
        return dependentComponentPattern;
    }

    public void setDependentComponentPattern(String dependentComponentPattern) {
        this.dependentComponentPattern = dependentComponentPattern;
    }

    public ResamplingType getResamplingType() {
        return resamplingType;
    }

    public void setResamplingType(ResamplingType resamplingType) {
        this.resamplingType = resamplingType;
    }

    @Override
    public void initialize() throws OperatorException {

        //for compatibility, allow have dependent and master instead of sourceProducts
        //The first step is to copy them to sourceProducts
        if (master != null) {
            if ((masterProductName != null && masterProductName.length() > 0) && !masterProductName.equals(master.getName())) {
                throw new OperatorException("Incompatible master definition");
            }
            masterProductName = master.getName();
            addToSourceProducts(master);
        }
        if (dependentProduct != null) {
            addToSourceProducts(dependentProduct);
        }

        int sourcePathCount = 0;
        if (sourceProductPaths != null) {
            sourcePathCount = sourceProductPaths.length;
        }

        //sourceProducts and sourcePAths must be at least two
        if (sourceProducts.length + sourcePathCount < 2) {
            throw new OperatorException("At least two source products have to be defined");
        }

        //Define master and dependent products from sourceProducts and sourceProductPaths
        ArrayList<Product> dependentProductList = new ArrayList<>();
        boolean found = false;
        for (Product product : sourceProducts) {
            if (product.getName().equals(masterProductName) && !found) {
                masterProduct = product;
                found = true;
            } else {
                dependentProductList.add(product);
            }
        }

        if (sourceProductPaths != null) {
            for (String sourceProductPath : sourceProductPaths) {
                File file = new File(sourceProductPath);
                try {
                    Product sourceProduct = ProductIO.readProduct(file);
                    if (sourceProduct.getName().equals(masterProductName) && masterProduct == null) {
                        masterProduct = sourceProduct;
                    } else {
                        dependentProductList.add(sourceProduct);
                        disposableProducts.add(sourceProduct);
                    }
                } catch (IOException e) {
                    String msgPattern = "Failed to read file '%s'. %s: %s";
                    getLogger().severe(String.format(msgPattern, file, e.getClass().getSimpleName(), e.getMessage()));
                }
            }
        }

        //Set the master product from the source product if masterProductName has not been defined: The first single sized product.
        if (masterProduct == null && (masterProductName == null || masterProductName.length() == 0)) {
            //no master product, so the first one single size will be selected
            for (Product product : dependentProductList) {
                if (!product.isMultiSize()) {
                    getLogger().warning(String.format("Master product selected automatically: %s", product.getName()));
                    masterProduct = product;
                    dependentProductList.remove(product);
                    break;
                }
            }
        }

        //If no master product Operator Exception
        if (masterProduct == null) {
            throw new OperatorException("Master product not found in sourceProducts");
        }

        dependentProducts = dependentProductList.toArray(new Product[dependentProductList.size()]);
        validateProduct(masterProduct);

        //for dependent, we only need geoCoding. It is not needed singleSize anymore.
        for (Product dependentProduct : dependentProducts) {
            ensureSceneGeoCoding(dependentProduct);
        }

        if (renameMasterComponents && StringUtils.isNullOrEmpty(masterComponentPattern)) {
            throw new OperatorException(format("Parameter ''{0}'' must be set to a non-empty string pattern.", "masterComponentPattern"));
        }
        if (renameDependentComponents && StringUtils.isNullOrEmpty(dependentComponentPattern)) {
            throw new OperatorException(format("Parameter ''{0}'' must be set to a non-empty string pattern.", "dependentComponentPattern"));
        }

        Map<String, String> originalMasterNames = new HashMap<>(31);
        Map<String, String> originalDependentNames = new HashMap<>(31);
        List<RasterDataNode> masterRasters = new ArrayList<>(32);
        List<RasterDataNode> dependentRasters = new ArrayList<>(32);
        sourceRasterMap = new HashMap<>(31);

        String autoTargetProductName = masterProduct.getName();
        if (targetProductName == null) {
            if (dependentProducts.length == 1) {
                autoTargetProductName = autoTargetProductName + "_" + dependentProducts[0].getName();
            } else {
                autoTargetProductName = autoTargetProductName + "_collocated";
            }
        }

        targetProduct = new Product(
                targetProductName != null ? targetProductName : autoTargetProductName,
                targetProductType != null ? targetProductType : masterProduct.getProductType(),
                masterProduct.getSceneRasterWidth(),
                masterProduct.getSceneRasterHeight());

        final ProductData.UTC utc1 = masterProduct.getStartTime();
        if (utc1 != null) {
            targetProduct.setStartTime(new ProductData.UTC(utc1.getMJD()));
        }
        final ProductData.UTC utc2 = masterProduct.getEndTime();
        if (utc2 != null) {
            targetProduct.setEndTime(new ProductData.UTC(utc2.getMJD()));
        }

        if (copySecondaryMetadata) {
            final MetadataElement secondaryTargetMetadata = new MetadataElement("SecondaryMetadata");
            targetProduct.getMetadataRoot().addElement(secondaryTargetMetadata);
            for (Product secProduct : dependentProducts) {
                final MetadataElement currentMetadata = new MetadataElement(secProduct.getName());
                final MetadataElement metadataRoot = secProduct.getMetadataRoot();
                ProductUtils.copyMetadata(metadataRoot, currentMetadata);
                secondaryTargetMetadata.addElement(currentMetadata);
            }
        }

        ProductUtils.copyMetadata(masterProduct, targetProduct);
        ProductUtils.copyTiePointGrids(masterProduct, targetProduct);

        // Add master bands
        ProductNodeGroup<FlagCoding> flagCodingGroup = targetProduct.getFlagCodingGroup();
        ProductNodeGroup<IndexCoding> indexCodingGroup = targetProduct.getIndexCodingGroup();
        for (Band sourceBand : masterProduct.getBands()) {
            Band targetBand = ProductUtils.copyBand(sourceBand.getName(), masterProduct, targetProduct, true);
            FlagCoding flagCoding = targetBand.getFlagCoding();
            if (flagCoding != null) {
                // first remove FlagCoding potentially added by copyBand() then handle the FlagCoding
                flagCodingGroup.remove(flagCoding);
                targetBand.setSampleCoding(null);
                handleFlagCoding(sourceBand, targetBand, renameMasterComponents, masterComponentPattern);
            }
            IndexCoding indexCoding = targetBand.getIndexCoding();
            if (indexCoding != null) {
                // first remove IndexCoding potentially added by copyBand() then handle the IndexCoding
                indexCodingGroup.remove(indexCoding);
                targetBand.setSampleCoding(null);
                handleIndexCoding(sourceBand, targetBand, renameMasterComponents, masterComponentPattern);
            }
            sourceRasterMap.put(targetBand, sourceBand);
            if (renameMasterComponents) {
                targetBand.setName(masterComponentPattern.replace(SOURCE_NAME_REFERENCE, sourceBand.getName()));
            }
            originalMasterNames.put(targetBand.getName(), sourceBand.getName());
            masterRasters.add(targetBand);
        }

        // Add master masks
        copyMasks(masterProduct, renameMasterComponents, masterComponentPattern, originalMasterNames, masterRasters);

        String[] collocationFlagsBandNames = new String[dependentProducts.length];
        collocationFlagBands = new Band[dependentProducts.length];
        if (dependentProducts.length == 1) {
            int collocationCount = 0;
            collocationFlagsBandNames[0] = "collocationFlags";
            while (targetProduct.containsBand(collocationFlagsBandNames[0])) {
                collocationFlagsBandNames[0] = "collocationFlags" + ++collocationCount;
            }
        } else {
            for (int i = 0; i < dependentProducts.length; i++) {
                int collocationCount = 0;
                collocationFlagsBandNames[i] = String.format("collocationFlags_%s", dependentProducts[i].getName());
                while (targetProduct.containsBand(collocationFlagsBandNames[i])) {
                    collocationFlagsBandNames[i] = String.format("collocationFlags_%s", dependentProducts[i].getName()) + ++collocationCount;
                }
            }
        }

        for (int i = 0; i < dependentProducts.length; i++) {
            Product dependentProduct = dependentProducts[i];
            // Add dependent bands
            for (Band sourceBand : dependentProduct.getBands()) {
                String targetBandName = getTargetBandName(sourceBand, i);
                // first creating the band, then copying the properties and then adding it to the target product
                // if the
                Band targetBand = new Band(targetBandName, sourceBand.getDataType(),
                        targetProduct.getSceneRasterWidth(), targetProduct.getSceneRasterHeight());
                ProductUtils.copyRasterDataNodeProperties(sourceBand, targetBand);
<<<<<<< HEAD
                targetProduct.addBand(targetBand);
                handleSampleCodings(sourceBand, targetBand, renameSlaveComponents, slaveComponentPattern);
=======
                handleSampleCodings(sourceBand, targetBand, renameDependentComponents, dependentComponentPattern);
>>>>>>> 83392f15
                sourceRasterMap.put(targetBand, sourceBand);
                originalDependentNames.put(targetBand.getName(), sourceBand.getName());
                dependentRasters.add(targetBand);
            }

            // Add dependent tie-point grids as bands
            for (TiePointGrid sourceGrid : dependentProduct.getTiePointGrids()) {
                String targetBandName = getTargetBandName(sourceGrid, i);
                originalDependentNames.put(sourceGrid.getName(), targetBandName);
                Band targetBand = targetProduct.addBand(targetBandName, sourceGrid.getDataType());
                ProductUtils.copyRasterDataNodeProperties(sourceGrid, targetBand);
                sourceRasterMap.put(targetBand, sourceGrid);
                originalDependentNames.put(targetBand.getName(), sourceGrid.getName());
                dependentRasters.add(targetBand);
            }

            //add PRESENT flag
            if (dependentProducts.length == 1) {
                collocationFlagBands[i] = targetProduct.addBand(collocationFlagsBandNames[i], ProductData.TYPE_INT8);
                FlagCoding collocationFlagCoding = new FlagCoding(collocationFlagsBandNames[i]);
                collocationFlagCoding.addFlag(String.format("DEPENDENT_PRESENT"), 1, "Data for the dependent is present.");
                collocationFlagBands[i].setSampleCoding(collocationFlagCoding);
                targetProduct.getFlagCodingGroup().add(collocationFlagCoding);
            } else {
                collocationFlagBands[i] = targetProduct.addBand(collocationFlagsBandNames[i], ProductData.TYPE_INT8);
                FlagCoding collocationFlagCoding = new FlagCoding(collocationFlagsBandNames[i]);
                collocationFlagCoding.addFlag(String.format("DEPENDENT_%d_PRESENT", i), 1, "Data for the dependent is present.");
                collocationFlagBands[i].setSampleCoding(collocationFlagCoding);
                targetProduct.getFlagCodingGroup().add(collocationFlagCoding);
            }

            // Copy master geo-coding
            ProductUtils.copyGeoCoding(masterProduct, targetProduct);
            // Add dependent masks
            copyMasks(dependentProduct, renameDependentComponents, dependentComponentPattern, originalDependentNames, dependentRasters);

            if (renameDependentComponents) {
                updateExpressions(originalDependentNames, dependentRasters);
            }
        }

        if (renameMasterComponents) {
            updateExpressions(originalMasterNames, masterRasters);
        }

        setAutoGrouping();

        // Add heading angles (if "Abstract_Metadata" element is present)
        final MetadataElement abstractedMetadataTarget = targetProduct.getMetadataRoot().getElement("Abstracted_Metadata");
        if (abstractedMetadataTarget != null) {
            final MetadataElement dependentsHeadingAnglesElem = new MetadataElement("Dependents_Heading_Angles");
            abstractedMetadataTarget.addElement(dependentsHeadingAnglesElem);
            for (int i = 0; i < dependentProducts.length; i++) {
                final Product dependentProduct = dependentProducts[i];
                final MetadataElement abstractedMetadataSource = dependentProduct.getMetadataRoot().getElement("Abstracted_Metadata");
                if (abstractedMetadataSource != null) {
                    final double centreHeading = abstractedMetadataSource.getAttributeDouble("centre_heading");
                    dependentsHeadingAnglesElem.setAttributeDouble(String.format("centre_heading_%d", i), centreHeading);
                }
            }
        }
    }


    private String getTargetBandName(RasterDataNode rasterDataNode, int productIndex) {
        String rasterDataNodeName = rasterDataNode.getName();
        if (renameDependentComponents) {
            return rename(rasterDataNodeName, productIndex);
        } else if (targetProduct.containsRasterDataNode(rasterDataNodeName)) {
            if (StringUtils.isNullOrEmpty(dependentComponentPattern)) {
                throw new OperatorException(format(
                        "Target product already contains a raster data node with name ''{0}''. " +
<<<<<<< HEAD
                                "Parameter 'slaveComponentPattern' must be set.",
=======
                        "Parameter 'dependentComponentPattern' must be set.",
>>>>>>> 83392f15
                        rasterDataNodeName));
            }
            return rename(rasterDataNodeName, productIndex);
        }
        return rasterDataNodeName;
    }

    private String rename(String rasterDataNodeName, int productIndex) {
        rasterDataNodeName = dependentComponentPattern.replace(SOURCE_NAME_REFERENCE, rasterDataNodeName);
        if (dependentProducts.length > 1) {
            return rasterDataNodeName.replace(DEPENDENT_NUMBER_ID_REFERENCE, String.valueOf(productIndex));
        } else {
            return rasterDataNodeName.replace(DEPENDENT_NUMBER_ID_REFERENCE, "");
        }
    }


    private void updateExpressions(Map<String, String> originalNames, List<RasterDataNode> rasters) {
        for (String newName : originalNames.keySet()) {
            String newExternalName = BandArithmetic.createExternalName(newName);
            String oldExternalName = BandArithmetic.createExternalName(originalNames.get(newName));
            //System.out.printf("[%s] --> [%s]%n", oldExternalName, newExternalName);
            for (RasterDataNode raster : rasters) {
                //System.out.printf("  [%s]:%s%n", raster.getName(), raster.getClass().getSimpleName());
                raster.setValidPixelExpression(replace(raster.getValidPixelExpression(), oldExternalName, newExternalName));
                if (raster instanceof Mask) {
                    Mask mask = (Mask) raster;
                    Mask.ImageType imageType = mask.getImageType();
                    if (imageType instanceof Mask.BandMathsType) {
                        Mask.BandMathsType mathsType = (Mask.BandMathsType) imageType;
                        mathsType.setExpression(mask, replace(mathsType.getExpression(mask), oldExternalName, newExternalName));
                    } else {
                        imageType.handleRename(mask, oldExternalName, newExternalName);
                    }
                }
                if (raster instanceof VirtualBand) {
                    VirtualBand virtualBand = (VirtualBand) raster;
                    virtualBand.setExpression(replace(virtualBand.getExpression(), oldExternalName, newName));
                }
            }
        }
    }

    private String replace(String expression, String oldName, String newName) {
        if (expression == null || expression.trim().length() == 0) {
            return expression;
        }
        String[] fragments = expression.split("\\b");
        for (int i = 0; i < fragments.length; i++) {
            if (oldName.equals(fragments[i])) {
                if (i == 0 || !".".equals(fragments[i - 1].trim())) {
                    fragments[i] = newName;
                }
            }
        }
        return String.join("", fragments);
    }

    private void validateProduct(Product product) {
        ensureSceneGeoCoding(product);
        ensureSingleRasterSize(product);
    }

    @Override
    public void computeTileStack(Map<Band, Tile> targetTileMap, Rectangle targetRectangle, ProgressMonitor pm) throws
            OperatorException {
        pm.beginTask("Collocating bands...", targetProduct.getNumBands() + 1);
        try {
            for (final Band targetBand : targetProduct.getBands()) {
                RasterDataNode sourceRaster = sourceRasterMap.get(targetBand);
                PixelPos[] sourcePixelPositions = ProductUtils.computeSourcePixelCoordinates(
                        sourceRaster.getGeoCoding(),
                        sourceRaster.getRasterWidth(),
                        sourceRaster.getRasterHeight(),
                        masterProduct.getSceneGeoCoding(),
                        targetRectangle);
                Rectangle sourceRectangle = getBoundingBox(
                        sourcePixelPositions,
                        sourceRaster.getRasterWidth(),
                        sourceRaster.getRasterHeight());
                pm.worked(1);

                checkForCancellation();
                final Tile targetTile = targetTileMap.get(targetBand);
                ProgressMonitor subPM = SubProgressMonitor.create(pm, 1);

                int collocationFlagId = -1;
                for (int i = 0; i < collocationFlagBands.length; i++) {
                    if (collocationFlagBands[i].getName().equals(targetBand.getName())) {
                        collocationFlagId = i;
                        break;
                    }
                }
                if (collocationFlagId != -1) {
                    sourcePixelPositions = ProductUtils.computeSourcePixelCoordinates(
                            dependentProducts[collocationFlagId].getSceneGeoCoding(),
                            dependentProducts[collocationFlagId].getSceneRasterWidth(),
                            dependentProducts[collocationFlagId].getSceneRasterHeight(),
                            masterProduct.getSceneGeoCoding(),
                            targetRectangle);
                    sourceRectangle = getBoundingBox(
                            sourcePixelPositions,
                            dependentProducts[collocationFlagId].getSceneRasterWidth(),
                            dependentProducts[collocationFlagId].getSceneRasterHeight());
                    pm.worked(1);
                    computePresenceFlag(sourceRectangle, sourcePixelPositions, targetTile, subPM);
                } else {
                    collocateSourceBand(sourceRaster, sourceRectangle, sourcePixelPositions, targetTile, subPM);
                }
            }
        } finally {
            pm.done();
        }
    }

    @Override
    public void computeTile(Band targetBand, Tile targetTile, ProgressMonitor pm) throws OperatorException {
        final RasterDataNode sourceRaster = sourceRasterMap.get(targetBand);

        int collocationFlagId = -1;
        for (int i = 0; i < collocationFlagBands.length; i++) {
            if (collocationFlagBands[i].getName().equals(targetBand.getName())) {
                collocationFlagId = i;
                break;
            }
        }
        if (collocationFlagId != -1 || sourceRaster.getProduct() != masterProduct) {
            if (collocationFlagId != -1) {
                PixelPos[] sourcePixelPositions = ProductUtils.computeSourcePixelCoordinates(
                        dependentProducts[collocationFlagId].getSceneGeoCoding(),
                        dependentProducts[collocationFlagId].getSceneRasterWidth(),
                        dependentProducts[collocationFlagId].getSceneRasterHeight(),
                        masterProduct.getSceneGeoCoding(),
                        targetTile.getRectangle());
                Rectangle sourceRectangle = getBoundingBox(
                        sourcePixelPositions,
                        dependentProducts[collocationFlagId].getSceneRasterWidth(),
                        dependentProducts[collocationFlagId].getSceneRasterHeight());
                computePresenceFlag(sourceRectangle, sourcePixelPositions, targetTile, pm);
            } else {
                PixelPos[] sourcePixelPositions = ProductUtils.computeSourcePixelCoordinates(
                        sourceRaster.getGeoCoding(),
                        sourceRaster.getRasterWidth(),
                        sourceRaster.getRasterHeight(),
                        masterProduct.getSceneGeoCoding(),
                        targetTile.getRectangle());
                Rectangle sourceRectangle = getBoundingBox(
                        sourcePixelPositions,
                        sourceRaster.getRasterWidth(),
                        sourceRaster.getRasterHeight());
                collocateSourceBand(sourceRaster, sourceRectangle, sourcePixelPositions, targetTile, pm);
            }
        } else {
            targetTile.setRawSamples(getSourceTile(sourceRaster, targetTile.getRectangle()).getRawSamples());
        }
    }

    @Override
    public void dispose() {
        sourceRasterMap = null;
        for (Product product : disposableProducts) {
            product.dispose();
        }
        super.dispose();
    }

    private void collocateSourceBand(RasterDataNode sourceBand, Rectangle sourceRectangle,
                                     PixelPos[] sourcePixelPositions,
                                     Tile targetTile, ProgressMonitor pm) throws OperatorException {
        pm.beginTask(format("collocating band {0}", sourceBand.getName()), targetTile.getHeight());
        try {
            final RasterDataNode targetBand = targetTile.getRasterDataNode();
            final Rectangle targetRectangle = targetTile.getRectangle();

            final int sourceRasterHeight = sourceBand.getRasterHeight();
            final int sourceRasterWidth = sourceBand.getRasterWidth();

            final Resampling resampling;
            if (isFlagBand(sourceBand) || isValidPixelExpressionUsed(sourceBand)) {
                resampling = ResamplingType.NEAREST_NEIGHBOUR.getResampling();
            } else {
                resampling = resamplingType.getResampling();
            }
            final Resampling.Index resamplingIndex = resampling.createIndex();
            final double noDataValue = targetBand.getGeophysicalNoDataValue();

            if (sourceRectangle != null) {
                final Tile sourceTile = getSourceTile(sourceBand, sourceRectangle);
                final ResamplingRaster resamplingRaster = new ResamplingRaster(sourceTile);

                for (int y = targetRectangle.y, index = 0; y < targetRectangle.y + targetRectangle.height; ++y) {
                    for (int x = targetRectangle.x; x < targetRectangle.x + targetRectangle.width; ++x, ++index) {
                        final PixelPos sourcePixelPos = sourcePixelPositions[index];

                        if (sourcePixelPos != null) {
                            resampling.computeIndex(sourcePixelPos.x, sourcePixelPos.y,
                                    sourceRasterWidth, sourceRasterHeight, resamplingIndex);
                            double sample;
                            if (resampling == Resampling.NEAREST_NEIGHBOUR) {
                                sample = sourceTile.getSampleDouble((int) resamplingIndex.i0, (int) resamplingIndex.j0);
                            } else {
                                try {
                                    sample = resampling.resample(resamplingRaster, resamplingIndex);
                                } catch (Exception e) {
                                    throw new OperatorException(e.getMessage());
                                }
                            }
                            if (Double.isNaN(sample)) {
                                sample = noDataValue;
                            }
                            targetTile.setSample(x, y, sample);
                        } else {
                            targetTile.setSample(x, y, noDataValue);
                        }
                    }
                    checkForCancellation();
                    pm.worked(1);
                }
            } else {
                for (int y = targetRectangle.y, index = 0; y < targetRectangle.y + targetRectangle.height; ++y) {
                    for (int x = targetRectangle.x; x < targetRectangle.x + targetRectangle.width; ++x, ++index) {
                        targetTile.setSample(x, y, noDataValue);
                    }
                    checkForCancellation();
                    pm.worked(1);
                }
            }
        } finally {
            pm.done();
        }
    }

    private void computePresenceFlag(Rectangle sourceRectangle, PixelPos[] sourcePixelPositions, Tile targetTile, ProgressMonitor pm) {
        pm.beginTask("collocating presence flag band ", targetTile.getHeight());
        try {
            final Rectangle targetRectangle = targetTile.getRectangle();
            if (sourceRectangle != null) {
                for (int y = targetRectangle.y, index = 0; y < targetRectangle.y + targetRectangle.height; ++y) {
                    for (int x = targetRectangle.x; x < targetRectangle.x + targetRectangle.width; ++x, ++index) {
                        if (sourcePixelPositions[index] != null) {
                            targetTile.setSample(x, y, 1);
                        }
                    }
                    checkForCancellation();
                    pm.worked(1);
                }
            }
        } finally {
            pm.done();
        }
    }

    private void copyMasks(Product sourceProduct, boolean rename, String pattern, Map<String, String> originalNames, List<RasterDataNode> rasters) {
        ProductNodeGroup<Mask> maskGroup = sourceProduct.getMaskGroup();
        Mask[] sourceMasks = maskGroup.toArray(new Mask[maskGroup.getNodeCount()]);
        for (Mask sourceMask : sourceMasks) {
            if (!targetProduct.getMaskGroup().contains(sourceMask.getName())) {
                Mask.ImageType imageType = sourceMask.getImageType();
                Mask targetMask = new Mask(sourceMask.getName(),
                        targetProduct.getSceneRasterWidth(),
                        targetProduct.getSceneRasterHeight(),
                        imageType);
                targetMask.setDescription(sourceMask.getDescription());
                for (Property property : sourceMask.getImageConfig().getProperties()) {
                    targetMask.getImageConfig().setValue(property.getDescriptor().getName(), property.getValue());
                }
                if (rename) {
                    if (dependentProducts.length == 1) {
                        targetMask.setName(pattern.replace(SOURCE_NAME_REFERENCE, sourceMask.getName()).replace(DEPENDENT_NUMBER_ID_REFERENCE, ""));
                    } else {
                        int id = -1;
                        for (int i = 0; i < dependentProducts.length; i++) {
                            if (sourceProduct.getName().equals(dependentProducts[i].getName())) {
                                id = i;
                                break;
                            }
                        }
                        targetMask.setName(pattern.replace(SOURCE_NAME_REFERENCE, sourceMask.getName()).replace(DEPENDENT_NUMBER_ID_REFERENCE, String.valueOf(id)));
                    }
                }
                targetProduct.getMaskGroup().add(targetMask);
                originalNames.put(targetMask.getName(), sourceMask.getName());
                rasters.add(targetMask);
            }
        }
    }

    private void handleSampleCodings(Band sourceBand, Band targetBand, boolean renameComponents, String renamePattern) {
        if (sourceBand.getFlagCoding() != null) {
            handleFlagCoding(sourceBand, targetBand, renameComponents, renamePattern);
        }
        if (sourceBand.getIndexCoding() != null) {
            handleIndexCoding(sourceBand, targetBand, renameComponents, renamePattern);
        }
    }

    private void handleFlagCoding(Band sourceBand, Band targetBand, boolean renameComponents, String renamePattern) {
        setFlagCoding(targetBand, sourceBand.getFlagCoding(), renameComponents, renamePattern);
    }

    private void handleIndexCoding(Band sourceBand, Band targetBand, boolean renameComponents, String renamePattern) {
        setIndexCoding(targetBand, sourceBand.getIndexCoding(), renameComponents, renamePattern);
    }

    private void setFlagCoding(Band band, FlagCoding flagCoding, boolean rename, String pattern) {
<<<<<<< HEAD
        String flagCodingName = flagCoding.getName();
        if (rename) {
            if (slaveProducts.length == 1) {
                flagCodingName = pattern.replace(SOURCE_NAME_REFERENCE, flagCodingName).replace(SLAVE_NUMBER_ID_REFERENCE, "");
            } else {
                int id = -1;
                for (int i = 0; i < slaveProducts.length; i++) {
                    if (band.getProduct().getName().equals(slaveProducts[i].getName())) {
                        id = i;
                        break;
                    }
=======
        if (flagCoding != null) {
            String flagCodingName = flagCoding.getName();
            if (rename) {
                if (dependentProducts.length == 1) {
                    flagCodingName = pattern.replace(SOURCE_NAME_REFERENCE, flagCodingName).replace(DEPENDENT_NUMBER_ID_REFERENCE, "");
                } else {
                    int id = -1;
                    for (int i = 0; i < dependentProducts.length; i++) {
                        if (band.getProduct().getName().equals(dependentProducts[i].getName())) {
                            id = i;
                            break;
                        }
                    }
                    flagCodingName = pattern.replace(SOURCE_NAME_REFERENCE, flagCodingName).replace(DEPENDENT_NUMBER_ID_REFERENCE, String.valueOf(id));
>>>>>>> 83392f15
                }
                flagCodingName = pattern.replace(SOURCE_NAME_REFERENCE, flagCodingName).replace(SLAVE_NUMBER_ID_REFERENCE, String.valueOf(id));
            }
        }
        final Product product = band.getProduct();
        if (!product.getFlagCodingGroup().contains(flagCodingName)) {
            addFlagCoding(product, flagCoding, flagCodingName);
        }
        band.setSampleCoding(product.getFlagCodingGroup().get(flagCodingName));
    }

    private void setIndexCoding(Band band, IndexCoding indexCoding, boolean rename, String pattern) {
            String indexCodingName = indexCoding.getName();
            if (rename) {
                if (dependentProducts.length == 1) {
                    indexCodingName = pattern.replace(SOURCE_NAME_REFERENCE, indexCodingName).replace(DEPENDENT_NUMBER_ID_REFERENCE, "");
                } else {
                    int id = -1;
                    for (int i = 0; i < dependentProducts.length; i++) {
                        if (band.getProduct().getName().equals(dependentProducts[i].getName())) {
                            id = i;
                            break;
                        }
                    }
                    indexCodingName = pattern.replace(SOURCE_NAME_REFERENCE, indexCodingName).replace(DEPENDENT_NUMBER_ID_REFERENCE, String.valueOf(id));
                }
            }
            final Product product = band.getProduct();
            if (!product.getIndexCodingGroup().contains(indexCodingName)) {
                addIndexCoding(product, indexCoding, indexCodingName);
            }
            band.setSampleCoding(product.getIndexCodingGroup().get(indexCodingName));
    }

    private static void addFlagCoding(Product product, FlagCoding flagCoding, String flagCodingName) {
        final FlagCoding targetFlagCoding = new FlagCoding(flagCodingName);

        targetFlagCoding.setDescription(flagCoding.getDescription());
        ProductUtils.copyMetadata(flagCoding, targetFlagCoding);
        product.getFlagCodingGroup().add(targetFlagCoding);
    }

    private static void addIndexCoding(Product product, IndexCoding indexCoding, String indexCodingName) {
        final IndexCoding targetIndexCoding = new IndexCoding(indexCodingName);

        targetIndexCoding.setDescription(indexCoding.getDescription());
        ProductUtils.copyMetadata(indexCoding, targetIndexCoding);
        product.getIndexCodingGroup().add(targetIndexCoding);
    }

    private static Rectangle getBoundingBox(PixelPos[] pixelPositions, int maxWidth, int maxHeight) {
        int minX = Integer.MAX_VALUE;
        int maxX = Integer.MIN_VALUE;
        int minY = Integer.MAX_VALUE;
        int maxY = Integer.MIN_VALUE;

        for (final PixelPos pixelsPos : pixelPositions) {
            if (pixelsPos != null) {
                final int x = (int) Math.floor(pixelsPos.getX());
                final int y = (int) Math.floor(pixelsPos.getY());

                if (x < minX) {
                    minX = x;
                }
                if (x > maxX) {
                    maxX = x;
                }
                if (y < minY) {
                    minY = y;
                }
                if (y > maxY) {
                    maxY = y;
                }
            }
        }
        if (minX > maxX || minY > maxY) {
            return null;
        }

        minX = Math.max(minX - 2, 0);
        maxX = Math.min(maxX + 2, maxWidth - 1);
        minY = Math.max(minY - 2, 0);
        maxY = Math.min(maxY + 2, maxHeight - 1);

        return new Rectangle(minX, minY, maxX - minX + 1, maxY - minY + 1);
    }

    private static boolean isFlagBand(RasterDataNode sourceRaster) {
        return (sourceRaster instanceof Band && ((Band) sourceRaster).isFlagBand());
    }

    private static boolean isValidPixelExpressionUsed(RasterDataNode sourceRaster) {
        final String validPixelExpression = sourceRaster.getValidPixelExpression();
        return validPixelExpression != null && !validPixelExpression.trim().isEmpty();
    }

    private void setAutoGrouping() {
        List<String> paths = new ArrayList<>();
        collectAutoGrouping(paths, this.masterProduct, renameMasterComponents ? masterComponentPattern : null);
        for (Product dependentProduct : dependentProducts) {
            collectAutoGrouping(paths, dependentProduct, renameDependentComponents ? dependentComponentPattern : null);
        }
        targetProduct.setAutoGrouping(String.join(":", paths));
    }

    private void collectAutoGrouping(List<String> paths, Product product, String componentPattern) {
        Product.AutoGrouping autoGrouping = product.getAutoGrouping();
        if (autoGrouping == null) {
            return;
        }
        String replacementDependentNumberId = "";
        if (dependentProducts.length == 1) {
            replacementDependentNumberId = "";
        } else {
            int id = -1;
            for (int i = 0; i < dependentProducts.length; i++) {
                if (product.getName().equals(dependentProducts[i].getName())) {
                    id = i;
                    break;
                }
            }
            replacementDependentNumberId = String.valueOf(id);
        }

        for (String[] pattern : autoGrouping) {
            String[] clone = pattern.clone();
            if (componentPattern != null) {
                String last = clone[clone.length - 1];
                if (!last.endsWith("*")) {
                    last += "*";
                    // If an asterisk has been added also one is needed at the beginning.
                    // If it is not added the node name must start with the pattern.
                    if (!last.startsWith("*")) {
                        last = "*" + last;
                    }
                }

                last = componentPattern.replace(SOURCE_NAME_REFERENCE, last).replace(DEPENDENT_NUMBER_ID_REFERENCE, "*");
                clone[clone.length - 1] = last;
            }
            paths.add(String.join("/", clone));
        }
    }

    private static class ResamplingRaster implements Resampling.Raster {

        private final Tile tile;

        public ResamplingRaster(Tile tile) {
            this.tile = tile;
        }

        public final int getWidth() {
            return tile.getWidth();
        }

        public final int getHeight() {
            return tile.getHeight();
        }

        public boolean getSamples(int[] x, int[] y, double[][] samples) {
            boolean allValid = true;
            for (int i = 0; i < y.length; i++) {
                for (int j = 0; j < x.length; j++) {
                    samples[i][j] = tile.getSampleDouble(x[j], y[i]);
                    if (isNoDataValue(samples[i][j])) {
                        allValid = false;
                    }
                }
            }
            return allValid;
        }

        private boolean isNoDataValue(double sample) {
            final RasterDataNode rasterDataNode = tile.getRasterDataNode();

            if (rasterDataNode.isNoDataValueUsed()) {
                if (rasterDataNode.isScalingApplied()) {
                    return rasterDataNode.getGeophysicalNoDataValue() == sample;
                } else {
                    return rasterDataNode.getNoDataValue() == sample;
                }
            }

            return false;
        }
    }

    private void addToSourceProducts(Product product) {
        if (sourceProducts == null) {
            sourceProducts = new Product[1];
            sourceProducts[0] = product;
        } else {
            ArrayList<Product> productList = new ArrayList<>();
            for (Product prod : sourceProducts) {
                productList.add(prod);
            }
            productList.add(product);
            sourceProducts = productList.toArray(new Product[productList.size()]);
        }
    }

    /**
     * Collocation operator SPI.
     */
    public static class Spi extends OperatorSpi {

        public Spi() {
            super(CollocateOp.class);
        }
    }
}<|MERGE_RESOLUTION|>--- conflicted
+++ resolved
@@ -346,24 +346,9 @@
         ProductUtils.copyTiePointGrids(masterProduct, targetProduct);
 
         // Add master bands
-        ProductNodeGroup<FlagCoding> flagCodingGroup = targetProduct.getFlagCodingGroup();
-        ProductNodeGroup<IndexCoding> indexCodingGroup = targetProduct.getIndexCodingGroup();
         for (Band sourceBand : masterProduct.getBands()) {
             Band targetBand = ProductUtils.copyBand(sourceBand.getName(), masterProduct, targetProduct, true);
-            FlagCoding flagCoding = targetBand.getFlagCoding();
-            if (flagCoding != null) {
-                // first remove FlagCoding potentially added by copyBand() then handle the FlagCoding
-                flagCodingGroup.remove(flagCoding);
-                targetBand.setSampleCoding(null);
-                handleFlagCoding(sourceBand, targetBand, renameMasterComponents, masterComponentPattern);
-            }
-            IndexCoding indexCoding = targetBand.getIndexCoding();
-            if (indexCoding != null) {
-                // first remove IndexCoding potentially added by copyBand() then handle the IndexCoding
-                indexCodingGroup.remove(indexCoding);
-                targetBand.setSampleCoding(null);
-                handleIndexCoding(sourceBand, targetBand, renameMasterComponents, masterComponentPattern);
-            }
+            handleSampleCodings(sourceBand, targetBand, renameMasterComponents, masterComponentPattern);
             sourceRasterMap.put(targetBand, sourceBand);
             if (renameMasterComponents) {
                 targetBand.setName(masterComponentPattern.replace(SOURCE_NAME_REFERENCE, sourceBand.getName()));
@@ -398,17 +383,9 @@
             // Add dependent bands
             for (Band sourceBand : dependentProduct.getBands()) {
                 String targetBandName = getTargetBandName(sourceBand, i);
-                // first creating the band, then copying the properties and then adding it to the target product
-                // if the
-                Band targetBand = new Band(targetBandName, sourceBand.getDataType(),
-                        targetProduct.getSceneRasterWidth(), targetProduct.getSceneRasterHeight());
+                Band targetBand = targetProduct.addBand(targetBandName, sourceBand.getDataType());
                 ProductUtils.copyRasterDataNodeProperties(sourceBand, targetBand);
-<<<<<<< HEAD
-                targetProduct.addBand(targetBand);
-                handleSampleCodings(sourceBand, targetBand, renameSlaveComponents, slaveComponentPattern);
-=======
                 handleSampleCodings(sourceBand, targetBand, renameDependentComponents, dependentComponentPattern);
->>>>>>> 83392f15
                 sourceRasterMap.put(targetBand, sourceBand);
                 originalDependentNames.put(targetBand.getName(), sourceBand.getName());
                 dependentRasters.add(targetBand);
@@ -472,7 +449,6 @@
         }
     }
 
-
     private String getTargetBandName(RasterDataNode rasterDataNode, int productIndex) {
         String rasterDataNodeName = rasterDataNode.getName();
         if (renameDependentComponents) {
@@ -481,11 +457,7 @@
             if (StringUtils.isNullOrEmpty(dependentComponentPattern)) {
                 throw new OperatorException(format(
                         "Target product already contains a raster data node with name ''{0}''. " +
-<<<<<<< HEAD
-                                "Parameter 'slaveComponentPattern' must be set.",
-=======
                         "Parameter 'dependentComponentPattern' must be set.",
->>>>>>> 83392f15
                         rasterDataNodeName));
             }
             return rename(rasterDataNodeName, productIndex);
@@ -682,7 +654,7 @@
 
                         if (sourcePixelPos != null) {
                             resampling.computeIndex(sourcePixelPos.x, sourcePixelPos.y,
-                                    sourceRasterWidth, sourceRasterHeight, resamplingIndex);
+                                                    sourceRasterWidth, sourceRasterHeight, resamplingIndex);
                             double sample;
                             if (resampling == Resampling.NEAREST_NEIGHBOUR) {
                                 sample = sourceTile.getSampleDouble((int) resamplingIndex.i0, (int) resamplingIndex.j0);
@@ -745,9 +717,9 @@
             if (!targetProduct.getMaskGroup().contains(sourceMask.getName())) {
                 Mask.ImageType imageType = sourceMask.getImageType();
                 Mask targetMask = new Mask(sourceMask.getName(),
-                        targetProduct.getSceneRasterWidth(),
-                        targetProduct.getSceneRasterHeight(),
-                        imageType);
+                                           targetProduct.getSceneRasterWidth(),
+                                           targetProduct.getSceneRasterHeight(),
+                                           imageType);
                 targetMask.setDescription(sourceMask.getDescription());
                 for (Property property : sourceMask.getImageConfig().getProperties()) {
                     targetMask.getImageConfig().setValue(property.getDescriptor().getName(), property.getValue());
@@ -774,36 +746,27 @@
     }
 
     private void handleSampleCodings(Band sourceBand, Band targetBand, boolean renameComponents, String renamePattern) {
+        handleFlagCoding(sourceBand, targetBand, renameComponents, renamePattern);
+        handleIndexCoding(sourceBand, targetBand, renameComponents, renamePattern);
+    }
+
+    private void handleFlagCoding(Band sourceBand, Band targetBand, boolean renameComponents, String renamePattern) {
         if (sourceBand.getFlagCoding() != null) {
-            handleFlagCoding(sourceBand, targetBand, renameComponents, renamePattern);
-        }
+            targetBand.getProduct().getFlagCodingGroup().remove(targetBand.getFlagCoding());
+            targetBand.setSampleCoding(null);
+        }
+        setFlagCoding(targetBand, sourceBand.getFlagCoding(), renameComponents, renamePattern);
+    }
+
+    private void handleIndexCoding(Band sourceBand, Band targetBand, boolean renameComponents, String renamePattern) {
         if (sourceBand.getIndexCoding() != null) {
-            handleIndexCoding(sourceBand, targetBand, renameComponents, renamePattern);
-        }
-    }
-
-    private void handleFlagCoding(Band sourceBand, Band targetBand, boolean renameComponents, String renamePattern) {
-        setFlagCoding(targetBand, sourceBand.getFlagCoding(), renameComponents, renamePattern);
-    }
-
-    private void handleIndexCoding(Band sourceBand, Band targetBand, boolean renameComponents, String renamePattern) {
+            targetBand.getProduct().getIndexCodingGroup().remove(targetBand.getIndexCoding());
+            targetBand.setSampleCoding(null);
+        }
         setIndexCoding(targetBand, sourceBand.getIndexCoding(), renameComponents, renamePattern);
     }
 
     private void setFlagCoding(Band band, FlagCoding flagCoding, boolean rename, String pattern) {
-<<<<<<< HEAD
-        String flagCodingName = flagCoding.getName();
-        if (rename) {
-            if (slaveProducts.length == 1) {
-                flagCodingName = pattern.replace(SOURCE_NAME_REFERENCE, flagCodingName).replace(SLAVE_NUMBER_ID_REFERENCE, "");
-            } else {
-                int id = -1;
-                for (int i = 0; i < slaveProducts.length; i++) {
-                    if (band.getProduct().getName().equals(slaveProducts[i].getName())) {
-                        id = i;
-                        break;
-                    }
-=======
         if (flagCoding != null) {
             String flagCodingName = flagCoding.getName();
             if (rename) {
@@ -818,19 +781,18 @@
                         }
                     }
                     flagCodingName = pattern.replace(SOURCE_NAME_REFERENCE, flagCodingName).replace(DEPENDENT_NUMBER_ID_REFERENCE, String.valueOf(id));
->>>>>>> 83392f15
-                }
-                flagCodingName = pattern.replace(SOURCE_NAME_REFERENCE, flagCodingName).replace(SLAVE_NUMBER_ID_REFERENCE, String.valueOf(id));
-            }
-        }
-        final Product product = band.getProduct();
-        if (!product.getFlagCodingGroup().contains(flagCodingName)) {
-            addFlagCoding(product, flagCoding, flagCodingName);
-        }
-        band.setSampleCoding(product.getFlagCodingGroup().get(flagCodingName));
+                }
+            }
+            final Product product = band.getProduct();
+            if (!product.getFlagCodingGroup().contains(flagCodingName)) {
+                addFlagCoding(product, flagCoding, flagCodingName);
+            }
+            band.setSampleCoding(product.getFlagCodingGroup().get(flagCodingName));
+        }
     }
 
     private void setIndexCoding(Band band, IndexCoding indexCoding, boolean rename, String pattern) {
+        if (indexCoding != null) {
             String indexCodingName = indexCoding.getName();
             if (rename) {
                 if (dependentProducts.length == 1) {
@@ -851,6 +813,7 @@
                 addIndexCoding(product, indexCoding, indexCodingName);
             }
             band.setSampleCoding(product.getIndexCodingGroup().get(indexCodingName));
+        }
     }
 
     private static void addFlagCoding(Product product, FlagCoding flagCoding, String flagCodingName) {
