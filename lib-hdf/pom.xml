--- conflicted
+++ resolved
@@ -25,11 +25,7 @@
 
     <groupId>ncsa.hdf</groupId>
     <artifactId>lib-hdf</artifactId>
-<<<<<<< HEAD
-    <version>${hdf.native.version}</version>
-=======
     <version>2.7.1</version>
->>>>>>> 3cfdd0b1
     <packaging>nbm</packaging>
 
     <properties>
