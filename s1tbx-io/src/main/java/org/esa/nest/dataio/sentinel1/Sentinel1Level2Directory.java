--- conflicted
+++ resolved
@@ -102,153 +102,6 @@
         // replaced by call to addTiePointGrids(band)
     }
 
-<<<<<<< HEAD
-    private static void addTiePointGrids(final Band band, final String imgXMLName, final String tpgPrefix) {
-
-        final Product product = band.getProduct();
-        String pre = "";
-        if (!tpgPrefix.isEmpty())
-            pre = tpgPrefix + '_';
-
-        final TiePointGrid existingLatTPG = product.getTiePointGrid(pre + OperatorUtils.TPG_LATITUDE);
-        final TiePointGrid existingLonTPG = product.getTiePointGrid(pre + OperatorUtils.TPG_LONGITUDE);
-        if (existingLatTPG != null && existingLonTPG != null) {
-            // reuse geocoding
-            final TiePointGeoCoding tpGeoCoding = new TiePointGeoCoding(existingLatTPG, existingLonTPG, Datum.WGS_84);
-            band.setGeoCoding(tpGeoCoding);
-            return;
-        }
-
-        final String annotation = FileUtils.exchangeExtension(imgXMLName, ".xml");
-        final MetadataElement origProdRoot = AbstractMetadata.getOriginalProductMetadata(product);
-        final MetadataElement annotationElem = origProdRoot.getElement("annotation");
-        final MetadataElement imgElem = annotationElem.getElement(annotation);
-        final MetadataElement productElem = imgElem.getElement("product");
-        final MetadataElement geolocationGrid = productElem.getElement("geolocationGrid");
-        final MetadataElement geolocationGridPointList = geolocationGrid.getElement("geolocationGridPointList");
-
-        final MetadataElement[] geoGrid = geolocationGridPointList.getElements();
-
-        final double[] latList = new double[geoGrid.length];
-        final double[] lngList = new double[geoGrid.length];
-        final double[] incidenceAngleList = new double[geoGrid.length];
-        final double[] elevAngleList = new double[geoGrid.length];
-        final double[] rangeTimeList = new double[geoGrid.length];
-        final int[] x = new int[geoGrid.length];
-        final int[] y = new int[geoGrid.length];
-
-        int gridWidth = 0, gridHeight = 0;
-        int i = 0;
-        for (MetadataElement ggPoint : geoGrid) {
-            latList[i] = ggPoint.getAttributeDouble("latitude", 0);
-            lngList[i] = ggPoint.getAttributeDouble("longitude", 0);
-            incidenceAngleList[i] = ggPoint.getAttributeDouble("incidenceAngle", 0);
-            elevAngleList[i] = ggPoint.getAttributeDouble("elevationAngle", 0);
-            rangeTimeList[i] = ggPoint.getAttributeDouble("slantRangeTime", 0) * Constants.oneBillion; // s to ns
-
-            x[i] = (int) ggPoint.getAttributeDouble("pixel", 0);
-            y[i] = (int) ggPoint.getAttributeDouble("line", 0);
-            if (x[i] == 0) {
-                if (gridWidth == 0)
-                    gridWidth = i;
-                ++gridHeight;
-            }
-            ++i;
-        }
-
-        final int newGridWidth = gridWidth;
-        final int newGridHeight = gridHeight;
-        final float[] newLatList = new float[newGridWidth * newGridHeight];
-        final float[] newLonList = new float[newGridWidth * newGridHeight];
-        final float[] newIncList = new float[newGridWidth * newGridHeight];
-        final float[] newElevList = new float[newGridWidth * newGridHeight];
-        final float[] newslrtList = new float[newGridWidth * newGridHeight];
-        final int sceneRasterWidth = product.getSceneRasterWidth();
-        final int sceneRasterHeight = product.getSceneRasterHeight();
-        final float subSamplingX = (float) sceneRasterWidth / (newGridWidth - 1);
-        final float subSamplingY = (float) sceneRasterHeight / (newGridHeight - 1);
-
-        getListInEvenlySpacedGrid(sceneRasterWidth, sceneRasterHeight, gridWidth, gridHeight, x, y, latList,
-                newGridWidth, newGridHeight, subSamplingX, subSamplingY, newLatList);
-
-        getListInEvenlySpacedGrid(sceneRasterWidth, sceneRasterHeight, gridWidth, gridHeight, x, y, lngList,
-                newGridWidth, newGridHeight, subSamplingX, subSamplingY, newLonList);
-
-        getListInEvenlySpacedGrid(sceneRasterWidth, sceneRasterHeight, gridWidth, gridHeight, x, y, incidenceAngleList,
-                newGridWidth, newGridHeight, subSamplingX, subSamplingY, newIncList);
-
-        getListInEvenlySpacedGrid(sceneRasterWidth, sceneRasterHeight, gridWidth, gridHeight, x, y, elevAngleList,
-                newGridWidth, newGridHeight, subSamplingX, subSamplingY, newElevList);
-
-        getListInEvenlySpacedGrid(sceneRasterWidth, sceneRasterHeight, gridWidth, gridHeight, x, y, rangeTimeList,
-                newGridWidth, newGridHeight, subSamplingX, subSamplingY, newslrtList);
-
-        TiePointGrid latGrid = product.getTiePointGrid(pre + OperatorUtils.TPG_LATITUDE);
-        if (latGrid == null) {
-            latGrid = new TiePointGrid(pre + OperatorUtils.TPG_LATITUDE,
-                    newGridWidth, newGridHeight, 0.5f, 0.5f, subSamplingX, subSamplingY, newLatList);
-            latGrid.setUnit(Unit.DEGREES);
-            product.addTiePointGrid(latGrid);
-        }
-
-        TiePointGrid lonGrid = product.getTiePointGrid(pre + OperatorUtils.TPG_LONGITUDE);
-        if (lonGrid == null) {
-            lonGrid = new TiePointGrid(pre + OperatorUtils.TPG_LONGITUDE,
-                    newGridWidth, newGridHeight, 0.5f, 0.5f, subSamplingX, subSamplingY, newLonList, TiePointGrid.DISCONT_AT_180);
-            lonGrid.setUnit(Unit.DEGREES);
-            product.addTiePointGrid(lonGrid);
-        }
-
-        if (product.getTiePointGrid(pre + OperatorUtils.TPG_INCIDENT_ANGLE) == null) {
-            final TiePointGrid incidentAngleGrid = new TiePointGrid(pre + OperatorUtils.TPG_INCIDENT_ANGLE,
-                    newGridWidth, newGridHeight, 0.5f, 0.5f, subSamplingX, subSamplingY, newIncList);
-            incidentAngleGrid.setUnit(Unit.DEGREES);
-            product.addTiePointGrid(incidentAngleGrid);
-        }
-
-        if (product.getTiePointGrid(pre + OperatorUtils.TPG_ELEVATION_ANGLE) == null) {
-            final TiePointGrid elevAngleGrid = new TiePointGrid(pre + OperatorUtils.TPG_ELEVATION_ANGLE,
-                    newGridWidth, newGridHeight, 0.5f, 0.5f, subSamplingX, subSamplingY, newElevList);
-            elevAngleGrid.setUnit(Unit.DEGREES);
-            product.addTiePointGrid(elevAngleGrid);
-        }
-
-        if (product.getTiePointGrid(pre + OperatorUtils.TPG_SLANT_RANGE_TIME) == null) {
-            final TiePointGrid slantRangeGrid = new TiePointGrid(pre + OperatorUtils.TPG_SLANT_RANGE_TIME,
-                    newGridWidth, newGridHeight, 0.5f, 0.5f, subSamplingX, subSamplingY, newslrtList);
-            slantRangeGrid.setUnit(Unit.NANOSECONDS);
-            product.addTiePointGrid(slantRangeGrid);
-        }
-
-        final TiePointGeoCoding tpGeoCoding = new TiePointGeoCoding(latGrid, lonGrid, Datum.WGS_84);
-        band.setGeoCoding(tpGeoCoding);
-
-        //setLatLongMetadata(product, latGrid, lonGrid);
-    }
-
-    private static void setLatLongMetadata(Product product, TiePointGrid latGrid, TiePointGrid lonGrid) {
-        final MetadataElement absRoot = AbstractMetadata.getAbstractedMetadata(product);
-
-        final int w = product.getSceneRasterWidth();
-        final int h = product.getSceneRasterHeight();
-
-        AbstractMetadata.setAttribute(absRoot, AbstractMetadata.first_near_lat, latGrid.getPixelDouble(0, 0));
-        AbstractMetadata.setAttribute(absRoot, AbstractMetadata.first_near_long, lonGrid.getPixelDouble(0, 0));
-        AbstractMetadata.setAttribute(absRoot, AbstractMetadata.first_far_lat, latGrid.getPixelDouble(w, 0));
-        AbstractMetadata.setAttribute(absRoot, AbstractMetadata.first_far_long, lonGrid.getPixelDouble(w, 0));
-
-        AbstractMetadata.setAttribute(absRoot, AbstractMetadata.last_near_lat, latGrid.getPixelDouble(0, h));
-        AbstractMetadata.setAttribute(absRoot, AbstractMetadata.last_near_long, lonGrid.getPixelDouble(0, h));
-        AbstractMetadata.setAttribute(absRoot, AbstractMetadata.last_far_lat, latGrid.getPixelDouble(w, h));
-        AbstractMetadata.setAttribute(absRoot, AbstractMetadata.last_far_long, lonGrid.getPixelDouble(w, h));
-    }
-
-    private boolean isTOPSAR() {
-        return acqMode.equals("IW") || acqMode.equals("EW");
-    }
-
-=======
->>>>>>> 44f22dd1
     @Override
     protected String getProductName() {
         String name = getBaseName();
@@ -267,74 +120,6 @@
         return OCNReader;
     }
 
-<<<<<<< HEAD
-    private static void getListInEvenlySpacedGrid(
-            final int sceneRasterWidth, final int sceneRasterHeight, final int sourceGridWidth,
-            final int sourceGridHeight, final int[] x, final int[] y, final double[] sourcePointList,
-            final int targetGridWidth, final int targetGridHeight, final double subSamplingX, final double subSamplingY,
-            final float[] targetPointList) {
-
-        if (sourcePointList.length != sourceGridWidth * sourceGridHeight) {
-            throw new IllegalArgumentException(
-                    "Original tie point array size does not match 'sourceGridWidth' x 'sourceGridHeight'");
-        }
-
-        if (targetPointList.length != targetGridWidth * targetGridHeight) {
-            throw new IllegalArgumentException(
-                    "Target tie point array size does not match 'targetGridWidth' x 'targetGridHeight'");
-        }
-
-        int k = 0;
-        for (int r = 0; r < targetGridHeight; r++) {
-
-            double newY = r * subSamplingY;
-            if (newY > sceneRasterHeight - 1) {
-                newY = sceneRasterHeight - 1;
-            }
-            double oldY0 = 0, oldY1 = 0;
-            int j0 = 0, j1 = 0;
-            for (int rr = 1; rr < sourceGridHeight; rr++) {
-                j0 = rr - 1;
-                j1 = rr;
-                oldY0 = y[j0 * sourceGridWidth];
-                oldY1 = y[j1 * sourceGridWidth];
-                if (oldY1 > newY) {
-                    break;
-                }
-            }
-
-            final double wj = (newY - oldY0) / (oldY1 - oldY0);
-
-            for (int c = 0; c < targetGridWidth; c++) {
-
-                double newX = c * subSamplingX;
-                if (newX > sceneRasterWidth - 1) {
-                    newX = sceneRasterWidth - 1;
-                }
-                double oldX0 = 0, oldX1 = 0;
-                int i0 = 0, i1 = 0;
-                for (int cc = 1; cc < sourceGridWidth; cc++) {
-                    i0 = cc - 1;
-                    i1 = cc;
-                    oldX0 = x[i0];
-                    oldX1 = x[i1];
-                    if (oldX1 > newX) {
-                        break;
-                    }
-                }
-                final double wi = (newX - oldX0) / (oldX1 - oldX0);
-
-                targetPointList[k++] = (float)(MathUtils.interpolate2D(wi, wj,
-                        sourcePointList[i0 + j0 * sourceGridWidth],
-                        sourcePointList[i1 + j0 * sourceGridWidth],
-                        sourcePointList[i0 + j1 * sourceGridWidth],
-                        sourcePointList[i1 + j1 * sourceGridWidth]));
-            }
-        }
-    }
-
-=======
->>>>>>> 44f22dd1
     public static ProductData.UTC getTime(final MetadataElement elem, final String tag) {
 
         String start = elem.getAttributeString(tag, AbstractMetadata.NO_METADATA_STRING);
