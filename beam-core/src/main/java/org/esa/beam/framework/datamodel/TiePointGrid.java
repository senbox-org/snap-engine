--- conflicted
+++ resolved
@@ -30,6 +30,7 @@
 import org.esa.beam.util.math.MathUtils;
 import org.esa.beam.util.math.Range;
 
+import java.awt.Rectangle;
 import java.awt.image.RenderedImage;
 import java.io.IOException;
 
@@ -79,9 +80,9 @@
      * @param offsetX      the X co-ordinate of the first (upper-left) tie-point in pixels
      * @param offsetY      the Y co-ordinate of the first (upper-left) tie-point in pixels
      * @param subSamplingX the sub-sampling in X-direction given in the pixel co-ordinates of the data product to which
-     *                     this tie-point grid belongs to. Must not be less than one.
+     *                     this tie-pint grid belongs to. Must not be less than one.
      * @param subSamplingY the sub-sampling in X-direction given in the pixel co-ordinates of the data product to which
-     *                     this tie-point grid belongs to. Must not be less than one.
+     *                     this tie-pint grid belongs to. Must not be less than one.
      * @param tiePoints    the tie-point data values, must be an array of the size <code>gridWidth * gridHeight</code>
      */
     public TiePointGrid(String name,
@@ -226,6 +227,7 @@
      * <code>ProductData.TYPE_XXX</code> constants.
      *
      * @return the geophysical data type
+     *
      * @see ProductData
      */
     @Override
@@ -241,6 +243,7 @@
      * the scene's pixels.
      *
      * @return raster data covering the pixels for a complete scene
+     *
      * @see #getRasterData
      * @see #getRasterWidth
      * @see #getRasterHeight
@@ -326,6 +329,7 @@
      * Gets the data array holding this band's pixel samples.
      *
      * @return the data array for this band, or <code>null</code> if no data has been loaded
+     *
      * @see ProductData#getElems
      */
     public float[] getTiePoints() {
@@ -339,6 +343,7 @@
      *
      * @param x The X co-ordinate of the pixel location
      * @param y The Y co-ordinate of the pixel location
+     *
      * @throws ArrayIndexOutOfBoundsException if the co-ordinates are not in bounds
      */
     @Override
@@ -368,6 +373,7 @@
      *          this tie-pint grid belongs to.
      * @param y The Y co-ordinate of the pixel location, given in the pixel co-ordinates of the data product to which
      *          this tie-pint grid belongs to.
+     *
      * @throws ArrayIndexOutOfBoundsException if the co-ordinates are not in bounds
      */
     @Override
@@ -384,6 +390,7 @@
      *          this tie-pint grid belongs to.
      * @param y The Y co-ordinate of the pixel location, given in the pixel co-ordinates of the data product to which
      *          this tie-pint grid belongs to.
+     *
      * @throws ArrayIndexOutOfBoundsException if the co-ordinates are not in bounds
      */
     public float getPixelFloat(float x, float y) {
@@ -415,6 +422,7 @@
      *          this tie-pint grid belongs to.
      * @param y The Y co-ordinate of the pixel location, given in the pixel co-ordinates of the data product to which
      *          this tie-pint grid belongs to.
+     *
      * @throws ArrayIndexOutOfBoundsException if the co-ordinates are not in bounds
      */
     @Override
@@ -456,6 +464,7 @@
      * @param h      the height of the array to be read
      * @param pixels the integer array to be filled with data
      * @param pm     a monitor to inform the user about progress
+     *
      * @throws IllegalArgumentException if the length of the given array is less than <code>w*h</code>.
      */
     @Override
@@ -478,6 +487,7 @@
      * @param h      the height of the array to be read
      * @param pixels the float array to be filled with data
      * @param pm     a monitor to inform the user about progress
+     *
      * @throws IllegalArgumentException if the length of the given array is less than <code>w*h</code>.
      */
     @Override
@@ -531,6 +541,7 @@
      * @param w      the width of the array to be read
      * @param h      the height of the array to be read
      * @param pixels the double array to be filled with data
+     *
      * @throws IllegalArgumentException if the length of the given array is less than <code>w*h</code>.
      */
     @Override
@@ -576,6 +587,7 @@
      * @param w      the width of the array to be read
      * @param h      the height of the array to be read
      * @param pixels the integer array to be filled with data
+     *
      * @throws IllegalArgumentException if the length of the given array is less than <code>w*h</code>.
      */
     @Override
@@ -593,6 +605,7 @@
      * @param h      the height of the array to be read
      * @param pixels the float array to be filled with data
      * @param pm     a monitor to inform the user about progress
+     *
      * @throws IllegalArgumentException if the length of the given array is less than <code>w*h</code>.
      */
     @Override
@@ -610,17 +623,14 @@
      * @param h      the height of the array to be read
      * @param pixels the double array to be filled with data
      * @param pm     a monitor to inform the user about progress
+     *
      * @throws IllegalArgumentException if the length of the given array is less than <code>w*h</code>.
      */
     @Override
     public double[] readPixels(int x, int y, int w, int h, double[] pixels, ProgressMonitor pm) throws IOException {
         return getPixels(x, y, w, h, pixels, pm);
     }
-<<<<<<< HEAD
-
-=======
     
->>>>>>> 7f0b7bb0
     /**
      * This method is not implemented because pixels are read-only in tie-point grids.
      */
@@ -637,10 +647,6 @@
         raisePixelsAreReadOnlyError();
     }
 
-<<<<<<< HEAD
-
-=======
->>>>>>> 7f0b7bb0
     /**
      * This method is not implemented because pixels are read-only in tie-point grids.
      */
@@ -661,11 +667,12 @@
      * @param height     the height of the raster data buffer
      * @param rasterData a raster data buffer receiving the pixels to be read
      * @param pm         a monitor to inform the user about progress
+     *
      * @throws java.io.IOException      if an I/O error occurs
      * @throws IllegalArgumentException if the raster is null
      * @throws IllegalStateException    if this product raster was not added to a product so far, or if the product to
      *                                  which this product raster belongs to, has no associated product reader
-     * @see org.esa.beam.framework.dataio.ProductReader#readBandRasterData(Band, int, int, int, int, ProductData, com.bc.ceres.core.ProgressMonitor)
+     * @see org.esa.beam.framework.dataio.ProductReader#readBandRasterData(Band, int, int, int, int, ProductData, com.bc.ceres.core.ProgressMonitor) 
      */
     @Override
     public void readRasterData(int offsetX, int offsetY, int width, int height, ProductData rasterData,
@@ -713,19 +720,19 @@
     public void writeRasterDataFully(ProgressMonitor pm) throws IOException {
         raisePixelsAreReadOnlyError();
     }
-
+    
     @Override
     protected RenderedImage createSourceImage() {
-        final MultiLevelModel model = ImageManager.getInstance().getMultiLevelModel(this);
-        MultiLevelImage multiLevelImage =
-                new DefaultMultiLevelImage(new AbstractMultiLevelSource(model) {
-
-                    @Override
-                    public RenderedImage createImage(int level) {
-                        return new TiePointGridOpImage(TiePointGrid.this,
-                                                       ResolutionLevel.create(getModel(), level));
-                    }
-                });
+        final MultiLevelModel model = ImageManager.getInstance().getMultiLevelModel(this); 
+        MultiLevelImage multiLevelImage = 
+            new DefaultMultiLevelImage(new AbstractMultiLevelSource(model) {
+
+            @Override
+            public RenderedImage createImage(int level) {
+                return new TiePointGridOpImage(TiePointGrid.this, 
+                                               ResolutionLevel.create(getModel(), level));
+            }
+        });
         return multiLevelImage;
     }
 
