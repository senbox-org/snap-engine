--- conflicted
+++ resolved
@@ -24,20 +24,12 @@
     <parent>
         <groupId>org.esa.beam</groupId>
         <artifactId>beam</artifactId>
-<<<<<<< HEAD
-        <version>5.1</version>
-=======
         <version>5.0.1</version>
->>>>>>> 9b5ab137
     </parent>
 
     <name>BEAM Core API</name>
     <artifactId>beam-core</artifactId>
-<<<<<<< HEAD
-    <version>5.1-SNAPSHOT</version>
-=======
     <version>5.0</version>
->>>>>>> 9b5ab137
 
     <packaging>jar</packaging>
 
