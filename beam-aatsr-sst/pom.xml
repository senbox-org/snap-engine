--- conflicted
+++ resolved
@@ -24,19 +24,14 @@
     <parent>
         <groupId>org.esa.beam</groupId>
         <artifactId>beam-plugin-parent</artifactId>
-        <version>1.0</version>
+        <version>1.1-SNAPSHOT</version>
         <relativePath>../beam-plugin-parent/pom.xml</relativePath>
     </parent>
 
     <name>BEAM AATSR SST Processor</name>
     <groupId>org.esa.beam</groupId>
     <artifactId>beam-aatsr-sst</artifactId>
-<<<<<<< HEAD
-    <version>1.5.1-SNAPSHOT</version>
-=======
-    <version>1.5.1</version>
->>>>>>> 59a0ee17
-
+    <version>1.5.1.${beam.version}</version>
     <packaging>jar</packaging>
 
     <dependencies>
