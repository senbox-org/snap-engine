--- conflicted
+++ resolved
@@ -23,18 +23,14 @@
     <parent>
         <groupId>org.esa.beam</groupId>
         <artifactId>beam-plugin-parent</artifactId>
-        <version>1.0</version>
+        <version>1.1-SNAPSHOT</version>
         <relativePath>../beam-plugin-parent/pom.xml</relativePath>
     </parent>
 
     <groupId>org.esa.beam</groupId>
     <artifactId>beam-meris-radiometry</artifactId>
     <name>BEAM MERIS Radiometry Processor</name>
-<<<<<<< HEAD
     <version>1.1.2.${beam.version}</version>
-=======
-    <version>1.1.2</version>
->>>>>>> 3f88f505
 
     <description>
         The BEAM MERIS Radiometry Processor module performs multiple radiometric corrections on MERIS L1b data products.
@@ -52,7 +48,7 @@
         <dependency>
             <groupId>org.esa.beam</groupId>
             <artifactId>beam-envisat-reader</artifactId>
-            <version>1.5.1</version>
+            <version>1.5.2.${beam.version}</version>
             <scope>provided</scope>
         </dependency>
     </dependencies>
