<!--
  ~ Copyright (C) 2011 Brockmann Consult GmbH (info@brockmann-consult.de)
  ~
  ~ This program is free software; you can redistribute it and/or modify it
  ~ under the terms of the GNU General Public License as published by the Free
  ~ Software Foundation; either version 3 of the License, or (at your option)
  ~ any later version.
  ~ This program is distributed in the hope that it will be useful, but WITHOUT
  ~ ANY WARRANTY; without even the implied warranty of MERCHANTABILITY or
  ~ FITNESS FOR A PARTICULAR PURPOSE. See the GNU General Public License for
  ~ more details.
  ~
  ~ You should have received a copy of the GNU General Public License along
  ~ with this program; if not, see http://www.gnu.org/licenses/
  -->

<module>
    <manifestVersion>1.0.0</manifestVersion>
    <symbolicName>beam-meris-radiometry</symbolicName>
    <version>1.1.2</version>
    <name>MERIS L1b Radiometry Processor</name>

    <description>
        Performs radiometric corrections on MERIS L1b data products.
    </description>

    <changelog>
        <![CDATA[
        <p>From 1.1.1 to 1.1.2:<br/>
        [BEAM-1481] Explain the radiometric correction files<br/>
<<<<<<< HEAD
        Adapted to BEAM 5.0<br/>
=======
>>>>>>> 3f88f505
        <p>From 1.1 to 1.1.1:<br/>
        Adapted to new Maven-architecture<br/>
        <p>From 1.0 to 1.1:<br/>
            [BEAM-1329] Smile effect correction does not detect land properly<br/>
            [BEAM-1305] Meris radiometry processor does not copy masks<br/>
        ]]>
    </changelog>

    <vendor>Brockmann Consult GmbH</vendor>
    <contactAddress>Max Planck Str.2, 21502 Geesthacht (Germany)</contactAddress>
    <copyright>(C) 2010 by Brockmann Consult GmbH</copyright>
    <url>http://envisat.esa.int/beam</url>
    <licenseUrl>http://www.gnu.org/licenses/gpl.html</licenseUrl>

    <dependency>
        <module>beam-gpf</module>
    </dependency>
    <dependency>
        <module>beam-envisat-reader</module>
    </dependency>
    <dependency>
        <module>beam-visat-rcp</module>
        <optional>true</optional>
    </dependency>

    <categories>Processing,MERIS</categories>

    <extension point="beam-ui:actions">
        <action>
            <id>merisRadiometryCorrection</id>
            <class>org.esa.beam.meris.radiometry.visat.MerisRadiometryCorrectionAction</class>
            <parent>tools</parent>
            <placeAfter>flhMciScientificTool</placeAfter>
            <placeBefore>cloudScientificTool</placeBefore>
            <helpId>merisRadiometryCorrection</helpId>
            <text>Radiometry Correction (MERIS)...</text>
            <shortDescr>Performs radiometric correction on MERIS</shortDescr>
            <longDescr>Performs radiometric correction on MERIS data products</longDescr>
            <mnemonic>E</mnemonic>

        </action>

    </extension>


    <extension point="beam-ui:helpSets">
        <helpSet>
            <parent>beam-help</parent>
            <path>doc/help/radiometryCorrection.hs</path>
        </helpSet>
    </extension>

</module><|MERGE_RESOLUTION|>--- conflicted
+++ resolved
@@ -17,7 +17,7 @@
 <module>
     <manifestVersion>1.0.0</manifestVersion>
     <symbolicName>beam-meris-radiometry</symbolicName>
-    <version>1.1.2</version>
+    <version>1.1.3</version>
     <name>MERIS L1b Radiometry Processor</name>
 
     <description>
@@ -26,12 +26,10 @@
 
     <changelog>
         <![CDATA[
+        <p>From 1.1.2 to 1.1.3:<br/>
+        Adapted to BEAM 5.0<br/>
         <p>From 1.1.1 to 1.1.2:<br/>
         [BEAM-1481] Explain the radiometric correction files<br/>
-<<<<<<< HEAD
-        Adapted to BEAM 5.0<br/>
-=======
->>>>>>> 3f88f505
         <p>From 1.1 to 1.1.1:<br/>
         Adapted to new Maven-architecture<br/>
         <p>From 1.0 to 1.1:<br/>
