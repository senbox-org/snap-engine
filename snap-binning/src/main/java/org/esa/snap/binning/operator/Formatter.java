--- conflicted
+++ resolved
@@ -18,11 +18,8 @@
 package org.esa.snap.binning.operator;
 
 import com.vividsolutions.jts.geom.Geometry;
-<<<<<<< HEAD
 import com.vividsolutions.jts.geom.GeometryFactory;
 import com.vividsolutions.jts.geom.LinearRing;
-=======
->>>>>>> 6106b46a
 import org.esa.snap.binning.MosaickingGrid;
 import org.esa.snap.binning.PlanetaryGrid;
 import org.esa.snap.binning.ProductCustomizer;
@@ -101,12 +98,7 @@
                                                                  outputFile,
                                                                  outputFormat,
                                                                  outputRegion,
-<<<<<<< HEAD
                                                                  geoCoding,
-=======
-                                                                 Reprojector.getRasterPixelSize(planetaryGrid),
-                                                                 ((MosaickingGrid) planetaryGrid).getGeoCoding(outputRegion),
->>>>>>> 6106b46a
                                                                  startTime,
                                                                  stopTime,
                                                                  productCustomizer,
