--- conflicted
+++ resolved
@@ -20,9 +20,6 @@
 import com.vividsolutions.jts.geom.Coordinate;
 import com.vividsolutions.jts.geom.Geometry;
 import com.vividsolutions.jts.geom.GeometryFactory;
-import org.esa.snap.core.datamodel.GeoCoding;
-import org.esa.snap.core.datamodel.GeoPos;
-import org.esa.snap.core.datamodel.PixelPos;
 import org.geotools.geometry.jts.JTS;
 
 import java.awt.Rectangle;
@@ -77,52 +74,29 @@
      * @return The sub-region in pixel coordinates.
      */
     public static Rectangle computeRasterSubRegion(PlanetaryGrid planetaryGrid, Geometry roiGeometry) {
+        final double pixelSize = getRasterPixelSize(planetaryGrid);
         final int gridHeight = planetaryGrid.getNumRows();
-        //final int gridWidth = 2 * gridHeight;
-        int gridWidth = determineGridWidth(planetaryGrid);
+        final int gridWidth = 2 * gridHeight;
         Rectangle outputRegion = new Rectangle(gridWidth, gridHeight);
         if (roiGeometry != null) {
-            if (planetaryGrid instanceof MosaickingGrid) {
-                final Coordinate[] coordinates = getBoundsCoordinates(roiGeometry);
-                int gxmin = gridWidth;
-                int gxmax = 0;
-                int gymin = gridHeight;
-                int gymax = 0;
-                for (Coordinate coordinate : coordinates) {
-                    long bin = planetaryGrid.getBinIndex(coordinate.y, coordinate.x);
-                    int row = planetaryGrid.getRowIndex(bin);
-                    int col = (int)(bin - planetaryGrid.getFirstBinIndex(row));
-                    if (col < gxmin) { gxmin = col; }
-                    if (col > gxmax) { gxmax = col; }
-                    if (row < gymin) { gymin = row; }
-                    if (row > gymax) { gymax = row; }
-                }
-                final int x = gxmin;
-                final int y = gymin;
-                final int width = gxmax - gxmin + 1;
-                final int height = gymax - gymin + 1;
-                final Rectangle unclippedOutputRegion = new Rectangle(x, y, width, height);
-                outputRegion = unclippedOutputRegion.intersection(outputRegion);
-            } else {
-                final double pixelSize = getRasterPixelSize(planetaryGrid);
-                final Coordinate[] coordinates = getBoundsCoordinates(roiGeometry);
-                double gxmin = Double.POSITIVE_INFINITY;
-                double gxmax = Double.NEGATIVE_INFINITY;
-                double gymin = Double.POSITIVE_INFINITY;
-                double gymax = Double.NEGATIVE_INFINITY;
-                for (Coordinate coordinate : coordinates) {
-                    gxmin = Math.min(gxmin, coordinate.x);
-                    gxmax = Math.max(gxmax, coordinate.x);
-                    gymin = Math.min(gymin, coordinate.y);
-                    gymax = Math.max(gymax, coordinate.y);
-                }
-                final int x = (int) Math.floor((180.0 + gxmin) / pixelSize);
-                final int y = (int) Math.floor((90.0 - gymax) / pixelSize);
-                final int width = (int) Math.ceil((gxmax - gxmin) / pixelSize);
-                final int height = (int) Math.ceil((gymax - gymin) / pixelSize);
-                final Rectangle unclippedOutputRegion = new Rectangle(x, y, width, height);
-                outputRegion = unclippedOutputRegion.intersection(outputRegion);
-            }
+            final Coordinate[] coordinates = getBoundsCoordinates(roiGeometry);
+
+            double gxmin = Double.POSITIVE_INFINITY;
+            double gxmax = Double.NEGATIVE_INFINITY;
+            double gymin = Double.POSITIVE_INFINITY;
+            double gymax = Double.NEGATIVE_INFINITY;
+            for (Coordinate coordinate : coordinates) {
+                gxmin = Math.min(gxmin, coordinate.x);
+                gxmax = Math.max(gxmax, coordinate.x);
+                gymin = Math.min(gymin, coordinate.y);
+                gymax = Math.max(gymax, coordinate.y);
+            }
+            final int x = (int) Math.floor((180.0 + gxmin) / pixelSize);
+            final int y = (int) Math.floor((90.0 - gymax) / pixelSize);
+            final int width = (int) Math.ceil((gxmax - gxmin) / pixelSize);
+            final int height = (int) Math.ceil((gymax - gymin) / pixelSize);
+            final Rectangle unclippedOutputRegion = new Rectangle(x, y, width, height);
+            outputRegion = unclippedOutputRegion.intersection(outputRegion);
         }
         return outputRegion;
     }
@@ -178,12 +152,9 @@
         final int x2 = x1 + rasterRegion.width - 1;
         final int y1 = rasterRegion.y;
         final int y2 = y1 + rasterRegion.height - 1;
-<<<<<<< HEAD
-=======
         //final int gridWidth = planetaryGrid.getNumRows() * 2;
         final int gridWidth = determineGridWidth(planetaryGrid);
         final int gridHeight = planetaryGrid.getNumRows();
->>>>>>> 6106b46a
 
         final List<TemporalBin> binRow = new ArrayList<TemporalBin>();
         int yUltimate = -1;
@@ -226,24 +197,11 @@
             binIndicesForBinningLine = binIndicesForBinningLine(y, x1, x2);
         }
         Vector resultVector = null;
-<<<<<<< HEAD
         long lastBinIndex = -1;
         TemporalBin temporalBin = null;
         int rowIndex = -1;
         for (int x = x1, xb = 0; x <= x2; x++, xb++) {
             long wantedBinIndex = binIndicesForBinningLine[xb];
-=======
-        //final double lat = 90.0 - (y + 0.5) * 180.0 / gridHeight;
-        long lastBinIndex = -1;
-        TemporalBin temporalBin = null;
-        int rowIndex = -1;
-        for (int x = x1; x <= x2; x++) {
-            //double lon = -180.0 + (x + 0.5) * 360.0 / gridWidth;
-            final double[] centerLatLon = planetaryGrid.getCenterLatLon(y * planetaryGrid.getNumCols(y) + x);
-            final double lat = centerLatLon[0];
-            final double lon = centerLatLon[1];
-            long wantedBinIndex = planetaryGrid.getBinIndex(lat, lon);
->>>>>>> 6106b46a
             if (lastBinIndex != wantedBinIndex) {
                 // search temporalBin for wantedBinIndex
                 temporalBin = null;
