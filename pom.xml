<?xml version="1.0" encoding="UTF-8"?>
<project xmlns="http://maven.apache.org/POM/4.0.0" xmlns:xsi="http://www.w3.org/2001/XMLSchema-instance" xsi:schemaLocation="http://maven.apache.org/POM/4.0.0 http://maven.apache.org/maven-v4_0_0.xsd">

    <modelVersion>4.0.0</modelVersion>
	
	<properties>
        <project.build.sourceEncoding>UTF-8</project.build.sourceEncoding>				
		<context>s1tbx</context>
		<user.language>en</user.language>
		
		<skipTests>false</skipTests>
        <test.jvm.maxheapsize>5024m</test.jvm.maxheapsize>
        <test.jvm.arguments>-Xmx${test.jvm.maxheapsize}</test.jvm.arguments>
        <surefire.jvm.args>${test.jvm.arguments} -enableassertions -Dceres.context=${context}</surefire.jvm.args>

		<jlinda.version>0.8.1</jlinda.version>
		<rstb.version>6.3.0</rstb.version>
<<<<<<< HEAD
		<s1tbx.version>2.0.0-SNAPSHOT</s1tbx.version>
		<snap.version>2.0.0-SNAPSHOT</snap.version>
=======
		<s1tbx.version>1.1.0</s1tbx.version>
		<snap.version>1.0.1</snap.version>
>>>>>>> 44f22dd1
		
		<geotools.version>2.7.4</geotools.version>
		<jide.version>3.6.1</jide.version>
		<hdf.version>2.7</hdf.version>
        <netcdf.version>4.3.22</netcdf.version>	
		
		<outputdir>../../output</outputdir>
		<pacakgedir>../package</pacakgedir>
	</properties>
	
	<prerequisites>
       <maven>3.1.0</maven>
    </prerequisites>
	
    <name>Sentinel-1 Toolbox</name>
    <url>https://earth.esa.int/web/sentinel-tbx/home</url>
    <groupId>org.esa.s1tbx</groupId>
    <artifactId>s1tbx</artifactId>
<<<<<<< HEAD
    <version>2.0.0-SNAPSHOT</version>
=======
    <version>1.1.0</version>
>>>>>>> 44f22dd1

	<issueManagement>
        <system>JIRA</system>
        <url>https://senbox.atlassian.net/</url>
    </issueManagement>
	
    <packaging>pom</packaging>
  
	    <modules>
		<module>jlinda</module>
		<module>rstb</module>
		<module>s1tbx-benchmark</module>
		<module>s1tbx-bootstrap</module>
		<module>s1tbx-cli</module>
		<module>s1tbx-config</module>
		<module>s1tbx-dem</module>				
		<module>s1tbx-help</module>
		<module>s1tbx-io</module>
		<module>s1tbx-op-calibration</module>
		<module>s1tbx-op-coregistration</module>
		<module>s1tbx-op-feature-extraction</module>		
		<module>s1tbx-op-sar-processing</module>
		<module>s1tbx-op-sentinel1</module>
		<module>s1tbx-op-utilities</module>
		<module>s1tbx-product-library</module>
		<module>s1tbx-rcp</module>
		<module>s1tbx-worldwind</module>
		
		<!--module>../esa-pfa</module-->
	</modules>
	
    <organization>
        <name>Array Systems Computing Inc</name>
        <url>http://www.array.ca</url>
    </organization>

    <inceptionYear>2007</inceptionYear>

    <licenses>
        <license>
            <name>GNU General Public License (GPL)</name>
            <url>http://www.gnu.org/licenses/gpl.html</url>
            <distribution>repo</distribution>
        </license>
    </licenses>

    <scm>
	 <connection>scm:git:git://github.com/senbox-org/s1tbx.git</connection>
     <url>https://earth.esa.int/web/sentinel-tbx</url>
    </scm>

	<repositories>
          <repository>
    		<id>central</id>
    		<url>http://repo1.maven.org/maven2/</url>
  	   </repository>
        <repository>
            <id>snap-repo-public</id>
            <name>Public Maven Repository for SNAP</name>
            <url>http://nexus.senbox.net/nexus/content/repositories/public/</url>
            <releases>
                <enabled>true</enabled>
                <checksumPolicy>warn</checksumPolicy>
            </releases>
            <snapshots>
                <enabled>true</enabled>
                <checksumPolicy>warn</checksumPolicy>
            </snapshots>
        </repository>
		<repository>
            <id>array-mvn-repo</id>
            <name>Public Maven Repository at Array Systems Computing Inc</name>
            <url>http://corp.array.ca/nest-web/mavenrepo</url>
            <releases>
                <enabled>true</enabled>
            </releases>
            <snapshots>
                <enabled>true</enabled>
            </snapshots>
        </repository>

    </repositories>

    <pluginRepositories>
		<pluginRepository>
            <id>snap-repo-public</id>
            <name>Public Maven Repository for SNAP</name>
            <url>http://nexus.senbox.net/nexus/content/repositories/public/</url>
            <releases>
                <enabled>true</enabled>
                <checksumPolicy>warn</checksumPolicy>
            </releases>
            <snapshots>
                <enabled>true</enabled>
                <checksumPolicy>warn</checksumPolicy>
            </snapshots>
        </pluginRepository>
		<pluginRepository>
            <id>array-mvn-repo</id>
            <name>Public Maven Repository at Array Systems Computing Inc</name>
            <url>http://www.array.ca/nest-web/mavenrepo</url>
            <releases>
                <enabled>true</enabled>
            </releases>
            <snapshots>
                <enabled>true</enabled>
            </snapshots>
        </pluginRepository>
		<!--pluginRepository>
          <id>mojo</id>
          <name>Mojo repository</name>
          <url>https://nexus.codehaus.org/content/groups/snapshots-group</url>
        </pluginRepository>
        <pluginRepository>
            <id>apache.org</id>
            <name>Maven Plugin Snapshots</name>
            <url>http://people.apache.org/repo/m2-snapshot-repository</url>
            <releases>
                <enabled>false</enabled>
            </releases>
            <snapshots>
                <enabled>true</enabled>
            </snapshots>
        </pluginRepository-->
    </pluginRepositories>

	<distributionManagement>
        <repository>
            <id>snap-repo-public</id>
            <name>Public Maven Repository for SNAP</name>
            <url>http://nexus.senbox.net/nexus/content/repositories/releases/</url>
            <uniqueVersion>false</uniqueVersion>
        </repository>
        <snapshotRepository>
            <id>snap-repo-public</id>
            <name>Public Maven Snapshot Repository for SNAP</name>
            <url>http://nexus.senbox.net/nexus/content/repositories/snapshots/</url>
            <uniqueVersion>false</uniqueVersion>
        </snapshotRepository>
    </distributionManagement>
	
    <dependencyManagement>
        <dependencies>

            <!-- Ceres System Level Module ############################################# -->

            <dependency>
                <groupId>org.esa.snap</groupId>
                <artifactId>snap-launcher</artifactId>
                <version>${snap.version}</version>
            </dependency>

            <dependency>
                <groupId>com.bc.snap</groupId>
                <artifactId>snap-ceres-core</artifactId>
                <version>${snap.version}</version>
            </dependency>

            <dependency>
                <groupId>org.esa.snap</groupId>
                <artifactId>snap-binding</artifactId>
                <version>${snap.version}</version>
            </dependency>

            <dependency>
                <groupId>org.esa.snap</groupId>
                <artifactId>snap-ceres-ui</artifactId>
                <version>${snap.version}</version>
            </dependency>

			<dependency>
                <groupId>org.esa.snap</groupId>
                <artifactId>snap-binio</artifactId>
                <version>${snap.version}</version>
            </dependency>

            <dependency>
                <groupId>org.esa.snap</groupId>
                <artifactId>snap-glayer</artifactId>
                <version>${snap.version}</version>
            </dependency>
			
			<dependency>
                <groupId>org.esa.snap</groupId>
                <artifactId>snap-jai</artifactId>
                <version>${snap.version}</version>
            </dependency>
			
			<dependency>
                <groupId>org.esa.snap</groupId>
                <artifactId>snap-metadata</artifactId>
                <version>${snap.version}</version>
            </dependency>
			
            <!-- SNAP Modules ############################################# -->

            <dependency>
                <groupId>org.esa.snap</groupId>
                <artifactId>snap-core</artifactId>
				<version>${snap.version}</version>
            </dependency>
            <dependency>
                <groupId>org.esa.snap</groupId>
                <artifactId>snap-gpf</artifactId>
				<version>${snap.version}</version>
            </dependency>
            <dependency>
                <groupId>org.esa.snap</groupId>
                <artifactId>snap-ui</artifactId>
				<version>${snap.version}</version>
            </dependency>
            <dependency>
                <groupId>org.esa.snap</groupId>
                <artifactId>snap-visat-rcp</artifactId>
				<version>${snap.version}</version>
            </dependency>

            <dependency>
                <groupId>org.esa.snap</groupId>
                <artifactId>snap-envisat-reader</artifactId>
                <version>${snap.version}</version>
            </dependency>

            <dependency>
                <groupId>org.esa.snap</groupId>
                <artifactId>snap-geotiff</artifactId>
                <version>${snap.version}</version>
            </dependency>

            <dependency>
                <groupId>org.esa.snap</groupId>
                <artifactId>snap-envi-reader</artifactId>
                <version>${snap.version}</version>
            </dependency>

			<dependency>
                <groupId>org.esa.snap</groupId>
                <artifactId>snap-engine-utilities</artifactId>
                <version>${snap.version}</version>
            </dependency>
			
			<dependency>
                <groupId>org.esa.snap</groupId>
                <artifactId>snap-graph-builder</artifactId>
			    <version>${snap.version}</version>
            </dependency>
			
            <dependency>
                <groupId>ncsa.hdf</groupId>
                <artifactId>lib-hdf</artifactId>
                <version>${hdf.version}</version>
            </dependency>

			<dependency>
                <groupId>edu.ucar</groupId>
                <artifactId>netcdf</artifactId>
                <version>${netcdf.version}</version>
				<exclusions>
					<exclusion>
						<groupId>org.slf4j</groupId>
						<artifactId>slf4j-api</artifactId>
					</exclusion>
				</exclusions>
            </dependency>


            <dependency>
                <groupId>org.slf4j</groupId>
                <artifactId>slf4j-api</artifactId>
                <version>1.6.1</version>
            </dependency>

			<dependency>
                <groupId>org.esa.snap</groupId>
                <artifactId>snap-netcdf</artifactId>
                <version>${snap.version}</version>
            </dependency>
			
			<dependency>
                <groupId>edu.ucar</groupId>
                <artifactId>nujan</artifactId>
                <version>1.4.1.1</version>
            </dependency>
			
	        <!-- jlinda Modules ############################################# -->
			
			<dependency>
                <groupId>org.jlinda</groupId>
                <artifactId>jlinda-core</artifactId>
                <version>${jlinda.version}</version>
            </dependency>
			
            <!-- S1TBX Modules ############################################# -->
			
			<dependency>
                <groupId>org.esa.s1tbx</groupId>
                <artifactId>s1tbx-rcp</artifactId>
                <version>${s1tbx.version}</version>
            </dependency>

            <dependency>
                <groupId>org.esa.s1tbx</groupId>
                <artifactId>s1tbx-op-calibration</artifactId>
                <version>${s1tbx.version}</version>
            </dependency>
			
			<dependency>
                <groupId>org.esa.s1tbx</groupId>
                <artifactId>s1tbx-io</artifactId>
                <version>${s1tbx.version}</version>
            </dependency>
			
			<dependency>
                <groupId>org.esa.s1tbx</groupId>
                <artifactId>s1tbx-dem</artifactId>
                <version>${s1tbx.version}</version>
            </dependency>

            <!-- GeoTools Libraries ############################################# -->

            <dependency>
                <groupId>org.geotools</groupId>
                <artifactId>gt-api</artifactId>
                <version>${geotools.version}</version>
				<exclusions>
                    <exclusion>
                        <groupId>com.vividsolutions</groupId>
                        <artifactId>jts</artifactId>
                    </exclusion>
					<exclusion>
                        <groupId>javax.media</groupId>
                        <artifactId>jai_core</artifactId>
                    </exclusion>
					<exclusion>
                        <groupId>javax.media</groupId>
                        <artifactId>jai_codec</artifactId>
                    </exclusion>
                    <exclusion>
                        <groupId>javax.media</groupId>
                        <artifactId>jai_imageio</artifactId>
                    </exclusion>
                    <exclusion>
                        <groupId>xerces</groupId>
                        <artifactId>xercesImpl</artifactId>
                    </exclusion>
                </exclusions>
            </dependency>
            <dependency>
                <groupId>org.geotools</groupId>
                <artifactId>gt-referencing</artifactId>
                <version>${geotools.version}</version>
				<exclusions>
					<exclusion>
                        <groupId>javax.media</groupId>
                        <artifactId>jai_core</artifactId>
                    </exclusion>
					<exclusion>
                        <groupId>javax.media</groupId>
                        <artifactId>jai_codec</artifactId>
                    </exclusion>
                    <exclusion>
                        <groupId>javax.media</groupId>
                        <artifactId>jai_imageio</artifactId>
                    </exclusion>
                </exclusions>
            </dependency>
            <dependency>
                <groupId>org.geotools</groupId>
                <artifactId>gt-main</artifactId>
                <version>${geotools.version}</version>
				<exclusions>
                    <exclusion>
                        <groupId>com.vividsolutions</groupId>
                        <artifactId>jts</artifactId>
                    </exclusion>
					<exclusion>
                        <groupId>jdom</groupId>
                        <artifactId>jdom</artifactId>
                    </exclusion>
					<exclusion>
                        <groupId>javax.media</groupId>
                        <artifactId>jai_core</artifactId>
                    </exclusion>
					<exclusion>
                        <groupId>javax.media</groupId>
                        <artifactId>jai_codec</artifactId>
                    </exclusion>
                    <exclusion>
                        <groupId>javax.media</groupId>
                        <artifactId>jai_imageio</artifactId>
                    </exclusion>
                    <exclusion>
                        <groupId>xerces</groupId>
                        <artifactId>xercesImpl</artifactId>
                    </exclusion>
                </exclusions>
            </dependency>
            <dependency>
                <groupId>org.geotools</groupId>
                <artifactId>gt-epsg-hsql</artifactId>
                <version>${geotools.version}</version>
				<exclusions>
					<exclusion>
                        <groupId>javax.media</groupId>
                        <artifactId>jai_core</artifactId>
                    </exclusion>
					<exclusion>
                        <groupId>javax.media</groupId>
                        <artifactId>jai_codec</artifactId>
                    </exclusion>
                    <exclusion>
                        <groupId>javax.media</groupId>
                        <artifactId>jai_imageio</artifactId>
                    </exclusion>
                    <exclusion>
                        <groupId>xerces</groupId>
                        <artifactId>xercesImpl</artifactId>
                    </exclusion>
                </exclusions>
            </dependency>
            <dependency>
                <groupId>org.geotools</groupId>
                <artifactId>gt-wms</artifactId>
                <version>${geotools.version}</version>
				<exclusions>
					<exclusion>
                        <groupId>javax.media</groupId>
                        <artifactId>jai_core</artifactId>
                    </exclusion>
                    <exclusion>
                        <groupId>javax.media</groupId>
                        <artifactId>jai_codec</artifactId>
                    </exclusion>
                    <exclusion>
                        <groupId>javax.media</groupId>
                        <artifactId>jai_imageio</artifactId>
                    </exclusion>
				</exclusions>
            </dependency>
            <dependency>
                <groupId>org.geotools</groupId>
                <artifactId>gt-shapefile</artifactId>
                <version>${geotools.version}</version>
				<exclusions>
					<exclusion>
                        <groupId>jdom</groupId>
                        <artifactId>jdom</artifactId>
                    </exclusion>
					<exclusion>
                        <groupId>javax.media</groupId>
                        <artifactId>jai_core</artifactId>
                    </exclusion>
					<exclusion>
                        <groupId>javax.media</groupId>
                        <artifactId>jai_codec</artifactId>
                    </exclusion>
                    <exclusion>
                        <groupId>javax.media</groupId>
                        <artifactId>jai_imageio</artifactId>
                    </exclusion>
				</exclusions>
            </dependency>
            <dependency>
                <groupId>org.geotools</groupId>
                <artifactId>gt-render</artifactId>
                <version>${geotools.version}</version>
				<exclusions>
					<exclusion>
                        <groupId>javax.media</groupId>
                        <artifactId>jai_core</artifactId>
                    </exclusion>
					<exclusion>
                        <groupId>javax.media</groupId>
                        <artifactId>jai_codec</artifactId>
                    </exclusion>
                    <exclusion>
                        <groupId>javax.media</groupId>
                        <artifactId>jai_imageio</artifactId>
                    </exclusion>
                </exclusions>
            </dependency>
			<dependency>
				<groupId>org.geotools</groupId>
                <artifactId>gt-cql</artifactId>
                <version>${geotools.version}</version>
				<exclusions>
					<exclusion>
                        <groupId>javax.media</groupId>
                        <artifactId>jai_core</artifactId>
                    </exclusion>
					<exclusion>
                        <groupId>javax.media</groupId>
                        <artifactId>jai_codec</artifactId>
                    </exclusion>
                    <exclusion>
                        <groupId>javax.media</groupId>
                        <artifactId>jai_imageio</artifactId>
                    </exclusion>
                </exclusions>
            </dependency>
            <dependency>
                <groupId>org.geotools</groupId>
                <artifactId>gt-geotiff</artifactId>
                <version>${geotools.version}</version>
                <exclusions>
					<exclusion>
                        <groupId>com.vividsolutions</groupId>
                        <artifactId>jts</artifactId>
                    </exclusion>
                    <exclusion>
                        <groupId>javax.media</groupId>
                        <artifactId>jai_core</artifactId>
                    </exclusion>
                    <exclusion>
                        <groupId>javax.media</groupId>
                        <artifactId>jai_codec</artifactId>
                    </exclusion>
                    <exclusion>
                        <groupId>javax.media</groupId>
                        <artifactId>jai_imageio</artifactId>
                    </exclusion>
					<exclusion>
                        <groupId>it.geosolutions.imageio-ext</groupId>
                        <artifactId>imageio-ext-tiff</artifactId>
                    </exclusion>
					<exclusion>
                        <groupId>it.geosolutions.imageio-ext</groupId>
                        <artifactId>imageio-ext-utilities</artifactId>
                    </exclusion>
                </exclusions>
            </dependency>
			<dependency>
				<groupId>com.vividsolutions</groupId>
                <artifactId>jts</artifactId>
                <version>1.13</version>
			</dependency>
			
			<!-- ImageioIO-Ext ############################################# -->
			
			<dependency>
				<groupId>it.geosolutions.imageio-ext</groupId>
				<artifactId>imageio-ext-tiff</artifactId>
				<version>1.1.9</version>
			</dependency>
			
            <!-- JAI Libraries ############################################# -->

            <dependency>
                <groupId>javax.media.jai</groupId>
                <artifactId>jai-core</artifactId>
                <version>1.1.3</version>
            </dependency>
            <dependency>
                <groupId>javax.media.jai</groupId>
                <artifactId>jai-codec</artifactId>
                <version>1.1.3</version>
            </dependency>
            <dependency>
                <groupId>javax.media.jai</groupId>
                <artifactId>mlibwrapper-jai</artifactId>
                <version>1.1.3</version>
            </dependency>
            <dependency>
                <groupId>com.sun.media</groupId>
                <artifactId>jai-imageio</artifactId>
                <version>1.2-20090918</version>
            </dependency>
            <dependency>
                <groupId>com.sun.media</groupId>
                <artifactId>clibwrapper-jiio</artifactId>
                <version>1.2-20090918</version>
            </dependency>

            <!-- Java Help Library ############################################# -->

            <dependency>
                <groupId>javax.help</groupId>
                <artifactId>javahelp</artifactId>
                <version>2.0.05</version>
            </dependency>

            <!-- JDOM Library ############################################# -->

            <dependency>
                <groupId>org.jdom</groupId>
                <artifactId>jdom</artifactId>
                <version>1.1</version>
            </dependency>
			
			<dependency>
                <groupId>org.jdom</groupId>
                <artifactId>jdom2</artifactId>
                <version>2.0.5</version>
            </dependency>

            <!-- Apache ############################################# -->
            
            <dependency>
                <groupId>commons-lang</groupId>
                <artifactId>commons-lang</artifactId>
                <version>2.6</version>
            </dependency>
            <dependency>
                <groupId>commons-collections</groupId>
                <artifactId>commons-collections</artifactId>
                <version>3.2.1</version>
            </dependency>
            <dependency>
                <groupId>commons-codec</groupId>
                <artifactId>commons-codec</artifactId>
                <version>1.4</version>
            </dependency>
            
            <dependency>
                <groupId>commons-logging</groupId>
                <artifactId>commons-logging</artifactId>
                <version>1.1.1</version>
            </dependency>
            <dependency>
                <groupId>commons-cli</groupId>
                <artifactId>commons-cli</artifactId>
                <version>1.2</version>
            </dependency>
            <dependency>
                <groupId>org.apache.commons</groupId>
                <artifactId>commons-math3</artifactId>
                <version>3.2</version>
            </dependency>
            <dependency>
                <groupId>org.apache.velocity</groupId>
                <artifactId>velocity</artifactId>
                <version>1.7</version>
            </dependency>

            <!-- Jama Matrix Algebra Library ############################################# -->

            <dependency>
                <groupId>Jama</groupId>
                <artifactId>Jama</artifactId>
                <version>1.0.3</version>
            </dependency>

            <!-- JUnit Libraries ############################################# -->

            <dependency>
                <groupId>junit</groupId>
                <artifactId>junit</artifactId>
                <version>4.11</version>
            </dependency>
			
			<dependency>
                <groupId>org.mockito</groupId>
                <artifactId>mockito-all</artifactId>
                <version>1.9.5</version>
                <scope>test</scope>
            </dependency>

            <!-- JIDE Swing Libraries ############################################# -->

            <dependency>
                <groupId>com.jidesoft</groupId>
                <artifactId>jide-dock</artifactId>
                <version>${jide.version}</version>
            </dependency>
            <dependency>
                <groupId>com.jidesoft</groupId>
                <artifactId>jide-action</artifactId>
                <version>${jide.version}</version>
            </dependency>
            <dependency>
                <groupId>com.jidesoft</groupId>
                <artifactId>jide-grids</artifactId>
                <version>${jide.version}</version>
            </dependency>
            <dependency>
                <groupId>com.jidesoft</groupId>
                <artifactId>jide-components</artifactId>
                <version>${jide.version}</version>
            </dependency>
            <dependency>
                <groupId>com.jidesoft</groupId>
                <artifactId>jide-common</artifactId>
                <version>${jide.version}</version>
            </dependency>

            <!-- xStream Libraries ############################################# -->

            <dependency>
                <groupId>com.thoughtworks.xstream</groupId>
                <artifactId>xstream</artifactId>
                <version>1.4.2</version>
            </dependency>
            <dependency>
                <groupId>xpp3</groupId>
                <artifactId>xpp3</artifactId>
                <version>1.1.4c</version>
            </dependency>
			
			<!-- JFreeChart Libraries ############################################# -->

            <dependency>
                <groupId>jfree</groupId>
                <artifactId>jfreechart</artifactId>
                <version>1.0.14</version>
            </dependency>
            <dependency>
                <groupId>jfree</groupId>
                <artifactId>jcommon</artifactId>
                <version>1.0.17</version>
            </dependency>
			
			<!-- Python scripting support ######################################## -->

            <dependency>
                <groupId>org.jython</groupId>
                <artifactId>jython</artifactId>
                <version>2.5.2</version>
            </dependency>
			
			<!-- Apache Derby -->
			
			<dependency>
				<groupId>org.apache.derby</groupId>
				<artifactId>derby</artifactId>
				<version>10.10.2.0</version>
			</dependency>
			
			<dependency>
	            <groupId>commons-net</groupId>
	            <artifactId>commons-net</artifactId>
	            <version>3.3</version>
	        </dependency>
            <dependency>
                <groupId>commons-io</groupId>
                <artifactId>commons-io</artifactId>
                <version>2.4</version>
            </dependency>
			<dependency>
                <groupId>org.apache.commons</groupId>
                <artifactId>commons-math3</artifactId>
                <version>3.2</version>
            </dependency>
			
			<dependency>
				<groupId>edu.emory.mathcs</groupId>
				<artifactId>jtransforms</artifactId>
				<version>2.3</version>
			</dependency>
	        <dependency>
	            <groupId>org.jblas</groupId>
	            <artifactId>jblas</artifactId>
				<version>1.2.3</version>
	        </dependency>
			
			<!-- Image Processing -->
			<dependency>
				<groupId>org.geonames</groupId>
				<artifactId>geonames</artifactId>
				<version>1.1.0</version>
				<exclusions>
					<exclusion>
                        <groupId>jdom</groupId>
                        <artifactId>jdom</artifactId>
                    </exclusion>
                </exclusions>
			</dependency>
			<dependency>
				<groupId>org.jaitools</groupId>
	            <artifactId>jt-all</artifactId>
				<version>1.3.1</version>
	        </dependency>
	        <dependency>
				<groupId>net.imagej</groupId>
	            <artifactId>ij</artifactId>
				<version>1.47g</version>
	        </dependency>

            <dependency>
                <groupId>de.lmu.ifi.dbs.jfeaturelib</groupId>
                <artifactId>JFeatureLib</artifactId>
                <version>1.3.1</version>
                <exclusions>
                    <exclusion>
                        <groupId>com.google.guava</groupId>
                        <artifactId>guava</artifactId>
                    </exclusion>
                </exclusions>
            </dependency>

			<!-- OpenImaj	#################################################-->
			
			<!--dependency>
				<groupId>org.openimaj</groupId>
				<artifactId>core</artifactId>
				<version>1.0.6-SNAPSHOT</version>
			</dependency>
			<dependency>
				<groupId>org.openimaj</groupId>
				<artifactId>core-feature</artifactId>
				<version>1.0.6-SNAPSHOT</version>
			</dependency>
			<dependency>
				<groupId>org.openimaj</groupId>
				<artifactId>core-image</artifactId>
				<version>1.0.6-SNAPSHOT</version>
			</dependency>
			<dependency>
				<groupId>org.openimaj</groupId>
				<artifactId>image-processing</artifactId>
				<version>1.0.6-SNAPSHOT</version>
			</dependency>
			<dependency>
				<groupId>org.openimaj</groupId>
				<artifactId>image-feature-extraction</artifactId>
				<version>1.0.6-SNAPSHOT</version>
			</dependency>
			<dependency>
				<groupId>org.openimaj</groupId>
				<artifactId>nearest-neighbour</artifactId>
				<version>1.0.6-SNAPSHOT</version>
			</dependency>
			<dependency>
				<groupId>org.openimaj</groupId>
				<artifactId>clustering</artifactId>
				<version>1.0.6-SNAPSHOT</version>
			</dependency>
			<dependency>
				<groupId>org.openimaj</groupId>
				<artifactId>core-math</artifactId>
				<version>1.0.6-SNAPSHOT</version>
			</dependency>
			<dependency>
				<groupId>org.openimaj</groupId>
				<artifactId>image-local-features</artifactId>
				<version>1.0.6-SNAPSHOT</version>
			</dependency>
			
			<dependency>
				<groupId>net.sf.jafama</groupId>
				<artifactId>JaFaMa</artifactId>
				<version>1.2</version>
			</dependency>
			<dependency>
				<groupId>com.googlecode.matrix-toolkits-java</groupId>
				<artifactId>mtj</artifactId>
				<version>1.0.1</version>
			</dependency-->
			
			<!-- World Wind   ###############################################-->
			
			<dependency>
	            <groupId>gov.nasa</groupId>
	            <artifactId>worldwind</artifactId>
				<version>2.0.0-986</version>
	        </dependency>
			
			<dependency>
				<groupId>gov.nasa</groupId>
				<artifactId>worldwindx</artifactId>
				<version>2.0.0-986</version>
			</dependency>

            <dependency>
                <groupId>org.jogamp.gluegen</groupId>
                <artifactId>gluegen-rt</artifactId>
                <classifier>natives-windows-amd64</classifier>
                <version>2.1.5-01</version>
            </dependency>
            <dependency>
                <groupId>org.jogamp.gluegen</groupId>
                <artifactId>gluegen-rt</artifactId>
                <classifier>natives-windows-i586</classifier>
                <version>2.1.5-01</version>
            </dependency>
            <dependency>
                <groupId>org.jogamp.gluegen</groupId>
                <artifactId>gluegen-rt</artifactId>
                <classifier>natives-linux-amd64</classifier>
                <version>2.1.5-01</version>
            </dependency>
            <dependency>
                <groupId>org.jogamp.gluegen</groupId>
                <artifactId>gluegen-rt</artifactId>
                <classifier>natives-linux-i586</classifier>
                <version>2.1.5-01</version>
            </dependency>

			<dependency>
				<groupId>org.jogamp.gluegen</groupId>
				<artifactId>gluegen-rt-main</artifactId>
				<version>2.1.5-01</version>
			</dependency>

            <dependency>
                <groupId>org.jogamp.jogl</groupId>
                <artifactId>jogl-all</artifactId>
                <classifier>natives-windows-amd64</classifier>
                <version>2.1.5-01</version>
            </dependency>
            <dependency>
                <groupId>org.jogamp.jogl</groupId>
                <artifactId>jogl-all</artifactId>
                <classifier>natives-windows-i586</classifier>
                <version>2.1.5-01</version>
            </dependency>
            <dependency>
                <groupId>org.jogamp.jogl</groupId>
                <artifactId>jogl-all</artifactId>
                <classifier>natives-linux-amd64</classifier>
                <version>2.1.5-01</version>
            </dependency>
            <dependency>
                <groupId>org.jogamp.jogl</groupId>
                <artifactId>jogl-all</artifactId>
                <classifier>natives-linux-i586</classifier>
                <version>2.1.5-01</version>
            </dependency>

			<dependency>
				<groupId>org.jogamp.jogl</groupId>
				<artifactId>jogl-all-main</artifactId>
				<version>2.1.5-01</version>
			</dependency>
		
			<!-- Look and Feel ###############################################-->

            <dependency>
                <groupId>com.alee</groupId>
                <artifactId>weblaf</artifactId>
                <version>1.27</version>
            </dependency>
        </dependencies>
    </dependencyManagement>


    <dependencies>
        <dependency>
            <groupId>junit</groupId>
            <artifactId>junit</artifactId>
        </dependency>
    </dependencies>
	
    <build>
        <outputDirectory>${outputdir}/modules/${project.artifactId}-${project.version}</outputDirectory>
		<pluginManagement>
	        <plugins>
	            <plugin>
	                <artifactId>maven-compiler-plugin</artifactId>
					<version>3.1</version>
	                <configuration>
	                    <source>1.8</source>
	                    <target>1.8</target>
	                    <debug>true</debug>
	                    <encoding>ISO-8859-1</encoding>
						<optimize>true</optimize>
	                </configuration>
	            </plugin>
				
				<plugin>
                    <artifactId>maven-assembly-plugin</artifactId>
                    <version>2.4.1</version>
                </plugin>

                <plugin>
                    <groupId>org.apache.maven.plugins</groupId>
                    <artifactId>maven-jar-plugin</artifactId>
                    <version>2.5</version>
                </plugin>

                <plugin>
                    <artifactId>maven-source-plugin</artifactId>
                    <version>2.3</version>
                    <executions>
                        <execution>
                            <phase>verify</phase>
                            <goals>
                                <goal>jar</goal>
                            </goals>
                        </execution>
                    </executions>
                    <configuration>
                        <!-- Source JARs are used in IDEs only, we don't need resources -->
                        <excludeResources>true</excludeResources>
                    </configuration>
                </plugin>
                
                <plugin>
                    <groupId>com.bc.maven.plugins</groupId>
                    <artifactId>maven-javahelp-plugin</artifactId>
					<version>1.1</version>
                    <executions>
                        <execution>
                            <goals>
                                <goal>javahelp-indexer</goal>
                            </goals>
                        </execution>
                    </executions>
                </plugin>

				<plugin>
	                <groupId>org.apache.maven.plugins</groupId>
					<artifactId>maven-javadoc-plugin</artifactId>
					<version>2.9.1</version>
					<configuration>
						<aggregate>true</aggregate>
						<maxmemory>600m</maxmemory>
						<links>
	                            <link>http://docs.oracle.com/javase/7/docs/api/</link>
	                    </links>
	                    <subpackages>
	                        org.esa.nest:org.csa.rstb:org.esa.snap:org.esa.beam.framework:org.esa.beam.util:org.esa.beam.visat:com.bc.jexp
	                    </subpackages>
	                    <quiet>false</quiet>
					</configuration>
	            </plugin>
				
                <plugin>
                    <artifactId>maven-surefire-plugin</artifactId>
					<version>2.17</version>
                    <configuration>
						<!--  to test from the command line mvn test -DskipTests=false -->
                        <skipTests>${skipTests}</skipTests>
                        <printSummary>true</printSummary>
						<disableXmlReport>true</disableXmlReport>
						<redirectTestOutputToFile>true</redirectTestOutputToFile>
						<workingDirectory>${outputdir}</workingDirectory>
                        <excludes>
                            <exclude>**/TestRaster.java</exclude>
                            <exclude>**/TestHelper$1.java</exclude>
                        </excludes>
                        <systemProperties>
                            <property>
                                <name>org.esa.beam.testdata.out</name>
                                <value>target/test-data</value>
                            </property>
                        </systemProperties>
						<argLine>${surefire.jvm.args}</argLine>
                    </configuration>
                    
                </plugin>

				<plugin>
                    <artifactId>maven-clean-plugin</artifactId>
					<version>2.5</version>
                </plugin>
				
				<plugin>
			        <groupId>org.codehaus.mojo</groupId>
			        <artifactId>versions-maven-plugin</artifactId>
			        <version>2.1</version>
			     </plugin>
			  
				<plugin>
					<groupId>org.codehaus.mojo</groupId>
					<artifactId>osxappbundle-maven-plugin</artifactId>
					<version>1.0-alpha-2</version>
					<configuration>
						<mainClass>com.example.Main</mainClass>
						<javaApplicationStub>c:\Build\5.0\NEST\nest\s1tbx-config\main\bin\macosx\NEST.app\Contents\MacOS\JavaApplicationStub</javaApplicationStub>
					</configuration>
					<executions>
						<execution>
							<phase>package</phase>
							<goals>
								<goal>bundle</goal>
							</goals>
						</execution>
				   </executions>
			   </plugin>
            </plugins>
        </pluginManagement>

		<plugins>
            <plugin>
                <artifactId>maven-assembly-plugin</artifactId>
                <configuration>
					<outputDirectory>${pacakgedir}</outputDirectory>
					<finalName>s1tbx</finalName>
                    <descriptors>
						<descriptor>s1tbx-config/main/assembly/bin-windows64.xml</descriptor>
						<descriptor>s1tbx-config/main/assembly/bin-windows.xml</descriptor>						
						<descriptor>s1tbx-config/main/assembly/bin-linux.xml</descriptor>
						<descriptor>s1tbx-config/main/assembly/bin-linux64.xml</descriptor>
						<descriptor>s1tbx-config/main/assembly/bin-mac.xml</descriptor>
						<descriptor>s1tbx-config/main/assembly/repository.xml</descriptor>
						<!--descriptor>s1tbx-config/main/assembly/web-help.xml</descriptor-->
                        <!--descriptor>s1tbx-config/main/assembly/src.xml</descriptor-->
                    </descriptors>
                </configuration>
            </plugin>
			<plugin>
                <artifactId>maven-clean-plugin</artifactId>
                <configuration>
                    <filesets>
                        <fileset>
                            <directory>${outputdir}</directory>
                            <includes>
                                <include>**/*</include>
                            </includes>
                        </fileset>
						<fileset>
                            <directory>${pacakgedir}</directory>
                            <includes>
                                <include>**/*</include>
                            </includes>
                        </fileset>
						<fileset>
                            <directory>target</directory>
                            <includes>
                                <include>**/*</include>
                            </includes>
                        </fileset>
                    </filesets>
                </configuration>
            </plugin>
			<plugin>
				<groupId>org.apache.maven.plugins</groupId>
				  <artifactId>maven-pdf-plugin</artifactId>
				  <version>1.2</version>
				  <executions>
					<execution>
					  <id>pdf</id>
					  <phase>site</phase>
					  <goals>
						<goal>pdf</goal>
					  </goals>
					  <configuration>
						<outputDirectory>${project.reporting.outputDirectory}</outputDirectory>
						<includeReports>false</includeReports>
					  </configuration>
					</execution>
				  </executions>
			</plugin>
        </plugins>
		
    </build>

    <reporting>
        <plugins>
            <plugin>
                <groupId>org.apache.maven.plugins</groupId>
				<artifactId>maven-javadoc-plugin</artifactId>
				<version>2.9.1</version>
				<configuration>
					<aggregate>true</aggregate>
					<maxmemory>600m</maxmemory>
					<links>
                            <link>http://java.sun.com/javase/6/docs/api/</link>
                    </links>
                    <subpackages>
                        org.esa.nest:org.esa.snap:org.esa.beam.framework:org.esa.beam.util:org.esa.beam.visat:com.bc.jexp
                    </subpackages>
                    <quiet>false</quiet>
				</configuration>
            </plugin>
        </plugins>
    </reporting>

    <developers>
        <developer>
            <id>rajesh</id>
            <name>Rajesh Jha</name>
            <email>rajesh@array.ca</email>
            <organization>Array Systems Computing Inc</organization>
            <roles>
                <role>Project Manager</role>
            </roles>
        </developer>
        <developer>
            <id>lveci</id>
            <name>Luis Veci</name>
            <email>lveci@array.ca</email>
            <organization>Array Systems Computing Inc</organization>
            <roles>
                <role>Software Engineering Lead</role>
            </roles>
        </developer>
        <developer>
            <id>junlu</id>
            <name>Jun Lu</name>
            <email>junlu@array.ca</email>
            <organization>Array Systems Computing Inc</organization>
            <roles>
				<role>SAR Scientist</role>
                <role>Software Engineering</role>
            </roles>
        </developer>
		<developer>
			<id>pmar</id>
			<name>Petar Marinkovic</name>
            <email>petar.marinkovic@ppolabs.com</email>
            <organization>PPO.labs</organization>
            <roles>
                <role>InSAR Guru</role>
            </roles>
		</developer>
        <developer>
            <id>norman</id>
            <name>Norman Fomferra</name>
            <email>norman.fomferra@brockmann-consult.de</email>
            <organization>Brockmann Consult</organization>
            <roles>
                <role>BEAM Project Manager</role>
            </roles>
        </developer>
		<developer>
            <id>marcop</id>
            <name>Marco Peters</name>
            <email>marco.peters@brockmann-consult.de</email>
            <organization>Brockmann Consult</organization>
            <roles>
                <role>Java Developer</role>
            </roles>
        </developer>
        <developer>
            <id>marcoz</id>
            <name>Marco Zuehlke</name>
            <email>marco.zuehlke@brockmann-consult.de</email>
            <organization>Brockmann Consult</organization>
            <roles>
                <role>Java Developer</role>
            </roles>
        </developer>
		<developer>
            <id>ralf</id>
            <name>Ralf Quast</name>
            <email>ralf.quast@brockmann-consult.de</email>
            <organization>Brockmann Consult</organization>
            <roles>
                <role>Java Developer</role>
            </roles>
        </developer>
        <developer>
            <id>tom</id>
            <name>Thomas Block</name>
            <email>thomas.block@brockmann-consult.de</email>
            <organization>Brockmann Consult</organization>
            <roles>
                <role>Java Developer</role>
            </roles>
        </developer>
        <developer>
            <id>sabine</id>
            <name>Sabine Embacher</name>
            <email>sabine.embacher@brockmann-consult.de</email>
            <organization>Brockmann Consult</organization>
            <roles>
                <role>Java Developer</role>
            </roles>
        </developer>
    </developers>

    <profiles>
		<profile>
            <id>withbeam</id>
            <modules>
				<module>../snap-engine</module>
            </modules>
		</profile>
		<profile>
            <id>all</id>
            <modules>
				<module>../snap-engine</module>
				<module>../s2tbx</module>
				<module>../s3tbx</module>
            </modules>
		</profile>
		<profile>
            <id>benchmark</id>
            <modules>
				<module>s1tbx-benchmark</module>
            </modules>
		</profile>
    </profiles>

</project><|MERGE_RESOLUTION|>--- conflicted
+++ resolved
@@ -15,13 +15,8 @@
 
 		<jlinda.version>0.8.1</jlinda.version>
 		<rstb.version>6.3.0</rstb.version>
-<<<<<<< HEAD
 		<s1tbx.version>2.0.0-SNAPSHOT</s1tbx.version>
 		<snap.version>2.0.0-SNAPSHOT</snap.version>
-=======
-		<s1tbx.version>1.1.0</s1tbx.version>
-		<snap.version>1.0.1</snap.version>
->>>>>>> 44f22dd1
 		
 		<geotools.version>2.7.4</geotools.version>
 		<jide.version>3.6.1</jide.version>
@@ -40,11 +35,7 @@
     <url>https://earth.esa.int/web/sentinel-tbx/home</url>
     <groupId>org.esa.s1tbx</groupId>
     <artifactId>s1tbx</artifactId>
-<<<<<<< HEAD
     <version>2.0.0-SNAPSHOT</version>
-=======
-    <version>1.1.0</version>
->>>>>>> 44f22dd1
 
 	<issueManagement>
         <system>JIRA</system>
