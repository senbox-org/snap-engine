--- conflicted
+++ resolved
@@ -618,13 +618,8 @@
 
             <dependency>
                 <groupId>org.hamcrest</groupId>
-<<<<<<< HEAD
-                <artifactId>hamcrest-all</artifactId>
-                <version>1.3</version>
-=======
                 <artifactId>hamcrest-library</artifactId>
                 <version>2.2</version>
->>>>>>> 7e09c6b9
                 <scope>test</scope>
             </dependency>
 
@@ -791,7 +786,6 @@
                     <version>1.19</version>
                 </plugin>
                 <plugin>
-                    <groupId>org.apache.maven.plugins</groupId>
                     <artifactId>maven-compiler-plugin</artifactId>
                     <version>3.5.1</version>
                     <configuration>
