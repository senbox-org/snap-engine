--- conflicted
+++ resolved
@@ -6,11 +6,7 @@
 
     <groupId>com.bc.ceres</groupId>
     <artifactId>ceres</artifactId>
-<<<<<<< HEAD
     <version>0.14-SNAPSHOT</version>
-=======
-    <version>0.13.2-SNAPSHOT</version>
->>>>>>> 8040757f
     <name>Ceres</name>
     <url>http://www.brockmann-consult.de/</url>
 
