--- conflicted
+++ resolved
@@ -36,14 +36,10 @@
 public class N3Variable implements NVariable {
 
     private final Variable variable;
-<<<<<<< HEAD
     private final NetcdfFileWriter netcdfFileWriteable;
-=======
-    private final NetcdfFileWriteable netcdfFileWriteable;
     private final HashMap<Integer, TileRowCache> tileRowCacheMap;
     private static final int Y_INDEX = 0;
     private static final int X_INDEX = 1;
->>>>>>> 6bff184b
 
     public N3Variable(Variable variable, NetcdfFileWriter netcdfFileWriteable) {
         this.variable = variable;
@@ -115,10 +111,6 @@
 
     @Override
     public void write(int x, int y, int width, int height, boolean isYFlipped, ProductData data) throws IOException {
-<<<<<<< HEAD
-        final int yIndex = 0;
-        final int xIndex = 1;
-=======
         final TileRowCache tileRowCache;
         if (!tileRowCacheMap.containsKey(y)) {
             tileRowCache = new TileRowCache(height, variable);
@@ -126,24 +118,8 @@
         } else {
             tileRowCache = tileRowCacheMap.get(y);
         }
->>>>>>> 6bff184b
         final DataType dataType = variable.getDataType();
         final int[] sourceShape = new int[]{height, width};
-<<<<<<< HEAD
-        final Array sourceArray = Array.factory(dataType, sourceShape, data.getElems());
-        final int[] sourceOrigin = new int[2];
-        sourceOrigin[xIndex] = 0;
-        final int[] writeShape = new int[]{1, width};
-        for (int line = y; line < y + height; line++) {
-            writeOrigin[yIndex] = isYFlipped ? (sceneHeight - 1) - line : line;
-            sourceOrigin[yIndex] = line - y;
-            try {
-                Array dataArrayLine = sourceArray.sectionNoReduce(sourceOrigin, writeShape, null);
-                netcdfFileWriteable.write(variable, writeOrigin, dataArrayLine);
-            } catch (InvalidRangeException e) {
-                e.printStackTrace();
-                throw new IOException("Unable to encode netCDF data.", e);
-=======
         Array sourceArray = Array.factory(dataType, sourceShape, data.getElems());
         if (isYFlipped) {
             sourceArray = sourceArray.flip(Y_INDEX);
@@ -208,7 +184,6 @@
                     currentKey = key2;
                     currentEnd = fillingAreaMap.get(key2);
                 }
->>>>>>> 6bff184b
             }
         }
 
