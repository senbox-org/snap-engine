--- conflicted
+++ resolved
@@ -58,7 +58,93 @@
 public class CfBandPart extends ProfilePartIO {
 
     private static final DataTypeWorkarounds dataTypeWorkarounds = new DataTypeWorkarounds();
-<<<<<<< HEAD
+    private static final String NANO_METER = "nm";
+    private static UnitFormat unitFormatManager  = UnitFormatManager.instance();
+
+    public static void readCfBandAttributes(Variable variable, RasterDataNode rasterDataNode) {
+        rasterDataNode.setDescription(variable.getDescription());
+        rasterDataNode.setUnit(variable.getUnitsString());
+
+        rasterDataNode.setScalingFactor(getScalingFactor(variable));
+        rasterDataNode.setScalingOffset(getAddOffset(variable));
+
+        final Number noDataValue = getNoDataValue(variable);
+        if (noDataValue != null) {
+            rasterDataNode.setNoDataValue(noDataValue.doubleValue());
+            rasterDataNode.setNoDataValueUsed(true);
+        }
+        if (rasterDataNode instanceof Band) {
+            final Band band = (Band) rasterDataNode;
+            band.setSpectralWavelength(getSpectralWavelength(variable));
+        }
+    }
+
+    public static void writeCfBandAttributes(RasterDataNode rasterDataNode, NVariable variable) throws IOException {
+        final String description = rasterDataNode.getDescription();
+        if (description != null) {f
+            variable.addAttribute("long_name", description);
+        }
+        String unit = rasterDataNode.getUnit();
+        if (unit != null) {
+            unit = CfCompliantUnitMapper.tryFindUnitString(unit);
+            variable.addAttribute("units", unit);
+        }
+        final boolean unsigned = isUnsigned(rasterDataNode);
+        if (unsigned) {
+            variable.addAttribute("_Unsigned", String.valueOf(true));
+        }
+
+        double noDataValue;
+        if (!rasterDataNode.isLog10Scaled()) {
+            final double scalingFactor = rasterDataNode.getScalingFactor();
+            if (scalingFactor != 1.0) {
+                variable.addAttribute(Constants.SCALE_FACTOR_ATT_NAME, scalingFactor);
+            }
+            final double scalingOffset = rasterDataNode.getScalingOffset();
+            if (scalingOffset != 0.0) {
+                variable.addAttribute(Constants.ADD_OFFSET_ATT_NAME, scalingOffset);
+            }
+            noDataValue = rasterDataNode.getNoDataValue();
+        } else {
+            // scaling information is not written anymore for log10 scaled bands
+            // instead we always write geophysical values
+            // we do this because log scaling is not supported by NetCDF-CF conventions
+            noDataValue = rasterDataNode.getGeophysicalNoDataValue();
+        }
+        if (rasterDataNode.isNoDataValueUsed()) {
+            Number fillValue = DataTypeUtils.convertTo(noDataValue, variable.getDataType());
+            variable.addAttribute(Constants.FILL_VALUE_ATT_NAME, fillValue);
+        }
+        variable.addAttribute("coordinates", "lat lon");
+        if (rasterDataNode instanceof Band) {
+            final Band band = (Band) rasterDataNode;
+            final float spectralWavelength = band.getSpectralWavelength();
+            if (spectralWavelength > 0) {
+                variable.addAttribute(Constants.RADIATION_WAVELENGTH, spectralWavelength);
+                variable.addAttribute(Constants.RADIATION_WAVELENGTH_UNIT, NANO_METER);
+            }
+        }
+    }
+
+    public static void defineRasterDataNodes(ProfileWriteContext ctx, RasterDataNode[] rasterDataNodes) throws
+                                                                                                        IOException {
+        final NFileWriteable ncFile = ctx.getNetcdfFileWriteable();
+        final String dimensions = ncFile.getDimensions();
+        for (RasterDataNode rasterDataNode : rasterDataNodes) {
+            String variableName = ReaderUtils.getVariableName(rasterDataNode);
+
+            int dataType;
+            if (rasterDataNode.isLog10Scaled()) {
+                dataType = rasterDataNode.getGeophysicalDataType();
+            } else {
+                dataType = rasterDataNode.getDataType();
+            }
+            DataType netcdfDataType = DataTypeUtils.getNetcdfDataType(dataType);
+            java.awt.Dimension tileSize = ImageManager.getPreferredTileSize(rasterDataNode.getProduct());
+            final NVariable variable = ncFile.addVariable(variableName, netcdfDataType, tileSize, dimensions);
+            writeCfBandAttributes(rasterDataNode, variable);
+        }
+    }
 
     @Override
     public void decode(final ProfileReadContext ctx, final Product p) throws IOException {
@@ -103,6 +189,14 @@
         p.setAutoGrouping(getAutoGrouping(ctx));
     }
 
+    @Override
+    public void preEncode(ProfileWriteContext ctx, Product p) throws IOException {
+        // In order to inform the writer that it shall write the geophysical values of log scaled bands
+        // we set this property here.
+        ctx.setProperty(Constants.CONVERT_LOGSCALED_BANDS_PROPERTY, true);
+        defineRasterDataNodes(ctx, p.getBands());
+    }
+
     private static void addBand(ProfileReadContext ctx, Product p, Variable variable, int[] origin,
                                 String bandBasename) {
         final int rasterDataType = getRasterDataType(variable, dataTypeWorkarounds);
@@ -130,197 +224,6 @@
             else {
                 band = p.addBand(bandBasename+"_"+variable.getGroup().getName(), rasterDataType);
             }
-            readCfBandAttributes(variable, band);
-            band.setSourceImage(new NetcdfMultiLevelImage(band, variable, origin, ctx));
-            addSampleCodingOrMasksIfApplicable(p, band, variable, variable.getFullName(), false);
-        }
-    }
-
-    private String getAutoGrouping(ProfileReadContext ctx) {
-        ArrayList<String> bandNames = new ArrayList<String>();
-        for (final Variable variable : ctx.getRasterDigest().getRasterVariables()) {
-            final List<Dimension> dimensions = variable.getDimensions();
-            int rank = dimensions.size();
-            for (int i = 0; i < rank - 2; i++) {
-                Dimension dim = dimensions.get(i);
-                if (dim.getLength() > 1) {
-                    bandNames.add(variable.getFullName());
-                    break;
-                }
-            }
-        }
-        return StringUtils.join(bandNames, ":");
-    }
-
-    @Override
-    public void preEncode(ProfileWriteContext ctx, Product p) throws IOException {
-        // In order to inform the writer that it shall write the geophysical values of log scaled bands
-        // we set this property here.
-        ctx.setProperty(Constants.CONVERT_LOGSCALED_BANDS_PROPERTY, true);
-        defineRasterDataNodes(ctx, p.getBands());
-    }
-=======
-    private static final String NANO_METER = "nm";
-    private static UnitFormat unitFormatManager  = UnitFormatManager.instance();;
->>>>>>> 56025be0
-
-    public static void readCfBandAttributes(Variable variable, RasterDataNode rasterDataNode) {
-        rasterDataNode.setDescription(variable.getDescription());
-        rasterDataNode.setUnit(variable.getUnitsString());
-
-        rasterDataNode.setScalingFactor(getScalingFactor(variable));
-        rasterDataNode.setScalingOffset(getAddOffset(variable));
-
-        final Number noDataValue = getNoDataValue(variable);
-        if (noDataValue != null) {
-            rasterDataNode.setNoDataValue(noDataValue.doubleValue());
-            rasterDataNode.setNoDataValueUsed(true);
-        }
-        if (rasterDataNode instanceof Band) {
-            final Band band = (Band) rasterDataNode;
-            band.setSpectralWavelength(getSpectralWavelength(variable));
-        }
-    }
-
-    public static void writeCfBandAttributes(RasterDataNode rasterDataNode, NVariable variable) throws IOException {
-        final String description = rasterDataNode.getDescription();
-        if (description != null) {
-            variable.addAttribute("long_name", description);
-        }
-        String unit = rasterDataNode.getUnit();
-        if (unit != null) {
-            unit = CfCompliantUnitMapper.tryFindUnitString(unit);
-            variable.addAttribute("units", unit);
-        }
-        final boolean unsigned = isUnsigned(rasterDataNode);
-        if (unsigned) {
-            variable.addAttribute("_Unsigned", String.valueOf(true));
-        }
-
-        double noDataValue;
-        if (!rasterDataNode.isLog10Scaled()) {
-            final double scalingFactor = rasterDataNode.getScalingFactor();
-            if (scalingFactor != 1.0) {
-                variable.addAttribute(Constants.SCALE_FACTOR_ATT_NAME, scalingFactor);
-            }
-            final double scalingOffset = rasterDataNode.getScalingOffset();
-            if (scalingOffset != 0.0) {
-                variable.addAttribute(Constants.ADD_OFFSET_ATT_NAME, scalingOffset);
-            }
-            noDataValue = rasterDataNode.getNoDataValue();
-        } else {
-            // scaling information is not written anymore for log10 scaled bands
-            // instead we always write geophysical values
-            // we do this because log scaling is not supported by NetCDF-CF conventions
-            noDataValue = rasterDataNode.getGeophysicalNoDataValue();
-        }
-        if (rasterDataNode.isNoDataValueUsed()) {
-            Number fillValue = DataTypeUtils.convertTo(noDataValue, variable.getDataType());
-            variable.addAttribute(Constants.FILL_VALUE_ATT_NAME, fillValue);
-        }
-        variable.addAttribute("coordinates", "lat lon");
-        if (rasterDataNode instanceof Band) {
-            final Band band = (Band) rasterDataNode;
-            final float spectralWavelength = band.getSpectralWavelength();
-            if (spectralWavelength > 0) {
-                variable.addAttribute(Constants.RADIATION_WAVELENGTH, spectralWavelength);
-                variable.addAttribute(Constants.RADIATION_WAVELENGTH_UNIT, NANO_METER);
-            }
-        }
-    }
-
-    public static void defineRasterDataNodes(ProfileWriteContext ctx, RasterDataNode[] rasterDataNodes) throws
-                                                                                                        IOException {
-        final NFileWriteable ncFile = ctx.getNetcdfFileWriteable();
-        final String dimensions = ncFile.getDimensions();
-        for (RasterDataNode rasterDataNode : rasterDataNodes) {
-            String variableName = ReaderUtils.getVariableName(rasterDataNode);
-
-            int dataType;
-            if (rasterDataNode.isLog10Scaled()) {
-                dataType = rasterDataNode.getGeophysicalDataType();
-            } else {
-                dataType = rasterDataNode.getDataType();
-            }
-            DataType netcdfDataType = DataTypeUtils.getNetcdfDataType(dataType);
-            java.awt.Dimension tileSize = ImageManager.getPreferredTileSize(rasterDataNode.getProduct());
-            final NVariable variable = ncFile.addVariable(variableName, netcdfDataType, tileSize, dimensions);
-            writeCfBandAttributes(rasterDataNode, variable);
-        }
-    }
-
-    @Override
-    public void decode(final ProfileReadContext ctx, final Product p) throws IOException {
-        for (final Variable variable : ctx.getRasterDigest().getRasterVariables()) {
-            final List<Dimension> dimensions = variable.getDimensions();
-            final int rank = dimensions.size();
-            final String bandBasename = variable.getShortName();
-
-            if (rank == 2) {
-                addBand(ctx, p, variable, new int[]{}, bandBasename);
-            } else {
-                final int[] sizeArray = new int[rank - 2];
-                final int startIndexToCopy = DimKey.findStartIndexOfBandVariables(dimensions);
-                System.arraycopy(variable.getShape(), startIndexToCopy, sizeArray, 0, sizeArray.length);
-                ForLoop.execute(sizeArray, new ForLoop.Body() {
-                    @Override
-                    public void execute(int[] indexes, int[] sizes) {
-                        final StringBuilder bandNameBuilder = new StringBuilder(bandBasename);
-                        for (int i = 0; i < sizes.length; i++) {
-                            final Dimension zDim = dimensions.get(i + startIndexToCopy);
-                            String zName = zDim.getShortName();
-                            final String skipPrefix = "n_";
-                            if (zName != null
-                                && zName.toLowerCase().startsWith(skipPrefix)
-                                && zName.length() > skipPrefix.length()) {
-                                zName = zName.substring(skipPrefix.length());
-                            }
-                            if (zDim.getLength() > 1) {
-                                if (zName != null) {
-                                    bandNameBuilder.append(String.format("_%s%d", zName, (indexes[i] + 1)));
-                                } else {
-                                    bandNameBuilder.append(String.format("_%d", (indexes[i] + 1)));
-                                }
-                            }
-
-                        }
-                        addBand(ctx, p, variable, indexes, bandNameBuilder.toString());
-                    }
-                });
-            }
-        }
-        p.setAutoGrouping(getAutoGrouping(ctx));
-    }
-
-    @Override
-    public void preEncode(ProfileWriteContext ctx, Product p) throws IOException {
-        // In order to inform the writer that it shall write the geophysical values of log scaled bands
-        // we set this property here.
-        ctx.setProperty(Constants.CONVERT_LOGSCALED_BANDS_PROPERTY, true);
-        defineRasterDataNodes(ctx, p.getBands());
-    }
-
-    private static void addBand(ProfileReadContext ctx, Product p, Variable variable, int[] origin,
-                                String bandBasename) {
-        final int rasterDataType = getRasterDataType(variable, dataTypeWorkarounds);
-        if (variable.getDataType() == DataType.LONG) {
-            final Band lowerBand = p.addBand(bandBasename + "_lsb", rasterDataType);
-            readCfBandAttributes(variable, lowerBand);
-            if (lowerBand.getDescription() != null) {
-                lowerBand.setDescription(lowerBand.getDescription() + "(least significant bytes)");
-            }
-            lowerBand.setSourceImage(new NetcdfMultiLevelImage(lowerBand, variable, origin, ctx));
-            addSampleCodingOrMasksIfApplicable(p, lowerBand, variable, variable.getFullName() + "_lsb", false);
-
-            final Band upperBand = p.addBand(bandBasename + "_msb", rasterDataType);
-            readCfBandAttributes(variable, upperBand);
-            if (upperBand.getDescription() != null) {
-                upperBand.setDescription(upperBand.getDescription() + "(most significant bytes)");
-            }
-            upperBand.setSourceImage(new NetcdfMultiLevelImage(upperBand, variable, origin, ctx));
-            addSampleCodingOrMasksIfApplicable(p, upperBand, variable, variable.getFullName() + "_msb", true);
-        } else {
-            final Band band = p.addBand(bandBasename, rasterDataType);
             readCfBandAttributes(variable, band);
             band.setSourceImage(new NetcdfMultiLevelImage(band, variable, origin, ctx));
             addSampleCodingOrMasksIfApplicable(p, band, variable, variable.getFullName(), false);
