/*
 * Copyright (C) 2011 Brockmann Consult GmbH (info@brockmann-consult.de)
 *
 * This program is free software; you can redistribute it and/or modify it
 * under the terms of the GNU General Public License as published by the Free
 * Software Foundation; either version 3 of the License, or (at your option)
 * any later version.
 * This program is distributed in the hope that it will be useful, but WITHOUT
 * ANY WARRANTY; without even the implied warranty of MERCHANTABILITY or
 * FITNESS FOR A PARTICULAR PURPOSE. See the GNU General Public License for
 * more details.
 *
 * You should have received a copy of the GNU General Public License along
 * with this program; if not, see http://www.gnu.org/licenses/
 */
package org.esa.snap.dataio.netcdf.metadata.profiles.cf;

import com.bc.ceres.multilevel.support.DefaultMultiLevelImage;
import org.esa.snap.core.datamodel.*;
import org.esa.snap.core.image.ImageManager;
import org.esa.snap.core.util.ForLoop;
import org.esa.snap.core.util.StringUtils;
import org.esa.snap.dataio.netcdf.ProfileReadContext;
import org.esa.snap.dataio.netcdf.ProfileWriteContext;
import org.esa.snap.dataio.netcdf.metadata.ProfilePartIO;
import org.esa.snap.dataio.netcdf.nc.NFileWriteable;
import org.esa.snap.dataio.netcdf.nc.NVariable;
import org.esa.snap.dataio.netcdf.util.*;
import ucar.ma2.DataType;
import ucar.nc2.Attribute;
import ucar.nc2.Dimension;
import ucar.nc2.Variable;
import ucar.units.*;

import java.io.IOException;
import java.util.ArrayList;
import java.util.List;
import java.util.logging.Level;
import java.util.logging.Logger;

import static org.esa.snap.dataio.netcdf.util.ReaderUtils.*;

public class CfBandPart extends ProfilePartIO {

    private static final DataTypeWorkarounds dataTypeWorkarounds = new DataTypeWorkarounds();

    private static final String NANO_METER = "nm";
    private static final UnitFormat unitFormatManager = UnitFormatManager.instance();

    public static void readCfBandAttributes(Variable variable, RasterDataNode rasterDataNode) {
        rasterDataNode.setDescription(variable.getDescription());
        rasterDataNode.setUnit(variable.getUnitsString());

        rasterDataNode.setScalingFactor(getScalingFactor(variable));
        rasterDataNode.setScalingOffset(getAddOffset(variable));

        final Number noDataValue = getNoDataValue(variable);
        if (noDataValue != null) {
            rasterDataNode.setNoDataValue(noDataValue.doubleValue());
            rasterDataNode.setNoDataValueUsed(true);
        }
        if (rasterDataNode instanceof Band band) {
            band.setSpectralWavelength(getSpectralWavelength(variable));
        }
    }

    public static void writeCfBandAttributes(RasterDataNode rasterDataNode, NVariable variable) throws IOException {
        final String description = rasterDataNode.getDescription();
        if (description != null) {
            variable.addAttribute("long_name", description);
        }
        String unit = rasterDataNode.getUnit();
        if (unit != null) {
            unit = CfCompliantUnitMapper.tryFindUnitString(unit);
            variable.addAttribute("units", unit);
        }

        double noDataValue;
        if (!rasterDataNode.isLog10Scaled()) {
            final double scalingFactor = rasterDataNode.getScalingFactor();
            if (scalingFactor != 1.0) {
                variable.addAttribute(Constants.SCALE_FACTOR_ATT_NAME, scalingFactor);
            }
            final double scalingOffset = rasterDataNode.getScalingOffset();
            if (scalingOffset != 0.0) {
                variable.addAttribute(Constants.ADD_OFFSET_ATT_NAME, scalingOffset);
            }
            noDataValue = rasterDataNode.getNoDataValue();
        } else {
            // scaling information is not written anymore for log10 scaled bands
            // instead we always write geophysical values
            // we do this because log scaling is not supported by NetCDF-CF conventions
            noDataValue = rasterDataNode.getGeophysicalNoDataValue();
        }
        if (rasterDataNode.isNoDataValueUsed()) {
            Number fillValue = DataTypeUtils.convertTo(noDataValue, variable.getDataType());
            variable.addAttribute(Constants.FILL_VALUE_ATT_NAME, fillValue, variable.getDataType().isUnsigned());
        }
        variable.addAttribute("coordinates", "lat lon");
        if (rasterDataNode instanceof Band band) {
            final float spectralWavelength = band.getSpectralWavelength();
            if (spectralWavelength > 0) {
                variable.addAttribute(Constants.RADIATION_WAVELENGTH, spectralWavelength);
                variable.addAttribute(Constants.RADIATION_WAVELENGTH_UNIT, NANO_METER);
            }
        }
    }

    static void defineRasterDataNodes(ProfileWriteContext ctx, RasterDataNode[] rasterDataNodes) throws IOException {
        final NFileWriteable ncFile = ctx.getNetcdfFileWriteable();
        final String dimensions = ncFile.getDimensions();
        for (RasterDataNode rasterDataNode : rasterDataNodes) {
            String variableName = getVariableName(rasterDataNode);

            int dataType;
            if (rasterDataNode.isLog10Scaled()) {
                dataType = rasterDataNode.getGeophysicalDataType();
            } else {
                dataType = rasterDataNode.getDataType();
            }
            DataType netcdfDataType = DataTypeUtils.getNetcdfDataType(dataType);
            java.awt.Dimension tileSize = ImageManager.getPreferredTileSize(rasterDataNode.getProduct());
            final NVariable variable = ncFile.addVariable(variableName, netcdfDataType, netcdfDataType.isUnsigned(), tileSize, dimensions);
            writeCfBandAttributes(rasterDataNode, variable);
        }
    }

    static boolean isLatitudeVarName(String variableName) {
        return variableName.equalsIgnoreCase(Constants.LAT_INTERN_VAR_NAME) ||
                variableName.equalsIgnoreCase(Constants.LAT_VAR_NAME) ||
                variableName.equalsIgnoreCase(Constants.LATITUDE_VAR_NAME);
    }

    static boolean isLongitudeVarName(String variableName) {
        return variableName.equalsIgnoreCase(Constants.LON_INTERN_VAR_NAME) ||
                variableName.equalsIgnoreCase(Constants.LON_VAR_NAME) ||
                variableName.equalsIgnoreCase(Constants.LONGITUDE_VAR_NAME);
    }

    private static void addBand(ProfileReadContext ctx, Product p, Variable variable, int[] origin,
                                String bandBasename) {
        final int rasterDataType = getRasterDataType(variable, dataTypeWorkarounds);
        if (variable.getDataType() == DataType.LONG) {
            final Band lowerBand = p.addBand(bandBasename + "_lsb", rasterDataType);
            readCfBandAttributes(variable, lowerBand);
            if (lowerBand.getDescription() != null) {
                lowerBand.setDescription(lowerBand.getDescription() + "(least significant bytes)");
            }
            lowerBand.setSourceImage(new DefaultMultiLevelImage(new NetcdfMultiLevelSource(lowerBand, variable, origin, ctx)));
            addSampleCodingOrMasksIfApplicable(p, lowerBand, variable, variable.getFullName() + "_lsb", false);

            final Band upperBand = p.addBand(bandBasename + "_msb", rasterDataType);
            readCfBandAttributes(variable, upperBand);
            if (upperBand.getDescription() != null) {
                upperBand.setDescription(upperBand.getDescription() + "(most significant bytes)");
            }
            upperBand.setSourceImage(new DefaultMultiLevelImage(new NetcdfMultiLevelSource(upperBand, variable, origin, ctx)));
            addSampleCodingOrMasksIfApplicable(p, upperBand, variable, variable.getFullName() + "_msb", true);
        } else {
            final Band band;
            if (p.containsBand(bandBasename)) {
                band = p.addBand(bandBasename + "_" + variable.getParentGroup().getShortName(), rasterDataType);
            } else {
                band = p.addBand(bandBasename, rasterDataType);
            }
            readCfBandAttributes(variable, band);
            band.setSourceImage(new DefaultMultiLevelImage(new NetcdfMultiLevelSource(band, variable, origin, ctx)));
            addSampleCodingOrMasksIfApplicable(p, band, variable, variable.getFullName(), false);
        }
    }

    static float getSpectralWavelength(Variable variable) {
        Attribute attribute = variable.findAttribute(Constants.RADIATION_WAVELENGTH);
        if (attribute == null) {
            return 0.f;
        }

        final Number wavelengthValue = getAttributeValue(attribute);
        if (wavelengthValue == null) {
            return 0.f;
        }
        final float value = wavelengthValue.floatValue();

        final Attribute attUnit = variable.findAttribute(Constants.RADIATION_WAVELENGTH_UNIT);
        if (attUnit == null) {
            return value;
        }
        final String unitStr = attUnit.getStringValue().trim();
        if (unitStr.equals(NANO_METER)) {
            return value;
        }
        try {
            final Unit sourceUnit = unitFormatManager.parse(unitStr);
            final Unit nanoMeter = unitFormatManager.parse(NANO_METER);
            if (sourceUnit.isCompatible(nanoMeter)) {
                return sourceUnit.convertTo(value, nanoMeter);
            }
        } catch (SpecificationException | UnitDBException | PrefixDBException | UnitSystemException |
                 ConversionException e) {
            final Logger global = Logger.getGlobal();
            global.log(Level.WARNING, e.getMessage(), e);
        }
        return 0;
    }

    private static Number getNoDataValue(Variable variable) {
        Attribute attribute = variable.findAttribute(Constants.FILL_VALUE_ATT_NAME);
        if (attribute == null) {
            attribute = variable.findAttribute(Constants.MISSING_VALUE_ATT_NAME);
        }
        if (attribute != null) {
            return getAttributeValue(attribute);
        }
        return null;
    }

<<<<<<< HEAD
=======
    private static Number getAttributeValue(Attribute attribute) {
        if (attribute.isString()) {
            String stringValue = attribute.getStringValue();
            if (stringValue.endsWith("b")) {
                // Special management for bytes; Can occur in e.g. ASCAT files from EUMETSAT
                return Byte.parseByte(stringValue.substring(0, stringValue.length() - 1));
            } else if (stringValue.equals("NA")) {
                return 0;
            } else if (!stringValue.isEmpty()) {
                return Double.parseDouble(stringValue);
            } else {
                return 0;
            }
        } else {
            return attribute.getNumericValue();
        }

    }

>>>>>>> d77e9bf0
    private static int getRasterDataType(Variable variable, DataTypeWorkarounds workarounds) {
        if (workarounds != null && workarounds.hasWorkaround(variable.getFullName(), variable.getDataType())) {
            return workarounds.getRasterDataType(variable.getFullName(), variable.getDataType());
        }
        int rasterDataType = DataTypeUtils.getRasterDataType(variable);
        if (variable.getDataType() == DataType.LONG) {
            rasterDataType = variable.getDataType().isUnsigned() ? ProductData.TYPE_UINT32 : ProductData.TYPE_INT32;
        }
        return rasterDataType;
    }

    private static boolean isUnsigned(DataNode dataNode) {
        return ProductData.isUIntType(dataNode.getDataType());
    }

    private static void addSampleCodingOrMasksIfApplicable(Product p, Band band, Variable variable,
                                                           String sampleCodingName,
                                                           boolean msb) {
        Attribute flagMeanings = variable.findAttribute("flag_meanings");
        if (flagMeanings == null) {
            flagMeanings = variable.findAttribute("flag_meaning");
        }
        if (flagMeanings == null) {
            return;
        }
        final Attribute flagMasks = variable.findAttribute("flag_masks");
        final Attribute flagValues = variable.findAttribute("flag_values");

        if (flagMasks != null) {
            if (!p.getFlagCodingGroup().contains(sampleCodingName)) {
                final FlagCoding flagCoding = new FlagCoding(sampleCodingName);
                if (flagValues != null) {
                    addSamples(flagCoding, flagMeanings, flagMasks, flagValues, msb);
                } else {
                    addSamples(flagCoding, flagMeanings, flagMasks, msb);
                }
                p.getFlagCodingGroup().add(flagCoding);
            }
            band.setSampleCoding(p.getFlagCodingGroup().get(sampleCodingName));
        } else if (flagValues != null) {
            if (!p.getIndexCodingGroup().contains(sampleCodingName)) {
                final IndexCoding indexCoding = new IndexCoding(sampleCodingName);
                addSamples(indexCoding, flagMeanings, flagValues, msb);
                p.getIndexCodingGroup().add(indexCoding);
            }
            band.setSampleCoding(p.getIndexCodingGroup().get(sampleCodingName));
        }
    }

    private static void addSamples(SampleCoding sampleCoding, Attribute sampleMeanings, Attribute sampleValues,
                                   boolean msb) {
        final String[] meanings = getSampleMeanings(sampleMeanings);
        String[] uniqueNames = StringUtils.makeStringsUnique(meanings);
        final int sampleCount = Math.min(uniqueNames.length, sampleValues.getLength());

        for (int i = 0; i < sampleCount; i++) {
            final String sampleName = CfFlagCodingPart.replaceNonWordCharacters(uniqueNames[i]);
            switch (sampleValues.getDataType()) {
                case BYTE:
                case UBYTE:
                    sampleCoding.addSample(sampleName,
                            DataType.unsignedByteToShort(
                                    sampleValues.getNumericValue(i).byteValue()), null);
                    break;
                case SHORT:
                case USHORT:
                    sampleCoding.addSample(sampleName,
                            DataType.unsignedShortToInt(
                                    sampleValues.getNumericValue(i).shortValue()), null);
                    break;
                case INT:
                case UINT:
                    sampleCoding.addSample(sampleName, sampleValues.getNumericValue(i).intValue(), null);
                    break;
                case LONG:
                case ULONG:
                    final long sampleValue = sampleValues.getNumericValue(i).longValue();
                    if (msb) {
                        final long sampleValueMsb = sampleValue >>> 32;
                        if (sampleValueMsb > 0) {
                            sampleCoding.addSample(sampleName, (int) sampleValueMsb, null);
                        }
                    } else {
                        final long sampleValueLsb = sampleValue & 0x00000000FFFFFFFFL;
                        if (sampleValueLsb > 0 || sampleValue == 0L) {
                            sampleCoding.addSample(sampleName, (int) sampleValueLsb, null);
                        }
                    }
                    break;
            }
        }
    }

    private static void addSamples(SampleCoding sampleCoding, Attribute sampleMeanings, Attribute sampleMasks,
                                   Attribute sampleValues, boolean msb) {
        final String[] meanings = getSampleMeanings(sampleMeanings);
        String[] uniqueNames = StringUtils.makeStringsUnique(meanings);
        final int sampleCount = Math.min(uniqueNames.length, sampleMasks.getLength());
        for (int i = 0; i < sampleCount; i++) {
            final String sampleName = CfFlagCodingPart.replaceNonWordCharacters(uniqueNames[i]);
            switch (sampleMasks.getDataType()) {
                case BYTE:
                case UBYTE:
                    int[] byteValues = {DataType.unsignedByteToShort(sampleMasks.getNumericValue(i).byteValue()),
                            DataType.unsignedByteToShort(sampleValues.getNumericValue(i).byteValue())};
                    if (byteValues[0] == byteValues[1]) {
                        sampleCoding.addSample(sampleName, byteValues[0], null);
                    } else {
                        sampleCoding.addSamples(sampleName, byteValues, null);
                    }
                    break;
                case SHORT:
                case USHORT:
                    int[] shortValues = {DataType.unsignedShortToInt(sampleMasks.getNumericValue(i).shortValue()),
                            DataType.unsignedShortToInt(sampleValues.getNumericValue(i).shortValue())};
                    if (shortValues[0] == shortValues[1]) {
                        sampleCoding.addSample(sampleName, shortValues[0], null);
                    } else {
                        sampleCoding.addSamples(sampleName, shortValues, null);
                    }
                    break;
                case INT:
                case UINT:
                    int[] intValues = {sampleMasks.getNumericValue(i).intValue(),
                            sampleValues.getNumericValue(i).intValue()};
                    if (intValues[0] == intValues[1]) {
                        sampleCoding.addSample(sampleName, intValues[0], null);
                    } else {
                        sampleCoding.addSamples(sampleName, intValues, null);
                    }
                    break;
                case LONG:
                case ULONG:
                    long[] longValues = {sampleMasks.getNumericValue(i).longValue(),
                            sampleValues.getNumericValue(i).longValue()};
                    if (msb) {
                        int[] intLongValues =
                                {(int) (longValues[0] >>> 32), (int) (longValues[1] >>> 32)};
                        if (longValues[0] > 0) {
                            if (intLongValues[0] == intLongValues[1]) {
                                sampleCoding.addSample(sampleName, intLongValues[0], null);
                            } else {
                                sampleCoding.addSamples(sampleName, intLongValues, null);
                            }
                        }
                    } else {
                        int[] intLongValues =
                                {(int) (longValues[0] & 0x00000000FFFFFFFFL), (int) (longValues[1] & 0x00000000FFFFFFFFL)};
                        if (intLongValues[0] > 0 || longValues[0] == 0L) {
                            if (intLongValues[0] == intLongValues[1]) {
                                sampleCoding.addSample(sampleName, intLongValues[0], null);
                            } else {
                                sampleCoding.addSamples(sampleName, intLongValues, null);
                            }
                        }
                    }
                    break;
            }
        }
    }

    private static String[] getSampleMeanings(Attribute sampleMeanings) {
        final int sampleMeaningsCount = sampleMeanings.getLength();
        if (sampleMeaningsCount > 1) {
            // handle a common misunderstanding of CF conventions, where flag meanings are stored as array of strings
            final String[] strings = new String[sampleMeaningsCount];
            for (int i = 0; i < strings.length; i++) {
                strings[i] = sampleMeanings.getStringValue(i);
            }
            return strings;
        }
        return sampleMeanings.getStringValue().split(" ");
    }

    @Override
    public void preDecode(ProfileReadContext ctx, Product p) throws IOException {
        final Variable[] rasterVariables = ctx.getRasterDigest().getRasterVariables();
        Variable longitude = null;
        Variable latitude = null;

        for (Variable variable : rasterVariables) {
            final String variableName = variable.getShortName();
            if (isLongitudeVarName(variableName)) {
                longitude = variable;
                continue;
            }
            if (isLatitudeVarName(variableName)) {
                latitude = variable;
            }
        }

        if (latitude != null && longitude != null) {
            addBand(ctx, p, longitude, new int[0], longitude.getShortName());
            addBand(ctx, p, latitude, new int[0], latitude.getShortName());
        }
    }

    @Override
    public void decode(final ProfileReadContext ctx, final Product p) throws IOException {
        for (final Variable variable : ctx.getRasterDigest().getRasterVariables()) {
            String variableName = variable.getShortName();

            UnsignedChecker.setUnsignedType(variable);
            final List<Dimension> dimensions = variable.getDimensions();
            final int rank = dimensions.size();
            final String bandBasename = variableName;

            if (rank == 2) {
                addBand(ctx, p, variable, new int[]{}, bandBasename);
            } else {
                final int[] sizeArray = new int[rank - 2];
                final int startIndexToCopy = DimKey.findStartIndexOfBandVariables(dimensions);
                System.arraycopy(variable.getShape(), startIndexToCopy, sizeArray, 0, sizeArray.length);
                ForLoop.execute(sizeArray, (indexes, sizes) -> {
                    final StringBuilder bandNameBuilder = new StringBuilder(bandBasename);
                    for (int i = 0; i < sizes.length; i++) {
                        final Dimension zDim = dimensions.get(i + startIndexToCopy);
                        String zName = zDim.getShortName();
                        final String skipPrefix = "n_";
                        if (zName != null
                                && zName.toLowerCase().startsWith(skipPrefix)
                                && zName.length() > skipPrefix.length()) {
                            zName = zName.substring(skipPrefix.length());
                        }
                        if (zDim.getLength() > 1) {
                            if (zName != null) {
                                bandNameBuilder.append(String.format("_%s%d", zName, (indexes[i] + 1)));
                            } else {
                                bandNameBuilder.append(String.format("_%d", (indexes[i] + 1)));
                            }
                        }

                    }
                    addBand(ctx, p, variable, indexes, bandNameBuilder.toString());
                });
            }
        }
        p.setAutoGrouping(getAutoGrouping(ctx));
    }

    @Override
    public void preEncode(ProfileWriteContext ctx, Product p) throws IOException {
        // In order to inform the writer that it shall write the geophysical values of log scaled bands
        // we set this property here.
        ctx.setProperty(Constants.CONVERT_LOGSCALED_BANDS_PROPERTY, true);
        defineRasterDataNodes(ctx, p.getBands());
    }

    private String getAutoGrouping(ProfileReadContext ctx) {
        ArrayList<String> bandNames = new ArrayList<>();
        for (final Variable variable : ctx.getRasterDigest().getRasterVariables()) {
            final List<Dimension> dimensions = variable.getDimensions();
            int rank = dimensions.size();
            for (int i = 0; i < rank - 2; i++) {
                Dimension dim = dimensions.get(i);
                if (dim.getLength() > 1) {
                    bandNames.add(variable.getFullName());
                    break;
                }
            }
        }
        return StringUtils.join(bandNames, ":");
    }
}<|MERGE_RESOLUTION|>--- conflicted
+++ resolved
@@ -214,8 +214,6 @@
         return null;
     }
 
-<<<<<<< HEAD
-=======
     private static Number getAttributeValue(Attribute attribute) {
         if (attribute.isString()) {
             String stringValue = attribute.getStringValue();
@@ -235,7 +233,6 @@
 
     }
 
->>>>>>> d77e9bf0
     private static int getRasterDataType(Variable variable, DataTypeWorkarounds workarounds) {
         if (workarounds != null && workarounds.hasWorkaround(variable.getFullName(), variable.getDataType())) {
             return workarounds.getRasterDataType(variable.getFullName(), variable.getDataType());
