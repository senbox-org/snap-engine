--- conflicted
+++ resolved
@@ -15,7 +15,6 @@
  */
 package org.esa.snap.dataio.netcdf.metadata.profiles.cf;
 
-import com.bc.ceres.glevel.MultiLevelImage;
 import org.esa.snap.core.dataio.geocoding.ComponentFactory;
 import org.esa.snap.core.dataio.geocoding.ComponentGeoCoding;
 import org.esa.snap.core.dataio.geocoding.ForwardCoding;
@@ -395,16 +394,6 @@
         final GeoRaster geoRaster = new GeoRaster(longitudes, latitudes, lonBand.getName(), latBand.getName(),
                                                   width, height, resolutionInKm);
 
-<<<<<<< HEAD
-        final ForwardCoding forward;
-        final InverseCoding inverse;
-        final boolean fractionalAccuracy = Config.instance().preferences().getBoolean("snap.pixelGeoCoding.fractionAccuracy", false);
-        if (fractionalAccuracy) {
-            forward = ComponentFactory.getForward(PixelInterpolatingForward.KEY);
-            inverse = ComponentFactory.getInverse(PixelQuadTreeInverse.KEY_INTERPOLATING);
-        } else {
-            forward = ComponentFactory.getForward(PixelForward.KEY);
-=======
         final boolean fractionalAccuracy = Config.instance().preferences().getBoolean(SYSPROP_SNAP_PIXEL_CODING_FRACTION_ACCURACY, false);
         final ForwardCoding forward;
         if (fractionalAccuracy) {
@@ -416,7 +405,6 @@
         if (fractionalAccuracy) {
             inverse = ComponentFactory.getInverse(PixelQuadTreeInverse.KEY_INTERPOLATING);
         } else {
->>>>>>> 3bfc1d55
             inverse = ComponentFactory.getInverse(PixelQuadTreeInverse.KEY);
         }
 
