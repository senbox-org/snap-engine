--- conflicted
+++ resolved
@@ -45,11 +45,8 @@
 
 import javax.swing.*;
 import java.awt.*;
-<<<<<<< HEAD
 import java.awt.event.ActionEvent;
 import java.awt.event.ActionListener;
-=======
->>>>>>> 9fc2c522
 import java.awt.geom.Rectangle2D;
 import java.awt.image.BufferedImage;
 import java.awt.image.DataBufferByte;
@@ -91,13 +88,10 @@
 
     private ChartPanel densityPlotDisplay;
     private XYImagePlot plot;
-<<<<<<< HEAD
     private PlotAreaSelectionTool plotAreaSelectionTool;
     private static final Color backgroundColor = new Color(255, 255, 255, 0);
     private boolean plotColorsInverted;
     private JButton toggleColorButton;
-=======
->>>>>>> 9fc2c522
 
     DensityPlotPanel(ToolView parentDialog, String helpId) {
         super(parentDialog, helpId, CHART_TITLE, true);
@@ -111,44 +105,35 @@
     }
 
     @Override
-<<<<<<< HEAD
-    protected void updateContent() {
-        if (densityPlotDisplay != null) {
-            plot.setImage(null);
-            plot.setDataset(null);
-            final String[] availableBands = createAvailableBandList();
-            final RasterDataNode raster = getRaster();
-            String rasterName = null;
-            if (raster != null) {
-                rasterName = raster.getName();
-            } else if (availableBands.length > 0) {
-                rasterName = availableBands[0];
-            }
-            /*if (rasterName != null) {
+    protected void updateComponents() {
+        //if (densityPlotDisplay != null) {
+        super.updateComponents();
+        plot.setImage(null);
+        plot.setDataset(null);
+        final String[] availableBands = createAvailableBandList();
+        final RasterDataNode raster = getRaster();
+        String rasterName = null;
+        if (raster != null) {
+            rasterName = raster.getName();
+        } else if (availableBands.length > 0) {
+            rasterName = availableBands[0];
+        }
+        /*if (rasterName != null) {
                 dataSourceConfig.xBand
                 rasterNameParams[varIndex].getProperties().setValueSet(availableBands);
                 rasterNameParams[varIndex].setValue(rasterName, null);
             } else {
                 rasterNameParams[varIndex].getProperties().setValueSet(new String[0]);
             }*/
-            //updateXBand();
-            //updateYBand();
-            //updateParameters(X_VAR, availableBands);
-            //updateParameters(Y_VAR, availableBands);
-            toggleColorButton.setEnabled(false);
-            setChartTitle();
-            super.updateContent();
-        }
-=======
-    protected void updateComponents() {
-        super.updateComponents();
-        plot.setImage(null);
-        plot.setDataset(null);
-        final String[] availableBands = createAvailableBandList();
-        updateParameters(X_VAR, availableBands);
-        updateParameters(Y_VAR, availableBands);
+        //updateXBand();
+        //updateYBand();
+        //updateParameters(X_VAR, availableBands);
+        //updateParameters(Y_VAR, availableBands);
+        toggleColorButton.setEnabled(false);
+        //updateParameters(X_VAR, availableBands);
+        //updateParameters(Y_VAR, availableBands);
         setChartTitle();
->>>>>>> 9fc2c522
+        //}
     }
 
     private void setChartTitle() {
@@ -385,36 +370,30 @@
         updateUIState();
     }
 
-<<<<<<< HEAD
-    private void toggleColor() {
+    private void toggleColor(){
         BufferedImage image = plot.getImage();
-        if (image != null) {
-            if (!plotColorsInverted) {
+        if(image != null) {
+            if(!plotColorsInverted) {
                 image = new BufferedImage(untoggledColorModel, image.getRaster(), image.isAlphaPremultiplied(), null);
             } else {
-                image = new BufferedImage(toggledColorModel, image.getRaster(), image.isAlphaPremultiplied(), null);
+                image = new BufferedImage(toggledColorModel, image.getRaster(), image.isAlphaPremultiplied(), null);                      
             }
             plot.setImage(image);
             updateUIState();
             plotColorsInverted = !plotColorsInverted;
         }
-    }
-
-    private JPanel createMiddlePanel() {
+    } 
+
+    
+    private JPanel createMiddlePanel(){
         toggleColorButton = new JButton("Invert Plot Colors");
         toggleColorButton.addActionListener(new ActionListener() {
             @Override
             public void actionPerformed(ActionEvent e) {
-                if (plot != null) {
-                    toggleColor();
-                }
-            }
-        }
-        );
+                toggleColor();
+            }
+        });
         toggleColorButton.setEnabled(false);
-=======
-    private JPanel createMiddlePanel() {
->>>>>>> 9fc2c522
         final JPanel middlePanel = GridBagUtils.createPanel();
         final GridBagConstraints gbc = GridBagUtils.createConstraints("anchor=NORTHWEST,fill=HORIZONTAL");
         GridBagUtils.setAttributes(gbc, "gridx=0,weightx=1,weighty=0");
@@ -431,20 +410,19 @@
         return middlePanel;
     }
 
-    private ChartPanel createChartPanel(JFreeChart chart) {
+    private ChartPanel createChartPanel(JFreeChart chart){
         densityPlotDisplay = new ChartPanel(chart);
 
         MaskSelectionToolSupport maskSelectionToolSupport = new MaskSelectionToolSupport(this,
-                                                                                         densityPlotDisplay,
-                                                                                         "densitity_plot_area",
-                                                                                         "Mask generated from selected density plot area",
-                                                                                         Color.RED,
-                                                                                         PlotAreaSelectionTool.AreaType.ELLIPSE) {
+                densityPlotDisplay,
+                "densitity_plot_area",
+                "Mask generated from selected density plot area",
+                Color.RED,
+                PlotAreaSelectionTool.AreaType.ELLIPSE) {
             @Override
             protected String createMaskExpression(PlotAreaSelectionTool.AreaType areaType, double x0, double y0, double dx, double dy) {
                 double rr = Math.sqrt(dx * dx + dy * dy);
                 return String.format("distance(%s, %s, %s, %s) < %s",
-<<<<<<< HEAD
                         //rasterNameParams[0].getValue(),
                         //rasterNameParams[1].getValue(),
                         dataSourceConfig.xBand.getName(),
@@ -452,13 +430,6 @@
                         x0,
                         y0,
                         rr);
-=======
-                                     rasterNameParams[0].getValue(),
-                                     rasterNameParams[1].getValue(),
-                                     x0,
-                                     y0,
-                                     rr);
->>>>>>> 9fc2c522
             }
         };
 
@@ -497,40 +468,6 @@
         setChartTitle();
     }
 
-<<<<<<< HEAD
-=======
-    private static class DensityPlot {
-
-        private final BufferedImage image;
-        private final Range rangeX;
-        private final Range rangeY;
-
-        private DensityPlot(BufferedImage image) {
-            this.image = image;
-            this.rangeX = null;
-            this.rangeY = null;
-        }
-
-        private DensityPlot(BufferedImage image, Range rangeX, Range rangeY) {
-            this.image = image;
-            this.rangeX = rangeX;
-            this.rangeY = rangeY;
-        }
-
-        public BufferedImage getImage() {
-            return image;
-        }
-
-        public Range getRangeX() {
-            return rangeX;
-        }
-
-        public Range getRangeY() {
-            return rangeY;
-        }
-    }
-
->>>>>>> 9fc2c522
     @Override
     protected void updateChartData() {
 
@@ -548,9 +485,8 @@
             protected BufferedImage doInBackground(ProgressMonitor pm) throws Exception {
                 pm.beginTask("Computing density plot...", 100);
                 try {
-<<<<<<< HEAD
-                    setRange(X_VAR, rasterX, dataSourceConfig.roiMask, SubProgressMonitor.create(pm, 15));
-                    setRange(Y_VAR, rasterY, dataSourceConfig.roiMask, SubProgressMonitor.create(pm, 15));
+                    setRange(X_VAR, rasterX, dataSourceConfig.useRoiMask ? dataSourceConfig.roiMask:null, SubProgressMonitor.create(pm, 15));
+                    setRange(Y_VAR, rasterY, dataSourceConfig.useRoiMask ? dataSourceConfig.roiMask:null, SubProgressMonitor.create(pm, 15));
                     final BufferedImage densityPlotImage = ProductUtils.createDensityPlotImage(rasterX,
                             axisRangeControls[X_VAR].getMin().floatValue(),
                             axisRangeControls[X_VAR].getMax().floatValue(),
@@ -564,23 +500,6 @@
                             null,
                             SubProgressMonitor.create(pm, 70));
                     return densityPlotImage;
-=======
-                    setRange(X_VAR, rasterX, dataSourceConfig.useRoiMask ? dataSourceConfig.roiMask : null, SubProgressMonitor.create(pm, 15));
-                    setRange(Y_VAR, rasterY, dataSourceConfig.useRoiMask ? dataSourceConfig.roiMask : null, SubProgressMonitor.create(pm, 15));
-                    final BufferedImage image = ProductUtils.createDensityPlotImage(rasterX,
-                                                                                    axisRangeControls[X_VAR].getMin().floatValue(),
-                                                                                    axisRangeControls[X_VAR].getMax().floatValue(),
-                                                                                    rasterY,
-                                                                                    axisRangeControls[Y_VAR].getMin().floatValue(),
-                                                                                    axisRangeControls[Y_VAR].getMax().floatValue(),
-                                                                                    dataSourceConfig.roiMask,
-                                                                                    512,
-                                                                                    512,
-                                                                                    new Color(255, 255, 255, 0),
-                                                                                    null,
-                                                                                    SubProgressMonitor.create(pm, 70));
-                    return new DensityPlot(image);
->>>>>>> 9fc2c522
                 } finally {
                     pm.done();
                 }
@@ -664,8 +583,8 @@
         return raster.getName();
     }
 
-    private void setRange(int varIndex, RasterDataNode raster, Mask mask, ProgressMonitor pm) throws IOException {
-        if (axisRangeControls[varIndex].isAutoMinMax()) {
+    private void setRange(int varIndex,RasterDataNode raster, Mask mask, ProgressMonitor pm) throws IOException {
+        if(axisRangeControls[varIndex].isAutoMinMax()){
             Stx stx;
             if (mask == null) {
                 stx = raster.getStx(false, pm);
@@ -854,13 +773,10 @@
     private static class DataSourceConfig {
 
         public boolean useRoiMask;
-<<<<<<< HEAD
-        private Mask roiMask;
+        public Mask roiMask;
         private RasterDataNode xBand;
         private RasterDataNode yBand;
 
-=======
-        public Mask roiMask;
->>>>>>> 9fc2c522
-    }
+    }
+
 }
