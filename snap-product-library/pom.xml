<?xml version="1.0" encoding="UTF-8"?>
<project xmlns="http://maven.apache.org/POM/4.0.0" xmlns:xsi="http://www.w3.org/2001/XMLSchema-instance" xsi:schemaLocation="http://maven.apache.org/POM/4.0.0 http://maven.apache.org/maven-v4_0_0.xsd">
    <modelVersion>4.0.0</modelVersion>
    <parent>
        <artifactId>snap-engine</artifactId>
        <groupId>org.esa.snap</groupId>
<<<<<<< HEAD
        <version>8.0.3.6cv</version>
=======
        <version>8.0.9</version>
>>>>>>> 3bfc1d55
    </parent>

    <artifactId>snap-product-library</artifactId>
    <packaging>nbm</packaging>

    <name>SNAP Product Library</name>
    <description>SNAP Product Library</description>

    <dependencies>
        <dependency>
            <groupId>org.esa.snap</groupId>
            <artifactId>ceres-core</artifactId>
        </dependency>
        <dependency>
            <groupId>org.esa.snap</groupId>
            <artifactId>snap-core</artifactId>
        </dependency>
        <dependency>
            <groupId>org.esa.snap</groupId>
            <artifactId>snap-engine-utilities</artifactId>
        </dependency>
        <dependency>
            <groupId>org.esa.snap</groupId>
            <artifactId>snap-gpf</artifactId>
        </dependency>

        <dependency>
            <groupId>org.apache.derby</groupId>
            <artifactId>derby</artifactId>
            <version>10.11.1.1</version>
        </dependency>

        <dependency>
            <groupId>org.apache.olingo</groupId>
            <artifactId>olingo-odata2-api</artifactId>
            <version>2.0.8</version>
        </dependency>
        <dependency>
            <groupId>org.apache.olingo</groupId>
            <artifactId>olingo-odata2-core</artifactId>
            <version>2.0.8</version>
            <exclusions>
                <exclusion>
                    <groupId>javax.ws.rs</groupId>
                    <artifactId>javax.ws.rs-api</artifactId>
                </exclusion>
            </exclusions>
        </dependency>
        <dependency>
            <groupId>org.apache.abdera</groupId>
            <artifactId>abdera-core</artifactId>
            <version>1.1.3</version>
        </dependency>
        <dependency>
            <groupId>org.apache.abdera</groupId>
            <artifactId>abdera-client</artifactId>
            <version>1.1.3</version>
        </dependency>
        <dependency>
            <groupId>org.jasypt</groupId>
            <artifactId>jasypt</artifactId>
            <version>1.9.2</version>
        </dependency>

		<dependency>
            <groupId>junit</groupId>
            <artifactId>junit</artifactId>
            <scope>test</scope>
        </dependency>
    </dependencies>

    <build>
        <plugins>
            <plugin>
                <groupId>org.apache.netbeans.utilities</groupId>
                <artifactId>nbm-maven-plugin</artifactId>
                <configuration>
                    <publicPackages>
                        <publicPackage>org.esa.snap.productlibrary.*</publicPackage>
                        <publicPackage>javax.*</publicPackage>
                        <publicPackage>org.w3c.*</publicPackage>
                        <publicPackage>org.xml.*</publicPackage>
                    </publicPackages>
                </configuration>
            </plugin>
            <plugin>
                <groupId>org.codehaus.mojo</groupId>
                <artifactId>build-helper-maven-plugin</artifactId>
            </plugin>
            <plugin>
                <groupId>org.apache.maven.plugins</groupId>
                <artifactId>maven-jar-plugin</artifactId>
                <configuration>
                    <useDefaultManifestFile>true</useDefaultManifestFile>
                </configuration>
            </plugin>
        </plugins>
    </build>
</project><|MERGE_RESOLUTION|>--- conflicted
+++ resolved
@@ -4,11 +4,7 @@
     <parent>
         <artifactId>snap-engine</artifactId>
         <groupId>org.esa.snap</groupId>
-<<<<<<< HEAD
-        <version>8.0.3.6cv</version>
-=======
-        <version>8.0.9</version>
->>>>>>> 3bfc1d55
+        <version>8.0.9.1cv</version>
     </parent>
 
     <artifactId>snap-product-library</artifactId>
