/*
 * Copyright (C) 2011 Brockmann Consult GmbH (info@brockmann-consult.de)
 *
 * This program is free software; you can redistribute it and/or modify it
 * under the terms of the GNU General Public License as published by the Free
 * Software Foundation; either version 3 of the License, or (at your option)
 * any later version.
 * This program is distributed in the hope that it will be useful, but WITHOUT
 * ANY WARRANTY; without even the implied warranty of MERCHANTABILITY or
 * FITNESS FOR A PARTICULAR PURPOSE. See the GNU General Public License for
 * more details.
 *
 * You should have received a copy of the GNU General Public License along
 * with this program; if not, see http://www.gnu.org/licenses/
 */

package org.esa.snap.statistics;

import com.bc.ceres.binding.ConversionException;
import com.bc.ceres.binding.Converter;
import com.bc.ceres.core.ProgressMonitor;
import org.esa.snap.core.datamodel.*;
import org.esa.snap.core.gpf.Operator;
import org.esa.snap.core.gpf.OperatorException;
import org.esa.snap.core.gpf.OperatorSpi;
import org.esa.snap.core.gpf.Tile;
import org.esa.snap.core.gpf.annotations.OperatorMetadata;
import org.esa.snap.core.gpf.annotations.Parameter;
import org.esa.snap.core.gpf.annotations.SourceProducts;
import org.esa.snap.core.util.io.FileUtils;
import org.esa.snap.core.util.io.WildcardMatcher;
import org.esa.snap.statistics.output.*;
import org.esa.snap.statistics.tools.TimeInterval;

import javax.media.jai.Histogram;
import java.io.*;
import java.net.MalformedURLException;
import java.text.MessageFormat;
import java.text.ParseException;
import java.util.*;
import java.util.logging.Level;

/**
 * An operator that is used to compute statistics for any number of source products, restricted to time intervals and
 * regions given by an ESRI shapefile. If no time intervals are defined, statistics are aggregated over the whole period.
 * If no region is given, all pixels of a product are considered.
 *
 * <p>
 * The operator writes two different sorts of output:
 * <ul>
 * <li>an ASCII file in tab-separated CSV format, in which the statistics are mapped to the source regions, time intervals and bands</li>
 * <li>a shapefile that corresponds to the input shapefile, enriched with the statistics for the regions defined by the shapefile</li>
 * </ul>
 * <p>
 * Unlike most other operators, that can compute single {@link Tile tiles},
 * the statistics operator processes all of its source products in its {@link #doExecute(ProgressMonitor)} method.
 *
 * @author Sabine Embacher
 * @author Tonio Fincke
 * @author Thomas Storm
 */
@OperatorMetadata(alias = "StatisticsOp",
        category = "Raster",
        version = "1.0",
        authors = "Sabine Embacher, Tonio Fincke, Thomas Storm",
        copyright = "(c) 2012 by Brockmann Consult GmbH",
        description = "Computes statistics for an arbitrary number of source products.",
        autoWriteDisabled = true)
public class StatisticsOp extends Operator {

    public static final String DATETIME_PATTERN = "yyyy-MM-dd HH:mm:ss";
    public static final String MAJORITY_CLASS = "majority_class";
    public static final String SECOND_MAJORITY_CLASS = "second_majority_class";
    public static final String TOTAL = "SampleSize(Pixels)";
    public static final String MAXIMUM = "Maximum";
    public static final String MINIMUM = "Minimum";
    public static final String MEDIAN_OLD_50P = "50%ThresholdHistogram"; // was "Median".  This variable no longer used.
    public static final String MEDIAN = "Median";
    public static final String MEAN = "Mean";
    public static final String SIGMA = "StandardDeviation";
    public static final String VARIANCE = "Variance";
    public static final String COEF_VARIATION = "CoefficientOfVariation";
    public static final String TOTAL_BINS = "TotalBins";
    public static final String BIN_WIDTH = "BinWidth";
    public static final String MAX_ERROR = "max_error"; // This variable no longer used.

    public static final String PERCENTILE_PREFIX = "";
    public static final String PERCENTILE_SUFFIX = "%Threshold";
    public static final String DEFAULT_PERCENTILES = "50,80,85,90,95,98";
    public static final int[] DEFAULT_PERCENTILES_INTS = new int[]{50,80,85,90,95,98};

    public boolean calculateMedian = true;


    private static final double FILL_VALUE = -999.0;
    static final int ALL_MEASURES = 0;
    static final int QUALITATIVE_MEASURES = 1;
    static final int QUANTITATIVE_MEASURES = 2;

    @SourceProducts(description = "The source products to be considered for statistics computation. If not given, " +
            "the parameter 'sourceProductPaths' must be provided.")
    Product[] sourceProducts;

    @Parameter(description = "A comma-separated list of file paths specifying the source products.\n" +
            "Each path may contain the wildcards '**' (matches recursively any directory),\n" +
            "'*' (matches any character sequence in path names) and\n" +
            "'?' (matches any single character).\n" +
            "If, for example, all NetCDF files under /eodata/ shall be considered, use '/eodata/**/*.nc'.")
    String[] sourceProductPaths;

    @Parameter(description = "An ESRI shapefile, providing the considered geographical region(s) given as polygons. " +
            "If null, all pixels are considered.")
    File shapefile;

    @Parameter(description = "The name of the attribute in the ESRI shapefile that shall be used to identify features" +
            "in the output. If none is given or if the shapefile does not have the attribute, the feature id will be" +
            "used. This parameter is case-sensitive. It is only considered when the shapefile parameter is set.",
            defaultValue = "name"
    )
    String featureId;

    @Parameter(description = "The start date. If not given, taken from the 'oldest' source product. Products that " +
            "have a start date before the start date given by this parameter are not considered.",
            format = DATETIME_PATTERN, converter = UtcConverter.class)
    ProductData.UTC startDate;

    @Parameter(description = "The end date. If not given, taken from the 'youngest' source product. Products that " +
            "have an end date after the end date given by this parameter are not considered.",
            format = DATETIME_PATTERN, converter = UtcConverter.class)
    ProductData.UTC endDate;

    @Parameter(description = "The band configurations. These configurations determine the input of the operator.",
            alias = "bandConfigurations", itemAlias = "bandConfiguration", notNull = true)
    BandConfiguration[] bandConfigurations;

    @Parameter(description = "The target file for shapefile output. Shapefile output will only be written if this " +
            "parameter is set. The band mapping file will have the suffix _band_mapping.txt.",
            notNull = false)
    File outputShapefile;

    @Parameter(description = "The target file for ASCII output." +
            "The metadata file will have the suffix _metadata.txt.\n" +
            "ASCII output will only be written if this parameter is set.", notNull = false)
    File outputAsciiFile;

    @Parameter(description = "The percentile levels that shall be created. Must be in the interval [0..100]",
            notNull = false, defaultValue = DEFAULT_PERCENTILES)
    int[] percentiles;

//    @Parameter(description = "The degree of accuracy used for statistics computation. Higher numbers " +
//            "indicate higher accuracy but may lead to a considerably longer computation time.",
//               defaultValue = "3")
//    int accuracy;

    @Parameter(description = "The number of bins to use in the histogram statistics",
            defaultValue = "1000")
    int numBins;


    @Parameter(description = "If set, the StatisticsOp will divide the time between start and end time into time intervals" +
            "defined by this parameter. All measures will be aggregated from products within these intervals. " +
            "This parameter will only have an effect if the parameters start date and end date are set.")
    TimeIntervalDefinition interval;

    @Parameter(description = "If true, categorical measures and quantitative measures will be written separately.",
            defaultValue = "false")
    boolean writeDataTypesSeparately;

    final Set<StatisticsOutputter> allStatisticsOutputters = new HashSet<>();
    private final Set<StatisticsOutputter> qualitativeStatisticsOutputters = new HashSet<>();
    private final Set<StatisticsOutputter> quantitativeStatisticsOutputters = new HashSet<>();
    private final Set[] statisticsOutputters =
            new Set[]{allStatisticsOutputters, qualitativeStatisticsOutputters, quantitativeStatisticsOutputters};

    private final SortedSet<String> regionNames = new TreeSet<>();

    private PrintStream[] metadataOutputStreams = new PrintStream[3];
    private PrintStream[] csvOutputStreams = new PrintStream[3];
    private PrintStream[] bandMappingOutputStreams = new PrintStream[3];

    @Override
    public void initialize() throws OperatorException {
        setDummyTargetProduct();
        validateInput();
    }

    @Override
    public void doExecute(ProgressMonitor pm) throws OperatorException {
        TimeInterval[] timeIntervals = getTimeIntervals(interval, startDate, endDate);

//        final StatisticComputer statisticComputer = new StatisticComputer(shapefile, bandConfigurations,
//                Util.computeBinCount(accuracy), timeIntervals, featureId, getLogger());
        final StatisticComputer statisticComputer = new StatisticComputer(shapefile, bandConfigurations, numBins, timeIntervals, featureId, getLogger(), calculateMedian);
        final ProductValidator productValidator = new ProductValidator(Arrays.asList(bandConfigurations), startDate, endDate, getLogger());
        final ProductLoop productLoop = new ProductLoop(new ProductLoader(), productValidator, statisticComputer, pm, getLogger());
        productLoop.loop(sourceProducts, getProductsToLoad());

        final String[] productNames = productLoop.getProductNames();
        if (productNames.length == 0) {
            throw new OperatorException("No input products found that matches the criteria.");
        }

        final Map<BandConfiguration, StatisticComputer.StxOpMapping>[] stxOpsList = statisticComputer.getResultList();

        regionNames.clear();
        for (Map<BandConfiguration, StatisticComputer.StxOpMapping> stxOps : stxOpsList) {
            for (StatisticComputer.StxOpMapping stxOpMapping : stxOps.values()) {
                regionNames.addAll(stxOpMapping.summaryMap.keySet());
                regionNames.addAll(stxOpMapping.qualitativeMap.keySet());
            }
        }

        if (regionNames.size() == 0) {
            getLogger().warning("No statistics computed because no input product intersects any feature from the given shapefile.");
            return;
        }

        String[] regionIDS = regionNames.toArray(new String[0]);
        defineOutputters(timeIntervals, percentiles, productNames, regionIDS, stxOpsList);

        if (timeIntervals.length == 0) {
            processStatisticsPerTimeInterval(statisticComputer.getResults(0), null);
        }
        for (int i = 0; i < timeIntervals.length; i++) {
            processStatisticsPerTimeInterval(statisticComputer.getResults(i), timeIntervals[i]);
        }
        try {
            for (StatisticsOutputter statisticsOutputter : allStatisticsOutputters) {
                statisticsOutputter.finaliseOutput();
            }
        } catch (IOException e) {
            throw new OperatorException("Unable to write output.", e);
        } finally {
            for (int j = 0; j < 3; j++) {
                if (metadataOutputStreams[j] != null) {
                    metadataOutputStreams[j].close();
                }
                if (csvOutputStreams[j] != null) {
                    csvOutputStreams[j].close();
                }
                if (bandMappingOutputStreams[j] != null) {
                    bandMappingOutputStreams[j].close();
                }
            }
        }

        getLogger().log(Level.INFO, "Successfully computed statistics.");
    }

    private void processStatisticsPerTimeInterval(Map<BandConfiguration, StatisticComputer.StxOpMapping> stxOps,
                                                  TimeInterval timeInterval) {
        for (Map.Entry<BandConfiguration, StatisticComputer.StxOpMapping> bandConfigurationStxOpMappingEntry : stxOps.entrySet()) {
            final BandConfiguration bandConfiguration = bandConfigurationStxOpMappingEntry.getKey();
            final String bandName;
            if (bandConfiguration.sourceBandName != null) {
                bandName = bandConfiguration.sourceBandName;
            } else {
                bandName = bandConfiguration.expression.replace(" ", "_");
            }
            final StatisticComputer.StxOpMapping stxOpMapping = bandConfigurationStxOpMappingEntry.getValue();
            final Map<String, QualitativeStxOp> qualitativeMap = stxOpMapping.qualitativeMap;
            for (String regionName : qualitativeMap.keySet()) {
                final HashMap<String, Object> stxMap = new HashMap<>();
                final QualitativeStxOp qualitativeStxOp = qualitativeMap.get(regionName);
                if (!qualitativeStxOp.getMajorityClass().equals(QualitativeStxOp.NO_MAJORITY_CLASS)) {
                    String[] classNames = qualitativeStxOp.getClassNames();
                    for (String className : classNames) {
                        stxMap.put(className, qualitativeStxOp.getNumberOfMembers(className));
                    }
                    stxMap.put(MAJORITY_CLASS, qualitativeStxOp.getMajorityClass());
                    stxMap.put(SECOND_MAJORITY_CLASS, qualitativeStxOp.getSecondMajorityClass());
                    stxMap.put(TOTAL, qualitativeStxOp.getTotalNumClassMembers());
                }
                for (StatisticsOutputter statisticsOutputter : qualitativeStatisticsOutputters) {
                    if (timeInterval != null) {
                        statisticsOutputter.addToOutput(bandName, timeInterval, regionName, stxMap);
                    } else {
                        statisticsOutputter.addToOutput(bandName, regionName, stxMap);
                    }
                }
            }
            final Map<String, SummaryStxOp> summaryMap = stxOpMapping.summaryMap;
            final Map<String, HistogramStxOp> histogramMap = stxOpMapping.histogramMap;
            for (String regionName : summaryMap.keySet()) {
                final HashMap<String, Object> stxMap = new HashMap<>();
                final SummaryStxOp summaryStxOp = summaryMap.get(regionName);
                final Histogram histogram = histogramMap.get(regionName).getHistogram();
                if (histogram.getTotals()[0] == 0) {
                    stxMap.put(TOTAL, 0);
                    stxMap.put(MINIMUM, FILL_VALUE);
                    stxMap.put(MAXIMUM, FILL_VALUE);
                    stxMap.put(MEAN, FILL_VALUE);
                    stxMap.put(MEDIAN, FILL_VALUE);
                    stxMap.put(SIGMA, FILL_VALUE);
                    stxMap.put(VARIANCE, FILL_VALUE);
                    stxMap.put(COEF_VARIATION, FILL_VALUE);
                    stxMap.put(TOTAL_BINS, FILL_VALUE);
                    stxMap.put(BIN_WIDTH, FILL_VALUE);

                    for (int percentile : percentiles) {
                        stxMap.put(getPercentileName(percentile), FILL_VALUE);
                    }
                } else {
                    double median = summaryStxOp.getMedian();
                    double stdDev = summaryStxOp.getStandardDeviation();
                    double mean = summaryStxOp.getMean();

                    stxMap.put(TOTAL, histogram.getTotals()[0]);
                    stxMap.put(MINIMUM, summaryStxOp.getMinimum());
                    stxMap.put(MAXIMUM, summaryStxOp.getMaximum());
                    stxMap.put(MEAN, summaryStxOp.getMean());
                    stxMap.put(MEDIAN, median);
                    stxMap.put(SIGMA, stdDev);
                    stxMap.put(VARIANCE, summaryStxOp.getVariance());
                    stxMap.put(COEF_VARIATION, Util.getCoefficientOfVariation(stdDev, mean));
                    stxMap.put(TOTAL_BINS, histogram.getNumBins()[0]);
                    stxMap.put(BIN_WIDTH, Util.getBinWidth(histogram));

                    for (int percentile : percentiles) {
                        stxMap.put(getPercentileName(percentile), computePercentile(percentile, histogram));
                    }
                }
//                stxMap.put(MAX_ERROR, Util.getBinWidth(histogram));
                for (StatisticsOutputter statisticsOutputter : quantitativeStatisticsOutputters) {
                    if (timeInterval != null) {
                        statisticsOutputter.addToOutput(bandName, timeInterval, regionName, stxMap);
                    } else {
                        statisticsOutputter.addToOutput(bandName, regionName, stxMap);
                    }
                }
            }
        }
    }

    private File[] getProductsToLoad() {
        SortedSet<File> fileSet = new TreeSet<File>();
        if (sourceProductPaths != null) {
            for (String filePattern : sourceProductPaths) {
                if (filePattern == null) {
                    continue;
                }
                try {
                    WildcardMatcher.glob(filePattern, fileSet);
                } catch (IOException e) {
                    logReadProductError(filePattern);
                }
            }
        }
        return fileSet.toArray(new File[fileSet.size()]);
    }

    /* package local for testing*/
    static TimeInterval[] getTimeIntervals(TimeIntervalDefinition interval, ProductData.UTC startDate, ProductData.UTC endDate) {
        if (startDate == null || endDate == null) {
            return new TimeInterval[0];
        } else if (interval == null) {
            return new TimeInterval[]{new TimeInterval(0, startDate, endDate)};
        } else {
            ArrayList<TimeInterval> timeIntervalList = new ArrayList<>();
            int timeField = getTimeField(interval);
            ProductData.UTC currentStartDate = new ProductData.UTC(startDate.getMJD());
            ProductData.UTC currentEndDate = getIncreasedDate(startDate, timeField, interval.amount);
            int counter = 0;
            while (currentEndDate.getAsDate().before(endDate.getAsDate())) {
                timeIntervalList.add(new TimeInterval(counter++, currentStartDate, currentEndDate));
                currentStartDate = new ProductData.UTC(currentEndDate.getMJD());
                currentEndDate = getIncreasedDate(currentEndDate, timeField, interval.amount);
            }
            timeIntervalList.add(new TimeInterval(counter, currentStartDate, endDate));
            return timeIntervalList.toArray(new TimeInterval[0]);
        }
    }

    private static ProductData.UTC getIncreasedDate(ProductData.UTC date, int timeField, int amount) {
        Calendar calendar = date.getAsCalendar();
        calendar.add(timeField, amount);
        return ProductData.UTC.create(calendar.getTime(), 0);
    }

    private static int getTimeField(TimeIntervalDefinition interval) {
        switch (interval.unit) {
            case "days":
                return Calendar.DAY_OF_MONTH;
            case "weeks":
                return Calendar.WEEK_OF_YEAR;
            case "months":
                return Calendar.MONTH;
            case "years":
                return Calendar.YEAR;
            default:
                throw new OperatorException("Invalid interval unit: " + interval.unit);
        }
    }

    private static String[] getMeasureNames(Map<BandConfiguration, StatisticComputer.StxOpMapping>[] stxOpsList,
                                            int[] percentiles, int qualifier) {
        final List<String> measures = new ArrayList<String>();
        for (Map<BandConfiguration, StatisticComputer.StxOpMapping> stxOps : stxOpsList) {
            for (StatisticComputer.StxOpMapping stxOpMapping : stxOps.values()) {
                if (qualifier != QUALITATIVE_MEASURES && !measures.contains(MINIMUM)) {
                    Collection<SummaryStxOp> summaryStxOps = stxOpMapping.summaryMap.values();
                    for (SummaryStxOp summaryStxOp : summaryStxOps) {
                        if (!Double.isNaN(summaryStxOp.getMean())) {
                            measures.add(MINIMUM);
                            measures.add(MAXIMUM);
                            measures.add(MEDIAN);
                            measures.add(SIGMA);
                            for (int percentile : percentiles) {
                                measures.add(getPercentileName(percentile));
                            }
                            measures.add(MAX_ERROR);
                            if (!measures.contains(TOTAL)) {
                                measures.add(TOTAL);
                            }
                            break;
                        }
                    }
                }
                if (qualifier != QUANTITATIVE_MEASURES) {
                    Collection<QualitativeStxOp> qualitativeStxOps = stxOpMapping.qualitativeMap.values();
                    if (!qualitativeStxOps.isEmpty() && !measures.contains(StatisticsOp.MAJORITY_CLASS)) {
                        measures.add(StatisticsOp.MAJORITY_CLASS);
                        measures.add(StatisticsOp.SECOND_MAJORITY_CLASS);
                        if (!measures.contains(TOTAL)) {
                            measures.add(StatisticsOp.TOTAL);
                        }
                    }
                    for (QualitativeStxOp qualitativeStxOp : qualitativeStxOps) {
                        if (!qualitativeStxOp.getMajorityClass().equals(QualitativeStxOp.NO_MAJORITY_CLASS)) {
                            String[] classNames = qualitativeStxOp.getClassNames();
                            for (String className : classNames) {
                                if (!measures.contains(className)) {
                                    measures.add(className);
                                }
                            }
                        }
                    }
                }
            }
        }
        return measures.toArray(new String[0]);
    }

<<<<<<< HEAD
=======
    @Deprecated
    /*
     * will receive no replacement (@since 6.0.3)
     */
    public static String[] getAlgorithmNames(int[] percentiles) {
        final LinkedHashSet<String> fieldNamesLhs = new LinkedHashSet<String>();
        fieldNamesLhs.add(TOTAL);
        fieldNamesLhs.add(MINIMUM);
        fieldNamesLhs.add(MAXIMUM);
        fieldNamesLhs.add(MEAN);
        fieldNamesLhs.add(MEDIAN);
        fieldNamesLhs.add(SIGMA);
        fieldNamesLhs.add(VARIANCE);
        fieldNamesLhs.add(COEF_VARIATION);
        fieldNamesLhs.add(TOTAL_BINS);
        fieldNamesLhs.add(BIN_WIDTH);
        for (int percentile : percentiles) {
            fieldNamesLhs.add(getPercentileName(percentile));
        }

        String[] fieldNamesArray = new String[fieldNamesLhs.size()];
        fieldNamesLhs.toArray(fieldNamesArray);

        return fieldNamesArray;
    }


>>>>>>> a7a32657
    private static String getPercentileName(int percentile) {
        return PERCENTILE_PREFIX + percentile + PERCENTILE_SUFFIX;
    }

    private void defineOutputters(TimeInterval[] timeIntervals, int[] percentiles, String[] productNames,
                                  String[] regionIDs,
                                  Map<BandConfiguration, StatisticComputer.StxOpMapping>[] stxOpsList) {
        if (writeDataTypesSeparately && hasQualitativeAndQuantitativeData()) {
            defineOutputterType(timeIntervals, percentiles, productNames, regionIDs, stxOpsList, QUALITATIVE_MEASURES);
            defineOutputterType(timeIntervals, percentiles, productNames, regionIDs, stxOpsList, QUANTITATIVE_MEASURES);
            allStatisticsOutputters.addAll(qualitativeStatisticsOutputters);
            allStatisticsOutputters.addAll(quantitativeStatisticsOutputters);
        } else {
            defineOutputterType(timeIntervals, percentiles, productNames, regionIDs, stxOpsList, ALL_MEASURES);
            qualitativeStatisticsOutputters.addAll(allStatisticsOutputters);
            quantitativeStatisticsOutputters.addAll(allStatisticsOutputters);
        }
    }

    private void defineOutputterType(TimeInterval[] timeIntervals, int[] percentiles, String[] productNames,
                                     String[] regionIDs,
                                     Map<BandConfiguration, StatisticComputer.StxOpMapping>[] stxOpsList, int qualifier) {
        String[] bandNames = getBandNames(qualifier);
        String[] measureNames = getMeasureNames(stxOpsList, percentiles, qualifier);
        StatisticsOutputContext statisticsOutputContext =
                StatisticsOutputContext.create(productNames, bandNames, measureNames, timeIntervals, featureId, regionIDs);
        setupOutputters(qualifier);
        Set<StatisticsOutputter> outputters = statisticsOutputters[qualifier];
        for (StatisticsOutputter statisticsOutputter : outputters) {
            statisticsOutputter.initialiseOutput(statisticsOutputContext);
        }
    }

    private String[] getBandNames(int quantifier) {
        if (quantifier == QUALITATIVE_MEASURES) {
            return getBandNames(true, true);
        } else if (quantifier == QUANTITATIVE_MEASURES) {
            return getBandNames(true, false);
        } else {
            return getBandNames(false, true);
        }
    }

    private String[] getBandNames(boolean considerMeasureType, boolean retrieveCategorical) {
        final List<String> bandNamesList = new ArrayList<>();
        for (BandConfiguration bandConfiguration : bandConfigurations) {
            if (!considerMeasureType || bandConfiguration.retrieveCategoricalStatistics == retrieveCategorical) {
                if (bandConfiguration.sourceBandName != null) {
                    bandNamesList.add(bandConfiguration.sourceBandName);
                } else {
                    bandNamesList.add(bandConfiguration.expression.replace(" ", "_"));
                }
            }
        }
        return bandNamesList.toArray(new String[0]);
    }

    private boolean hasQualitativeAndQuantitativeData() {
        boolean hasQuantitativeData = false;
        boolean hasQualitativeData = false;
        for (BandConfiguration bandConfiguration : bandConfigurations) {
            if (bandConfiguration.retrieveCategoricalStatistics) {
                hasQualitativeData = true;
                if (hasQuantitativeData) {
                    return true;
                }
            } else {
                hasQuantitativeData = true;
                if (hasQualitativeData) {
                    return true;
                }
            }
        }
        return false;
    }

    /* package local for testing */
    @SuppressWarnings("WeakerAccess")
    static File getOutputFile(File origFile, int qualifier) {
        if (origFile == null) {
            return null;
        }
        if (qualifier == QUALITATIVE_MEASURES) {
            return new File(origFile.getParent(),
                    FileUtils.getFilenameWithoutExtension(origFile) + "_categorical" +
                            FileUtils.getExtension(origFile));
        } else if (qualifier == QUANTITATIVE_MEASURES) {
            return new File(origFile.getParent(),
                    FileUtils.getFilenameWithoutExtension(origFile) + "_quantitative" +
                            FileUtils.getExtension(origFile));
        }
        return origFile;
    }

    private void setupOutputters(int qualifier) {
        Set<StatisticsOutputter> outputters = statisticsOutputters[qualifier];
        File asciiFile = getOutputFile(outputAsciiFile, qualifier);
        if (asciiFile != null) {
            try {
                final File metadataFile = new File(asciiFile.getParent(),
                        FileUtils.getFilenameWithoutExtension(asciiFile) + "_metadata.txt");
                metadataOutputStreams[qualifier] = new PrintStream(new FileOutputStream(metadataFile));
                csvOutputStreams[qualifier] = new PrintStream(new FileOutputStream(asciiFile));
                outputters.add(new CsvStatisticsWriter(csvOutputStreams[qualifier]));
                outputters.add(new MetadataWriter(metadataOutputStreams[qualifier]));
            } catch (FileNotFoundException e) {
                throw new OperatorException(e);
            }
        }
        File shapeFileOut = getOutputFile(outputShapefile, qualifier);
        if (shapeFileOut != null) {
            try {
                final String baseName = FileUtils.getFilenameWithoutExtension(shapeFileOut);
                final File bandMappingFile = new File(shapeFileOut.getParent(), baseName + "_band_mapping.txt");
                final FileOutputStream bandMappingFOS = new FileOutputStream(bandMappingFile);
                bandMappingOutputStreams[qualifier] = new PrintStream(bandMappingFOS);
                BandNameCreator bandNameCreator = new BandNameCreator(bandMappingOutputStreams[qualifier]);
                outputters.add(
                        FeatureStatisticsWriter.createFeatureStatisticsWriter(shapefile.toURI().toURL(), shapeFileOut.getAbsolutePath(),
                                bandNameCreator));
            } catch (MalformedURLException e) {
                throw new OperatorException(
                        "Unable to create shapefile outputter: shapefile '" + shapefile.getName() + "' is invalid.", e);
            } catch (FileNotFoundException e) {
                throw new OperatorException("Unable to create shapefile outputter: maybe shapefile output directory does not exist?", e);
            }
        }
    }

    private Number computePercentile(int percentile, Histogram histogram) {
        return histogram.getPTileThreshold(percentile * 0.01)[0];
    }

    static Band getBand(BandConfiguration configuration, Product product) {
        final Band band;
        if (configuration.sourceBandName != null) {
            band = product.getBand(configuration.sourceBandName);
            band.setNoDataValueUsed(true);
        } else {
            band = product.addBand(configuration.expression.replace(" ", "_"), configuration.expression,
                    ProductData.TYPE_FLOAT64);
        }
        if (band == null) {
            throw new OperatorException(MessageFormat.format("Band ''{0}'' does not exist in product ''{1}''.",
                    configuration.sourceBandName, product.getName()));
        }
        return band;
    }

    void validateInput() {
        if (startDate != null && endDate != null && endDate.getAsDate().before(startDate.getAsDate())) {
            throw new OperatorException("End date '" + this.endDate + "' before start date '" + this.startDate + "'");
        }
//        if (accuracy < 0) {
//            throw new OperatorException("Parameter 'accuracy' must be greater than or equal to " + 0);
//        }
//        if (accuracy > Util.MAX_ACCURACY) {
//            throw new OperatorException("Parameter 'accuracy' must be less than or equal to " + Util.MAX_ACCURACY);
//        }
        if (numBins < Util.MIN_NUMBINS) {
            throw new OperatorException("Parameter 'numBins' must be greater than or equal to " + Util.MIN_NUMBINS);
        }
        if (numBins > Util.MAX_NUMBINS) {
            throw new OperatorException("Parameter 'numBins' must be less than or equal to " + Util.MAX_NUMBINS);
        }
        if ((sourceProducts == null || sourceProducts.length == 0) &&
                (sourceProductPaths == null || sourceProductPaths.length == 0)) {
            throw new OperatorException(
                    "Either source products must be given or parameter 'sourceProductPaths' must be specified");
        }
        if (bandConfigurations == null) {
            throw new OperatorException("Parameter 'bandConfigurations' must be specified.");
        }
        for (BandConfiguration configuration : bandConfigurations) {
            if (configuration.sourceBandName == null && configuration.expression == null) {
                throw new OperatorException("Configuration must contain either a source band name or an expression.");
            }
            if (configuration.sourceBandName != null && configuration.expression != null) {
                throw new OperatorException("Configuration must contain either a source band name or an expression.");
            }
        }
        if (interval != null && interval.amount < 1) {
            throw new OperatorException("interval amount must be larger than 0.");
        }
        if (outputAsciiFile != null && outputAsciiFile.isDirectory()) {
            throw new OperatorException("Parameter 'outputAsciiFile' must not point to a directory.");
        }
        if (outputShapefile != null) {
            if (outputShapefile.isDirectory()) {
                throw new OperatorException("Parameter 'outputShapefile' must point to a file.");
            }
            if (shapefile == null) {
                throw new OperatorException("Parameter 'shapefile' must be provided if an output shapefile shall be created.");
            }
        }
        if (shapefile != null && shapefile.isDirectory()) {
            throw new OperatorException("Parameter 'shapefile' must point to a file.");
        }

        if (percentiles == null || percentiles.length == 0) {
            percentiles = DEFAULT_PERCENTILES_INTS;
        }
        for (int percentile : percentiles) {
            if (percentile < 0 || percentile > 100) {
                throw new OperatorException("Percentile '" + percentile + "' outside of interval [0..100].");
            }
        }
    }

    static boolean isProductAlreadyOpened(List<Product> products, File file) {
        for (Product product : products) {
            if (product.getFileLocation().getAbsolutePath().equals(file.getAbsolutePath())) {
                return true;
            }
        }
        return false;
    }

    private void logReadProductError(String file) {
        getLogger().severe(String.format("Failed to read from '%s' (not a data product or reader missing)", file));
    }

    private void setDummyTargetProduct() {
        final Product product = new Product("dummy", "dummy", 2, 2);
        product.addBand("dummy", ProductData.TYPE_INT8);
        setTargetProduct(product);
    }

    public static class UtcConverter implements Converter<ProductData.UTC> {

        @Override
        public ProductData.UTC parse(String text) throws ConversionException {
            try {
                return ProductData.UTC.parse(text, DATETIME_PATTERN);
            } catch (ParseException e) {
                throw new ConversionException(e);
            }
        }

        @Override
        public String format(ProductData.UTC value) {
            if (value != null) {
                return value.format();
            }
            return "";
        }

        @Override
        public Class<ProductData.UTC> getValueType() {
            return ProductData.UTC.class;
        }

    }

    /**
     * The service provider interface (SPI) which is referenced
     * in {@code /META-INF/services/OperatorSpi}.
     */
    public static class Spi extends OperatorSpi {

        public Spi() {
            super(StatisticsOp.class);
        }
    }

}<|MERGE_RESOLUTION|>--- conflicted
+++ resolved
@@ -441,8 +441,6 @@
         return measures.toArray(new String[0]);
     }
 
-<<<<<<< HEAD
-=======
     @Deprecated
     /*
      * will receive no replacement (@since 6.0.3)
@@ -470,7 +468,7 @@
     }
 
 
->>>>>>> a7a32657
+
     private static String getPercentileName(int percentile) {
         return PERCENTILE_PREFIX + percentile + PERCENTILE_SUFFIX;
     }
