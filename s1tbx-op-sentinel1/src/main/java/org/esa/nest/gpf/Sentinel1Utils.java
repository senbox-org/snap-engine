--- conflicted
+++ resolved
@@ -544,15 +544,8 @@
             final double azTime = (subSwath[s].firstLineTime + subSwath[s].lastLineTime)/2.0;
             subSwath[s].dopplerRate = new double[subSwath[s].numOfBursts][subSwath[s].samplesPerBurst];
             for (int b = 0; b < subSwath[s].numOfBursts; b++) {
-<<<<<<< HEAD
-                final double azTime = (subSwath[s].burstFirstLineTime[b] + subSwath[s].burstLastLineTime[b])/2.0;
-                final double v = orbit.getVelocity(azTime/Constants.secondsInDay);
-                //final double v = orbit.getVelocity(azTime); //use this line when orbit uses second for time
+                final double v = orbit.getVelocity(azTime/Constants.secondsInDay); // DLR: 7594.0232
                 final double steeringRate = subSwath[s].azimuthSteeringRate * Constants.DTOR;
-=======
-                final double v = orbit.getVelocity(azTime/Constants.secondsInDay); // DLR: 7594.0232
-                final double steeringRate = subSwath[s].azimuthSteeringRate * org.esa.beam.util.math.MathUtils.DTOR;
->>>>>>> 9e0449fb
                 final double krot = 2*v*steeringRate/waveLength; // doppler rate by antenna steering
                 for (int x = 0; x < subSwath[s].samplesPerBurst; x++) {
                     subSwath[s].dopplerRate[b][x] = subSwath[s].rangeDependDopplerRate[b][x] * krot
@@ -609,13 +602,8 @@
                     final double slrt = getSlantRangeTime(x, s+1)*2; // 1-way to 2-way
                     final double dt = slrt - dcEstimateList[b].t0;
                     double dcValue = 0.0;
-<<<<<<< HEAD
-                    for (int i = 0; i < dcBurstList[b].dataDcPolynomial.length; i++) {
-                        dcValue += dcBurstList[b].dataDcPolynomial[i] * FastMath.pow(dt, i);
-=======
                     for (int i = 0; i < dcEstimateList[b].dataDcPolynomial.length; i++) {
-                        dcValue += dcEstimateList[b].dataDcPolynomial[i] * Math.pow(dt, i);
->>>>>>> 9e0449fb
+                        dcValue += dcEstimateList[b].dataDcPolynomial[i] * FastMath.pow(dt, i);
                     }
                     subSwath[s].dopplerCentroid[b][x] = dcValue;
                 }
