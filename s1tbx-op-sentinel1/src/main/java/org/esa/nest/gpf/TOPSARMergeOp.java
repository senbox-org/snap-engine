/*
 * Copyright (C) 2014 by Array Systems Computing Inc. http://www.array.ca
 *
 * This program is free software; you can redistribute it and/or modify it
 * under the terms of the GNU General Public License as published by the Free
 * Software Foundation; either version 3 of the License, or (at your option)
 * any later version.
 * This program is distributed in the hope that it will be useful, but WITHOUT
 * ANY WARRANTY; without even the implied warranty of MERCHANTABILITY or
 * FITNESS FOR A PARTICULAR PURPOSE. See the GNU General Public License for
 * more details.
 *
 * You should have received a copy of the GNU General Public License along
 * with this program; if not, see http://www.gnu.org/licenses/
 */
package org.esa.nest.gpf;

import com.bc.ceres.core.ProgressMonitor;
import org.esa.beam.framework.datamodel.*;
import org.esa.beam.framework.gpf.Operator;
import org.esa.beam.framework.gpf.OperatorException;
import org.esa.beam.framework.gpf.OperatorSpi;
import org.esa.beam.framework.gpf.Tile;
import org.esa.beam.framework.gpf.annotations.OperatorMetadata;
import org.esa.beam.framework.gpf.annotations.Parameter;
import org.esa.beam.framework.gpf.annotations.SourceProducts;
import org.esa.beam.framework.gpf.annotations.TargetProduct;
import org.esa.beam.util.ProductUtils;
import org.esa.snap.datamodel.AbstractMetadata;
import org.esa.snap.datamodel.Unit;
import org.esa.snap.eo.Constants;
import org.esa.snap.gpf.OperatorUtils;
import org.esa.snap.gpf.ReaderUtils;
import org.esa.snap.gpf.TileIndex;
import org.esa.snap.util.Maths;

import java.awt.*;
import java.util.*;

/**
 * Merge subswaths of a Sentinel-1 TOPSAR product.
 */
@OperatorMetadata(alias = "TOPSAR-Merge",
        category = "SAR Processing/Sentinel-1",
        authors = "Jun Lu, Luis Veci",
        copyright = "Copyright (C) 2014 by Array Systems Computing Inc.",
        description = "Merge subswaths of a Sentinel-1 TOPSAR product")
public final class TOPSARMergeOp extends Operator {

    @SourceProducts
    private Product[] sourceProduct;

    @TargetProduct
    private Product targetProduct;

    @Parameter(description = "The list of polarisations", label = "Polarisations")
    private String[] selectedPolarisations;

    private String acquisitionMode = null;
    private String productType = null;
    private int numOfSubSwath = 0;
    private int refSubSwathIndex = 0;
    private int targetWidth = 0;
    private int targetHeight = 0;

    private double targetFirstLineTime = 0;
    private double targetLastLineTime = 0;
    private double targetLineTimeInterval = 0;
    private double targetSlantRangeTimeToFirstPixel = 0;
    private double targetSlantRangeTimeToLastPixel = 0;
    private double targetDeltaSlantRangeTime = 0;
    private SubSwathEffectStartEndPixels[] subSwathEffectStartEndPixels = null;

    private Sentinel1Utils[] su = null;
    private Sentinel1Utils.SubSwathInfo[] subSwath = null;
    private HashMap<Integer, String> sourceProductToSubSwathNameMap = new HashMap<Integer, String>();

    /**
     * Default constructor. The graph processing framework
     * requires that an operator has a default constructor.
     */
    public TOPSARMergeOp() {
    }

    /**
     * Initializes this operator and sets the one and only target product.
     * <p>The target product can be either defined by a field of type {@link org.esa.beam.framework.datamodel.Product} annotated with the
     * {@link org.esa.beam.framework.gpf.annotations.TargetProduct TargetProduct} annotation or
     * by calling {@link #setTargetProduct} method.</p>
     * <p>The framework calls this method after it has created this operator.
     * Any client code that must be performed before computation of tile data
     * should be placed here.</p>
     *
     * @throws org.esa.beam.framework.gpf.OperatorException If an error occurs during operator initialisation.
     * @see #getTargetProduct()
     */
    @Override
    public void initialize() throws OperatorException {

        try {
            if (sourceProduct == null) {
                return;
            }

            checkSourceProductValidity();

            getSubSwathParameters();

            computeTargetStartEndTime();

            computeTargetSlantRangeTimeToFirstAndLastPixels();

            computeTargetWidthAndHeight();

            createTargetProduct();

            computeSubSwathEffectStartEndPixels();

            //updateTargetProductMetadata();

        } catch (Throwable e) {
            OperatorUtils.catchOperatorException(getId(), e);
        }
    }

    /**
     * Check source product validity.
     */
    private void checkSourceProductValidity() {

        if (sourceProduct.length < 2) {
            throw new OperatorException("Please select split sub-swaths of the same Sentinel-1 products");
        }

        // check if all sub-swaths are from the same s-1 product
        MetadataElement absRoot0 = AbstractMetadata.getAbstractedMetadata(sourceProduct[0]);
        final String mission = absRoot0.getAttributeString(AbstractMetadata.MISSION);
        if (!mission.startsWith("SENTINEL-1")) {
            throw new OperatorException("Source product should be Sentinel-1 product");
        }

        numOfSubSwath = sourceProduct.length;
        final int numOfBands0 = sourceProduct[0].getNumBands();
        final int[] subSwathIndexArray = new int[numOfSubSwath];
        final String product0 = absRoot0.getAttributeString(AbstractMetadata.PRODUCT);
        acquisitionMode = absRoot0.getAttributeString(AbstractMetadata.ACQUISITION_MODE);
        productType = absRoot0.getAttributeString(AbstractMetadata.PRODUCT_TYPE);
        final String subSwathName0 = absRoot0.getAttributeString(AbstractMetadata.swath);
        if (subSwathName0.equals("")) {
            throw new OperatorException("Cannot get \"swath\" information from source product abstracted metadata");
        }
        subSwathIndexArray[0] = getSubSwathIndex(subSwathName0);
        sourceProductToSubSwathNameMap.put(0, subSwathName0);

        for (int s = 1; s < numOfSubSwath; s++) {
            MetadataElement absRoot = AbstractMetadata.getAbstractedMetadata(sourceProduct[s]);
            final String product = absRoot.getAttributeString(AbstractMetadata.PRODUCT);
            if (!product.equals(product0)) {
                throw new OperatorException("Source products are not from the same Sentinel-1 product");
            }

            final String acMode = absRoot.getAttributeString(AbstractMetadata.ACQUISITION_MODE);
            if (!acMode.equals(acquisitionMode)) {
                throw new OperatorException("Source products do not have the same acquisition mode");
            }

            final int numOfBands = sourceProduct[s].getNumBands();
            if (numOfBands != numOfBands0) {
                throw new OperatorException("Source products do not have the same number of bands");
            }

            final String subSwathName = absRoot.getAttributeString(AbstractMetadata.swath);
            if (subSwathName.equals("")) {
                throw new OperatorException("Cannot get \"swath\" information from source product abstracted metadata");
            }
            subSwathIndexArray[s] = getSubSwathIndex(subSwathName);
            sourceProductToSubSwathNameMap.put(s, subSwathName);
        }

        Arrays.sort(subSwathIndexArray);
        refSubSwathIndex = subSwathIndexArray[0];
        for (int s = 0; s < numOfSubSwath - 1; s++) {
            if (subSwathIndexArray[s+1] - subSwathIndexArray[s] != 1) {
                throw new OperatorException("Isolate sub-swath detected in source products");
            }
        }
    }

    private int getSubSwathIndex(final String subswath) {
        final String idxStr = subswath.substring(2);
        return Integer.parseInt(idxStr);
    }

    private void getSubSwathParameters() {

        try {
            su = new Sentinel1Utils[numOfSubSwath];
            subSwath = new Sentinel1Utils.SubSwathInfo[numOfSubSwath];
            for (int p = 0; p < numOfSubSwath; p++) {
                final String subSwathName = sourceProductToSubSwathNameMap.get(p);
                final int s = getSubSwathIndex(subSwathName) - refSubSwathIndex;
                su[s] = new Sentinel1Utils(sourceProduct[p]);
                subSwath[s] = su[s].getSubSwath()[0];
                if (selectedPolarisations == null || selectedPolarisations.length == 0) {
                    selectedPolarisations = su[s].getPolarizations();
                }
            }
        } catch (Throwable e) {
            throw new OperatorException(e.getMessage());
        }
    }

<<<<<<< HEAD
    private void getSelectedPolarizations() {

        if (selectedPolarisations == null || selectedPolarisations.length == 0) {
            MetadataElement absRoot0 = AbstractMetadata.getAbstractedMetadata(sourceProduct[0]);

            final java.util.List<String> polList = new ArrayList<>(4);
            String pol = absRoot0.getAttributeString(AbstractMetadata.mds1_tx_rx_polar);
            if (pol != null && !polList.contains(pol)) {
                polList.add(pol);
            }
            pol = absRoot0.getAttributeString(AbstractMetadata.mds2_tx_rx_polar);
            if (pol != null && !polList.contains(pol)) {
                polList.add(pol);
            }
            pol = absRoot0.getAttributeString(AbstractMetadata.mds3_tx_rx_polar);
            if (pol != null && !polList.contains(pol)) {
                polList.add(pol);
            }
            pol = absRoot0.getAttributeString(AbstractMetadata.mds4_tx_rx_polar);
            if (pol != null && !polList.contains(pol)) {
                polList.add(pol);
            }
            selectedPolarisations = polList.toArray(new String[polList.size()]);
        }
    }

=======
>>>>>>> 7fd08d8f
    /**
     * Compute azimuth time for the first and last line in the target product.
     */
    private void computeTargetStartEndTime() {

            targetFirstLineTime = subSwath[0].firstLineTime;
            targetLastLineTime = subSwath[0].lastLineTime;
            for (int i = 1; i < numOfSubSwath; i++) {
                if (targetFirstLineTime > subSwath[i].firstLineTime) {
                    targetFirstLineTime = subSwath[i].firstLineTime;
                }

                if (targetLastLineTime < subSwath[i].lastLineTime) {
                    targetLastLineTime = subSwath[i].lastLineTime;
                }
            }
            targetLineTimeInterval = subSwath[0].azimuthTimeInterval;
    }

    /**
     * Compute slant range time to the first and last pixels in the target product.
     */
    private void computeTargetSlantRangeTimeToFirstAndLastPixels() {

            targetSlantRangeTimeToFirstPixel = subSwath[0].slrTimeToFirstPixel;
            targetSlantRangeTimeToLastPixel = subSwath[numOfSubSwath - 1].slrTimeToLastPixel;
            targetDeltaSlantRangeTime = subSwath[0].rangePixelSpacing / Constants.lightSpeed;
    }

    /**
     * Compute target product dimension.
     */
    private void computeTargetWidthAndHeight() {

        targetHeight = (int)((targetLastLineTime - targetFirstLineTime) / targetLineTimeInterval);

        targetWidth = (int)((targetSlantRangeTimeToLastPixel - targetSlantRangeTimeToFirstPixel) /
                targetDeltaSlantRangeTime);
    }

    private void computeSubSwathEffectStartEndPixels() {

        subSwathEffectStartEndPixels = new SubSwathEffectStartEndPixels[numOfSubSwath];
        for (int i = 0; i < numOfSubSwath; i++) {
            subSwathEffectStartEndPixels[i] = new SubSwathEffectStartEndPixels();

            if (i == 0) {
                subSwathEffectStartEndPixels[i].xMin = 0;
            } else {
                final double midTime = (subSwath[i - 1].slrTimeToLastPixel + subSwath[i].slrTimeToFirstPixel) / 2.0;

                subSwathEffectStartEndPixels[i].xMin = (int)Math.round((midTime - subSwath[i].slrTimeToFirstPixel) /
                        targetDeltaSlantRangeTime);
            }

            if (i < numOfSubSwath - 1) {
                final double midTime = (subSwath[i].slrTimeToLastPixel + subSwath[i + 1].slrTimeToFirstPixel) / 2.0;

                subSwathEffectStartEndPixels[i].xMax = (int)Math.round((midTime - subSwath[i].slrTimeToFirstPixel) /
                        targetDeltaSlantRangeTime);
            } else {
                subSwathEffectStartEndPixels[i].xMax = (int)Math.round(
                        (subSwath[i].slrTimeToLastPixel - subSwath[i].slrTimeToFirstPixel) / targetDeltaSlantRangeTime);
            }
        }
    }

    /**
     * Create target product.
     */
    private void createTargetProduct() {

        targetProduct = new Product(sourceProduct[0].getName(), productType, targetWidth, targetHeight);

        final Band[] sourceBands = sourceProduct[0].getBands();

        // source band name is assumed in format: name_acquisitionModeAndSubSwathIndex_polarization_prefix
        // target band name is then in format: name_polarization_prefix
        boolean hasVirtualPhaseBand = false;
        for (Band srcBand:sourceBands) {
            final String srcBandName = srcBand.getName();
            if (!containSelectedPolarisations(srcBandName)) {
                continue;
            }

            if (srcBand instanceof VirtualBand) {
                if (srcBandName.toLowerCase().contains("phase")) {
                    hasVirtualPhaseBand = true;
                }
                continue;
            }

            final String tgtBandName = getTargetBandNameFromSourceBandName(srcBandName);
            if (!targetProduct.containsBand(tgtBandName)) {
                final Band trgBand = targetProduct.addBand(tgtBandName, srcBand.getDataType());
                trgBand.setUnit(srcBand.getUnit());
                trgBand.setNoDataValueUsed(true);
                trgBand.setNoDataValue(srcBand.getNoDataValue());
            }
        }

        final Band[] targetBands = targetProduct.getBands();
        for (int i = 0; i < targetBands.length; i++) {
            final Unit.UnitType iBandUnit = Unit.getUnitType(targetBands[i]);
            if (iBandUnit == Unit.UnitType.REAL && i+1 < targetBands.length) {
                final Unit.UnitType qBandUnit = Unit.getUnitType(targetBands[i+1]);
                if (qBandUnit == Unit.UnitType.IMAGINARY) {
                    ReaderUtils.createVirtualIntensityBand(
                            targetProduct, targetBands[i], targetBands[i+1], '_' + getPrefix(targetBands[i].getName()));

                    if (hasVirtualPhaseBand) {
                        ReaderUtils.createVirtualPhaseBand(targetProduct,
                                targetBands[i], targetBands[i+1], '_' + getPrefix(targetBands[i].getName()));
                    }
                    i++;
                }
            }
        }

        copyMetaData();
        ProductUtils.copyFlagCodings(sourceProduct[0], targetProduct);
        targetProduct.setStartTime(new ProductData.UTC(targetFirstLineTime/Constants.secondsInDay));
        targetProduct.setEndTime(new ProductData.UTC(targetLastLineTime/Constants.secondsInDay));
        targetProduct.setDescription(sourceProduct[0].getDescription());
        /*
        final TiePointGrid[] tiePointGrids = sourceProduct[0].getTiePointGrids();
        for (TiePointGrid tiePointGrid : tiePointGrids) {
            targetProduct.addTiePointGrid(tiePointGrid);
        }
        */
    }

    private String getTargetBandNameFromSourceBandName(final String srcBandName) {

        if (!srcBandName.contains(acquisitionMode)) {
            return srcBandName;
        }

        final int firstSeparationIdx = srcBandName.indexOf(acquisitionMode);
        final int secondSeparationIdx = srcBandName.indexOf("_", firstSeparationIdx + 1);
        return srcBandName.substring(0, firstSeparationIdx) + srcBandName.substring(secondSeparationIdx + 1);
    }

    private Band getSourceBandFromTargetBandName(
            final String tgtBandName, final String acquisitionMode, final String swathIndexStr) {

        for (int s = 0; s < numOfSubSwath; s++) {
            final String[] srcBandNames = sourceProduct[s].getBandNames();
            for (String srcBandName:srcBandNames) {
                if (srcBandName.contains(acquisitionMode + swathIndexStr) &&
                        getTargetBandNameFromSourceBandName(srcBandName).equals(tgtBandName)) {
                    return sourceProduct[s].getBand(srcBandName);
                }
            }
        }
        return null;
    }

    private static String getPrefix(final String tgtBandName) {

        final int firstSeparationIdx = tgtBandName.indexOf("_");
        return tgtBandName.substring(firstSeparationIdx+1);
    }

    private boolean containSelectedPolarisations(final String bandName) {
        for (String pol : selectedPolarisations) {
            if (bandName.contains(pol)) {
                return true;
            }
        }

        return false;
    }

    /**
     * Copy source product metadata to target product.
     */
    private void copyMetaData() {

        MetadataElement srcRoot0 = sourceProduct[0].getMetadataRoot();
        MetadataElement tgtRoot = targetProduct.getMetadataRoot();

        for (final MetadataElement element : srcRoot0.getElements()) {
            tgtRoot.addElement(element.createDeepClone());
        }

        for (final MetadataAttribute attribute : srcRoot0.getAttributes()) {
            tgtRoot.addAttribute(attribute.createDeepClone());
        }

        // todo add elements from other subswaths to target product
        for (int s = 1; s < numOfSubSwath; s++) {
            ;
        }
    }

    /**
     * Update target product metadata.
     */
    private void updateTargetProductMetadata() {

        updateAbstractMetadata();
        updateOriginalMetadata();
    }

    private void updateAbstractMetadata() {

        final MetadataElement absTgt = AbstractMetadata.getAbstractedMetadata(targetProduct);
        AbstractMetadata.setAttribute(absTgt, AbstractMetadata.num_output_lines, targetHeight);
        AbstractMetadata.setAttribute(absTgt, AbstractMetadata.num_samples_per_line, targetWidth);
        absTgt.setAttributeUTC(
                AbstractMetadata.first_line_time, new ProductData.UTC(targetFirstLineTime/Constants.secondsInDay));
        absTgt.setAttributeUTC(
                AbstractMetadata.last_line_time, new ProductData.UTC(targetLastLineTime/Constants.secondsInDay));
        absTgt.setAttributeDouble(AbstractMetadata.line_time_interval, targetLineTimeInterval);

        TiePointGrid latGrid = targetProduct.getTiePointGrid(OperatorUtils.TPG_LATITUDE);
        TiePointGrid lonGrid = targetProduct.getTiePointGrid(OperatorUtils.TPG_LONGITUDE);

        AbstractMetadata.setAttribute(absTgt, AbstractMetadata.first_near_lat, latGrid.getPixelFloat(0, 0));
        AbstractMetadata.setAttribute(absTgt, AbstractMetadata.first_near_long, lonGrid.getPixelFloat(0, 0));
        AbstractMetadata.setAttribute(absTgt, AbstractMetadata.first_far_lat, latGrid.getPixelFloat(targetWidth, 0));
        AbstractMetadata.setAttribute(absTgt, AbstractMetadata.first_far_long, lonGrid.getPixelFloat(targetWidth, 0));

        AbstractMetadata.setAttribute(absTgt, AbstractMetadata.last_near_lat, latGrid.getPixelFloat(0, targetHeight));
        AbstractMetadata.setAttribute(absTgt, AbstractMetadata.last_near_long, lonGrid.getPixelFloat(0, targetHeight));
        AbstractMetadata.setAttribute(absTgt, AbstractMetadata.last_far_lat, latGrid.getPixelFloat(targetWidth, targetHeight));
        AbstractMetadata.setAttribute(absTgt, AbstractMetadata.last_far_long, lonGrid.getPixelFloat(targetWidth, targetHeight));
    }

    private void updateOriginalMetadata() {

        if (numOfSubSwath > 1) {
            //updateCalibrationVector();
            //updateNoiseVector(); //todo: to be implemented
        }
    }
    /*
    private void updateCalibrationVector() {

        // todo: to be implemented

        final String[] selectedPols = Sentinel1Utils.getProductPolarizations(absRoot);
        final MetadataElement srcCalibration = AbstractMetadata.getOriginalProductMetadata(sourceProduct).
                getElement("calibration");
        final MetadataElement bandCalibration = srcCalibration.getElementAt(0).getElement("calibration");

        final MetadataElement origProdRoot = AbstractMetadata.getOriginalProductMetadata(targetProduct);
        origProdRoot.removeElement(origProdRoot.getElement("calibration"));
        final MetadataElement calibration = new MetadataElement("calibration");
        for (String pol : selectedPols) {
            final String elemName = "s1a-" + acquisitionMode + "-" + productType + "-" + pol;
            final MetadataElement elem = new MetadataElement(elemName);
            final MetadataElement calElem = bandCalibration.createDeepClone();
            final MetadataElement calibrationVectorListElem = calElem.getElement("calibrationVectorList");
            final MetadataElement[] list = calibrationVectorListElem.getElements();
            int vectorIndex = 0;
            final String mergedPixelStr = getMergedPixels(pol);
            final StringTokenizer tokenizer = new StringTokenizer(mergedPixelStr, " ");
            final int count = tokenizer.countTokens();
            for (MetadataElement calibrationVectorElem : list) {

                final MetadataElement pixelElem = calibrationVectorElem.getElement("pixel");
                pixelElem.setAttributeString("pixel", mergedPixelStr);
                pixelElem.setAttributeString("count", Integer.toString(count));

                final MetadataElement sigmaNoughtElem = calibrationVectorElem.getElement("sigmaNought");
                final String mergedSigmaNoughtStr = getMergedVector("SigmaNought", pol, vectorIndex);
                sigmaNoughtElem.setAttributeString("sigmaNought", mergedSigmaNoughtStr);
                sigmaNoughtElem.setAttributeString("count", Integer.toString(count));

                final MetadataElement betaNoughtElem = calibrationVectorElem.getElement("betaNought");
                final String mergedBetaNoughtStr = getMergedVector("betaNought", pol, vectorIndex);
                betaNoughtElem.setAttributeString("betaNought", mergedBetaNoughtStr);
                betaNoughtElem.setAttributeString("count", Integer.toString(count));

                final MetadataElement gammaNoughtElem = calibrationVectorElem.getElement("gamma");
                final String mergedGammaNoughtStr = getMergedVector("gamma", pol, vectorIndex);
                gammaNoughtElem.setAttributeString("gamma", mergedGammaNoughtStr);
                gammaNoughtElem.setAttributeString("count", Integer.toString(count));

                final MetadataElement dnElem = calibrationVectorElem.getElement("dn");
                final String mergedDNStr = getMergedVector("dn", pol, vectorIndex);
                dnElem.setAttributeString("dn", mergedDNStr);
                dnElem.setAttributeString("count", Integer.toString(count));
                vectorIndex++;
            }
            elem.addElement(calElem);
            calibration.addElement(elem);
        }
        origProdRoot.addElement(calibration);
    }


    private String getMergedPixels(final String pol) {

        String mergedPixelStr = "";
        for (int s = 0; s < numOfSubSwath; s++) {
            final int[] pixelArray = su.getCalibrationPixel(s+1, pol, 0);
            for (int p:pixelArray) {
                if (p >= subSwathEffectStartEndPixels[s].xMin && p < subSwathEffectStartEndPixels[s].xMax) {
                    final double slrt = subSwath[s].slrTimeToFirstPixel + p * targetDeltaSlantRangeTime;

                    final int targetPixelIdx = (int)((slrt - targetSlantRangeTimeToFirstPixel) /
                            targetDeltaSlantRangeTime);

                    mergedPixelStr += targetPixelIdx + " ";
                }
            }
        }
        return mergedPixelStr;
    }

    private String getMergedVector(final String vectorName, final String pol, final int vectorIndex) {

        final StringBuilder mergedVectorStr = new StringBuilder();
        for (int s = 0; s < numOfSubSwath; s++) {
            final int[] pixelArray = su.getCalibrationPixel(s+1, pol, vectorIndex);
            final float[] vectorArray = su.getCalibrationVector(s+1, pol, vectorIndex, vectorName);
            for (int i = 0; i < pixelArray.length; i++) {
                if (pixelArray[i] >= subSwathEffectStartEndPixels[s].xMin &&
                        pixelArray[i] < subSwathEffectStartEndPixels[s].xMax) {

                    mergedVectorStr.append(vectorArray[i]).append(" ");
                }
            }
        }
        return mergedVectorStr.toString();
    }
    */

    /**
     * Called by the framework in order to compute the stack of tiles for the given target bands.
     * <p>The default implementation throws a runtime exception with the message "not implemented".</p>
     *
     * @param targetTiles The current tiles to be computed for each target band.
     * @param pm          A progress monitor which should be used to determine computation cancelation requests.
     * @throws org.esa.beam.framework.gpf.OperatorException if an error occurs during computation of the target rasters.
     */
    @Override
    public void computeTileStack(Map<Band, Tile> targetTiles, Rectangle targetRectangle, ProgressMonitor pm)
            throws OperatorException {

        try {
            final int tx0 = targetRectangle.x;
            final int ty0 = targetRectangle.y;
            final int tw = targetRectangle.width;
            final int th = targetRectangle.height;
            final double tileSlrtToFirstPixel = targetSlantRangeTimeToFirstPixel + tx0 * targetDeltaSlantRangeTime;
            final double tileSlrtToLastPixel = targetSlantRangeTimeToFirstPixel + (tx0 + tw - 1) * targetDeltaSlantRangeTime;
            System.out.println("tx0 = " + tx0 + ", ty0 = " + ty0 + ", tw = " + tw + ", th = " + th);

            // determine subswaths covered by the tile
            int firstSubSwathIndex = 0;
            int lastSubSwathIndex = 0;

            for (int i = 0; i < numOfSubSwath; i++) {
                if (tileSlrtToFirstPixel >= subSwath[i].slrTimeToFirstPixel &&
                        tileSlrtToFirstPixel <= subSwath[i].slrTimeToLastPixel) {
                    firstSubSwathIndex = i;
                    break;
                }
            }

            for (int i = 0; i < numOfSubSwath; i++) {
                if (tileSlrtToLastPixel >= subSwath[i].slrTimeToFirstPixel &&
                        tileSlrtToLastPixel <= subSwath[i].slrTimeToLastPixel) {
                    lastSubSwathIndex = i;
                }
            }

            final int numOfSourceTiles = lastSubSwathIndex - firstSubSwathIndex + 1;
            final boolean tileInOneSubSwath = (numOfSourceTiles == 1);

            final Rectangle[] sourceRectangle = new Rectangle[numOfSourceTiles];
            int k = 0;
            for (int i = firstSubSwathIndex; i <= lastSubSwathIndex; i++) {
                sourceRectangle[k++] = getSourceRectangle(tx0, ty0, tw, th, i);
            }

            final int txMax = tx0 + tw;
            final int tyMax = ty0 + th;

            final Band[] tgtBands = targetProduct.getBands();
            for (Band tgtBand:tgtBands) {
                if (tgtBand instanceof VirtualBand) {
                    continue;
                }

                final String tgtBandName = tgtBand.getName();
                final int dataType = tgtBand.getDataType();
                final Tile tgtTile = targetTiles.get(tgtBand);
                if (tileInOneSubSwath) {
                    if (dataType == ProductData.TYPE_INT16) {
                        computeTileInOneSwathShort(tx0, ty0, txMax, tyMax, firstSubSwathIndex,
                                sourceRectangle, tgtBandName, tgtTile);
                    } else {
                        computeTileInOneSwathFloat(tx0, ty0, txMax, tyMax, firstSubSwathIndex,
                                sourceRectangle, tgtBandName, tgtTile);
                    }

                } else {
                    if (dataType == ProductData.TYPE_INT16) {
                        computeMultipleSubSwathsShort(tx0, ty0, txMax, tyMax, firstSubSwathIndex, lastSubSwathIndex,
                                sourceRectangle, tgtBandName, tgtTile);
                    } else {
                        computeMultipleSubSwathsFloat(tx0, ty0, txMax, tyMax, firstSubSwathIndex, lastSubSwathIndex,
                                sourceRectangle, tgtBandName, tgtTile);
                    }
                }
            }
        } catch (Throwable e) {
            e.printStackTrace();
            //OperatorUtils.catchOperatorException(getId(), e);
        } finally {
            pm.done();
        }
    }

    private void computeTileInOneSwathShort(final int tx0, final int ty0, final int txMax, final int tyMax,
                                            final int firstSubSwathIndex, final Rectangle[] sourceRectangle,
                                            final String tgtBandName, final Tile tgtTile) {

        final int yMin = computeYMin(subSwath[firstSubSwathIndex]);
        final int yMax = computeYMax(subSwath[firstSubSwathIndex]);
        final int firstY = Math.max(ty0, yMin);
        final int lastY = Math.min(tyMax, yMax + 1);

        if (firstY >= lastY) {
            return;
        }

        final String swathIndexStr = String.valueOf(getSubSwathIndex(subSwath[firstSubSwathIndex].subSwathName));
        final Band srcBand = getSourceBandFromTargetBandName(tgtBandName, acquisitionMode, swathIndexStr);
        final Tile srcRaster = getSourceTile(srcBand, sourceRectangle[0]);
        final TileIndex srcTileIndex = new TileIndex(srcRaster);
        final TileIndex tgtIndex = new TileIndex(tgtTile);

        final short[] srcArray = (short[]) srcRaster.getDataBuffer().getElems();
        final short[] tgtArray = (short[]) tgtTile.getDataBuffer().getElems();

        for (int y = firstY; y < lastY; y++) {

            final int sy0 = getLineIndexInSourceProduct(y, subSwath[firstSubSwathIndex]);
            final int tgtOffset = tgtIndex.calculateStride(y);
            final Sentinel1Utils.SubSwathInfo firstSubSwath = subSwath[firstSubSwathIndex];
            final int offset = srcTileIndex.calculateStride(sy0);

            final int sx0 = (int) Math.round(((targetSlantRangeTimeToFirstPixel + tx0 * targetDeltaSlantRangeTime)
                    - firstSubSwath.slrTimeToFirstPixel) / targetDeltaSlantRangeTime);

            System.arraycopy(srcArray, sx0 - offset, tgtArray, tx0 - tgtOffset, txMax - tx0);
        }
    }

    private void computeTileInOneSwathFloat(final int tx0, final int ty0, final int txMax, final int tyMax,
                                            final int firstSubSwathIndex, final Rectangle[] sourceRectangle,
                                            final String tgtBandName, final Tile tgtTile) {

        final int yMin = computeYMin(subSwath[firstSubSwathIndex]);
        final int yMax = computeYMax(subSwath[firstSubSwathIndex]);
        final int firstY = Math.max(ty0, yMin);
        final int lastY = Math.min(tyMax, yMax + 1);

        if (firstY >= lastY) {
            return;
        }

        final String swathIndexStr = String.valueOf(getSubSwathIndex(subSwath[firstSubSwathIndex].subSwathName));
        final Band srcBand = getSourceBandFromTargetBandName(tgtBandName, acquisitionMode, swathIndexStr);
        final Tile srcRaster = getSourceTile(srcBand, sourceRectangle[0]);
        final TileIndex srcTileIndex = new TileIndex(srcRaster);
        final TileIndex tgtIndex = new TileIndex(tgtTile);

        final float[] srcArray = (float[]) srcRaster.getDataBuffer().getElems();
        final float[] tgtArray = (float[]) tgtTile.getDataBuffer().getElems();

        for (int y = firstY; y < lastY; y++) {

            final int sy0 = getLineIndexInSourceProduct(y, subSwath[firstSubSwathIndex]);
            final int tgtOffset = tgtIndex.calculateStride(y);
            final Sentinel1Utils.SubSwathInfo firstSubSwath = subSwath[firstSubSwathIndex];
            int offset = srcTileIndex.calculateStride(sy0);

            final int sx0 = (int) Math.round(((targetSlantRangeTimeToFirstPixel + tx0 * targetDeltaSlantRangeTime)
                    - firstSubSwath.slrTimeToFirstPixel) / targetDeltaSlantRangeTime);

            System.arraycopy(srcArray, sx0 - offset, tgtArray, tx0 - tgtOffset, txMax - tx0);
        }
    }

    private void computeMultipleSubSwathsShort(final int tx0, final int ty0, final int txMax, final int tyMax,
                                               final int firstSubSwathIndex, final int lastSubSwathIndex,
                                               final Rectangle[] sourceRectangle, final String tgtBandName,
                                               final Tile tgtTile) {

        final int numOfSourceTiles = lastSubSwathIndex - firstSubSwathIndex + 1;
        final TileIndex tgtIndex = new TileIndex(tgtTile);
        final Tile[] srcTiles = new Tile[numOfSourceTiles];

        final short[][] srcArray = new short[numOfSourceTiles][];
        final short[] tgtArray = (short[]) tgtTile.getDataBuffer().getElems();

        int k = 0;
        for (int i = firstSubSwathIndex; i <= lastSubSwathIndex; i++) {
            final String swathIndexStr = String.valueOf(getSubSwathIndex(subSwath[i].subSwathName));
            final Band srcBand = getSourceBandFromTargetBandName(tgtBandName, acquisitionMode, swathIndexStr);
            final Tile srcRaster = getSourceTile(srcBand, sourceRectangle[k]);
            srcTiles[k] = srcRaster;
            srcArray[k] = (short[]) srcRaster.getDataBuffer().getElems();
            k++;
        }

        for (int y = ty0; y < tyMax; y++) {
            final int tgtOffset = tgtIndex.calculateStride(y);

            for (int x = tx0; x < txMax; x++) {

                int subSwathIndex = getSubSwathIndex(x, y, firstSubSwathIndex, lastSubSwathIndex);
                if (subSwathIndex == -1) {
                    continue;
                }

                final int sy = getLineIndexInSourceProduct(y, subSwath[subSwathIndex]);
                final int sx = getSampleIndexInSourceProduct(x, subSwath[subSwathIndex]);

                short val = 0;
                k = subSwathIndex - firstSubSwathIndex;
                int idx = srcTiles[k].getDataBufferIndex(sx, sy);
                if (idx >= 0) {
                    val = srcArray[k][idx];
                }

                tgtArray[x - tgtOffset] = val;
            }
        }
    }

    private void computeMultipleSubSwathsFloat(final int tx0, final int ty0, final int txMax, final int tyMax,
                                               final int firstSubSwathIndex, final int lastSubSwathIndex,
                                               final Rectangle[] sourceRectangle, final String tgtBandName,
                                               final Tile tgtTile) {

        final int numOfSourceTiles = lastSubSwathIndex - firstSubSwathIndex + 1;
        final TileIndex tgtIndex = new TileIndex(tgtTile);
        final Tile[] srcTiles = new Tile[numOfSourceTiles];

        final float[][] srcArray = new float[numOfSourceTiles][];
        final float[] tgtArray = (float[]) tgtTile.getDataBuffer().getElems();

        int k = 0;
        for (int i = firstSubSwathIndex; i <= lastSubSwathIndex; i++) {
            final String swathIndexStr = String.valueOf(getSubSwathIndex(subSwath[i].subSwathName));
            final Band srcBand = getSourceBandFromTargetBandName(tgtBandName, acquisitionMode, swathIndexStr);
            final Tile srcRaster = getSourceTile(srcBand, sourceRectangle[k]);
            srcTiles[k] = srcRaster;
            srcArray[k] = (float[]) srcRaster.getDataBuffer().getElems();
            k++;
        }

        for (int y = ty0; y < tyMax; y++) {
            final int tgtOffset = tgtIndex.calculateStride(y);

            for (int x = tx0; x < txMax; x++) {

                int subSwathIndex = getSubSwathIndex(x, y, firstSubSwathIndex, lastSubSwathIndex);
                if (subSwathIndex == -1) {
                    continue;
                }

                final int sy = getLineIndexInSourceProduct(y, subSwath[subSwathIndex]);
                final int sx = getSampleIndexInSourceProduct(x, subSwath[subSwathIndex]);

                float val = 0;
                k = subSwathIndex - firstSubSwathIndex;
                int idx = srcTiles[k].getDataBufferIndex(sx, sy);
                if (idx >= 0) {
                    val = srcArray[k][idx];
                }

                tgtArray[x - tgtOffset] = val;
            }
        }
    }

    /**
     * Get source tile rectangle.
     *
     * @param tx0           X coordinate for the upper left corner pixel in the target tile.
     * @param ty0           Y coordinate for the upper left corner pixel in the target tile.
     * @param tw            The target tile width.
     * @param th            The target tile height.
     * @param subSwathIndex The subswath index.
     * @return The source tile rectangle.
     */
    private Rectangle getSourceRectangle(
            final int tx0, final int ty0, final int tw, final int th, final int subSwathIndex) {

        final Sentinel1Utils.SubSwathInfo sw = subSwath[subSwathIndex];

        final int x0 = getSampleIndexInSourceProduct(tx0, sw);
        final int xMax = getSampleIndexInSourceProduct(tx0 + tw - 1, sw);

        final int y0 = getLineIndexInSourceProduct(ty0, sw);
        final int yMax = getLineIndexInSourceProduct(ty0 + th - 1, sw);

        final int w = xMax - x0 + 1;
        final int h = yMax - y0 + 1;

        return new Rectangle(x0, y0, w, h);
    }

    private int getSampleIndexInSourceProduct(final int tx, final Sentinel1Utils.SubSwathInfo subSwath) {

        final int sx = (int)((((targetSlantRangeTimeToFirstPixel + tx * targetDeltaSlantRangeTime)
                - subSwath.slrTimeToFirstPixel) / targetDeltaSlantRangeTime) + 0.5);

        return sx < 0 ? 0 : sx > subSwath.numOfSamples - 1 ? subSwath.numOfSamples - 1 : sx;
    }

    private int getLineIndexInSourceProduct(final int ty, final Sentinel1Utils.SubSwathInfo subSwath) {

        final double targetLineTime = targetFirstLineTime + ty * targetLineTimeInterval;

        final int sy = (int)((targetLineTime - subSwath.firstLineTime) / subSwath.azimuthTimeInterval + 0.5);

        return sy < 0 ? 0 : sy > subSwath.numOfLines - 1 ? subSwath.numOfLines - 1 : sy;
    }

    private int computeYMin(final Sentinel1Utils.SubSwathInfo subSwath) {

        return (int) ((subSwath.firstLineTime - targetFirstLineTime) / targetLineTimeInterval);
    }

    private int computeYMax(final Sentinel1Utils.SubSwathInfo subSwath) {

        return (int) ((subSwath.lastLineTime - targetFirstLineTime) / targetLineTimeInterval);
    }

    private int getSubSwathIndex(
            final int tx, final int ty, final int firstSubSwathIndex, final int lastSubSwathIndex) {

        final double targetSampleSlrTime = targetSlantRangeTimeToFirstPixel + tx * targetDeltaSlantRangeTime;
        final double targetLineTime = targetFirstLineTime + ty * targetLineTimeInterval;

        int cnt = 0;
        int swath0 = -1, swath1 = -1;
        Sentinel1Utils.SubSwathInfo info;
        for (int i = firstSubSwathIndex; i <= lastSubSwathIndex; i++) {
            info = subSwath[i];
            if (targetLineTime >= info.firstLineTime && targetLineTime <= info.lastLineTime &&
                targetSampleSlrTime >= info.slrTimeToFirstPixel && targetSampleSlrTime <= info.slrTimeToLastPixel) {

                if (cnt == 0) {
                    swath0 = i;
                } else {
                    swath1 = i;
                    break;
                }
                ++cnt;
            }
        }

        if (swath1 != -1) {
            final double middleTime = (subSwath[swath0].slrTimeToLastPixel + subSwath[swath1].slrTimeToFirstPixel)/2.0;

            if (targetSampleSlrTime > middleTime) {
                return swath1;
            }
        }
        return swath0;
    }

    private double getSubSwathNoise(final int tx, final double targetLineTime,
                                    final Sentinel1Utils.SubSwathInfo sw, final String pol) {

        final Sentinel1Utils.NoiseVector[] vectorList = sw.noise.get(pol);

        final int sx = getSampleIndexInSourceProduct(tx, sw);
        final int sy = (int) ((targetLineTime - vectorList[0].timeMJD*Constants.secondsInDay) / targetLineTimeInterval);

        int l0 = -1, l1 = -1;
        int vectorIdx0 = -1, vectorIdxInc = 0;
        if (sy < vectorList[0].line) {

            l0 = vectorList[0].line;
            l1 = l0;
            vectorIdx0 = 0;

        } else if (sy >= vectorList[vectorList.length - 1].line) {

            l0 = vectorList[vectorList.length - 1].line;
            l1 = l0;
            vectorIdx0 = vectorList.length - 1;

        } else {
            vectorIdxInc = 1;
            int max = vectorList.length - 1;
            for (int i = 0; i < max; i++) {
                if (sy >= vectorList[i].line && sy < vectorList[i + 1].line) {
                    l0 = vectorList[i].line;
                    l1 = vectorList[i + 1].line;
                    vectorIdx0 = i;
                    break;
                }
            }
        }

        final int[] pixels = vectorList[vectorIdx0].pixels;
        int p0 = -1, p1 = -1;
        int pixelIdx0 = -1, pixelIdxInc = 0;
        if (sx < pixels[0]) {

            p0 = pixels[0];
            p1 = p0;
            pixelIdx0 = 0;

        } else if (sx >= pixels[pixels.length - 1]) {

            p0 = pixels[pixels.length - 1];
            p1 = p0;
            pixelIdx0 = pixels.length - 1;

        } else {

            pixelIdxInc = 1;
            int max = pixels.length - 1;
            for (int i = 0; i < max; i++) {
                if (sx >= pixels[i] && sx < pixels[i + 1]) {
                    p0 = pixels[i];
                    p1 = pixels[i + 1];
                    pixelIdx0 = i;
                    break;
                }
            }
        }

        final float[] noiseLUT0 = vectorList[vectorIdx0].noiseLUT;
        final float[] noiseLUT1 = vectorList[vectorIdx0 + vectorIdxInc].noiseLUT;
        double dx;
        if (p0 == p1) {
            dx = 0;
        } else {
            dx = (sx - p0) / (p1 - p0);
        }

        double dy;
        if (l0 == l1) {
            dy = 0;
        } else {
            dy = (sy - l0) / (l1 - l0);
        }

        return Maths.interpolationBiLinear(noiseLUT0[pixelIdx0], noiseLUT0[pixelIdx0 + pixelIdxInc],
                noiseLUT1[pixelIdx0], noiseLUT1[pixelIdx0 + pixelIdxInc],
                dx, dy);
    }

    private static class SubSwathEffectStartEndPixels {
        public int xMin;
        public int xMax;

        public SubSwathEffectStartEndPixels() {
        }
    }


    /**
     * The SPI is used to register this operator in the graph processing framework
     * via the SPI configuration file
     * {@code META-INF/services/org.esa.beam.framework.gpf.OperatorSpi}.
     * This class may also serve as a factory for new operator instances.
     *
     * @see org.esa.beam.framework.gpf.OperatorSpi#createOperator()
     * @see org.esa.beam.framework.gpf.OperatorSpi#createOperator(java.util.Map, java.util.Map)
     */
    public static class Spi extends OperatorSpi {
        public Spi() {
            super(TOPSARMergeOp.class);
        }
    }
}<|MERGE_RESOLUTION|>--- conflicted
+++ resolved
@@ -210,35 +210,6 @@
         }
     }
 
-<<<<<<< HEAD
-    private void getSelectedPolarizations() {
-
-        if (selectedPolarisations == null || selectedPolarisations.length == 0) {
-            MetadataElement absRoot0 = AbstractMetadata.getAbstractedMetadata(sourceProduct[0]);
-
-            final java.util.List<String> polList = new ArrayList<>(4);
-            String pol = absRoot0.getAttributeString(AbstractMetadata.mds1_tx_rx_polar);
-            if (pol != null && !polList.contains(pol)) {
-                polList.add(pol);
-            }
-            pol = absRoot0.getAttributeString(AbstractMetadata.mds2_tx_rx_polar);
-            if (pol != null && !polList.contains(pol)) {
-                polList.add(pol);
-            }
-            pol = absRoot0.getAttributeString(AbstractMetadata.mds3_tx_rx_polar);
-            if (pol != null && !polList.contains(pol)) {
-                polList.add(pol);
-            }
-            pol = absRoot0.getAttributeString(AbstractMetadata.mds4_tx_rx_polar);
-            if (pol != null && !polList.contains(pol)) {
-                polList.add(pol);
-            }
-            selectedPolarisations = polList.toArray(new String[polList.size()]);
-        }
-    }
-
-=======
->>>>>>> 7fd08d8f
     /**
      * Compute azimuth time for the first and last line in the target product.
      */
