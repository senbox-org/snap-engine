--- conflicted
+++ resolved
@@ -264,13 +264,6 @@
                 bandDesc.expression = bandExpression;
                 targetBandDescriptors[0] = bandDesc;
             }
-<<<<<<< HEAD
-        }
-
-        if (sourceProducts == null || sourceProducts.length == 0) {
-            throw new OperatorException("No source products given.");
-=======
->>>>>>> dc7ecd73
         }
         int width = sourceProducts[0].getSceneRasterWidth();
         int height = sourceProducts[0].getSceneRasterHeight();
