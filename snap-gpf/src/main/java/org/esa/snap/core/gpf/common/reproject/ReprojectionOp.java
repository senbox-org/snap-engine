--- conflicted
+++ resolved
@@ -15,18 +15,11 @@
  */
 package org.esa.snap.core.gpf.common.reproject;
 
-<<<<<<< HEAD
+import com.bc.ceres.binding.dom.DomElement;
 import com.bc.ceres.multilevel.MultiLevelImage;
 import com.bc.ceres.multilevel.MultiLevelModel;
 import com.bc.ceres.multilevel.support.AbstractMultiLevelSource;
 import com.bc.ceres.multilevel.support.DefaultMultiLevelImage;
-=======
-import com.bc.ceres.binding.dom.DomElement;
-import com.bc.ceres.glevel.MultiLevelImage;
-import com.bc.ceres.glevel.MultiLevelModel;
-import com.bc.ceres.glevel.support.AbstractMultiLevelSource;
-import com.bc.ceres.glevel.support.DefaultMultiLevelImage;
->>>>>>> 5320cfce
 import org.esa.snap.core.datamodel.Band;
 import org.esa.snap.core.datamodel.ColorPaletteDef;
 import org.esa.snap.core.datamodel.CrsGeoCoding;
@@ -175,7 +168,7 @@
             description = "The method used for resampling of floating-point raster data.",
             valueSet = {"Nearest", "Bilinear", "Bicubic"},
             defaultValue = "Nearest")
-    private String resampling;
+    private String resamplingName;
 
     @Parameter(description = "The X-position of the reference pixel.")
     private Double referencePixelX;
@@ -246,7 +239,7 @@
             } catch (OperatorException e) {
                 //Catch exception in order to clarify the error message
                 throw new OperatorException("The product selected as reference (Collocation product) contains rasters of different sizes and cannot be used as input.\n" +
-                        "Please consider resampling it so that all rasters have the same size.");
+                                                          "Please consider resampling it so that all rasters have the same size.");
             }
         }
         validateSourceProduct();
@@ -257,25 +250,25 @@
         validateSARProduct();
 
         /*
-         * 1. Compute the target CRS
-         */
+        * 1. Compute the target CRS
+        */
         GeoCoding sceneGeoCoding = sourceProduct.getSceneGeoCoding();
         final GeoPos centerGeoPos =
                 getCenterGeoPos(sceneGeoCoding, sourceProduct.getSceneRasterWidth(), sourceProduct.getSceneRasterHeight());
         CoordinateReferenceSystem targetCrs = createTargetCRS(centerGeoPos);
         /*
-         * 2. Compute the target geometry
-         */
+        * 2. Compute the target geometry
+        */
         ImageGeometry targetImageGeometry = createImageGeometry(targetCrs);
 //        determineDefaultSourceModel();
         /*
-         * 3. Create the target product
-         */
+        * 3. Create the target product
+        */
         Rectangle targetRect = targetImageGeometry.getImageRect();
         targetProduct = new Product("projected_" + sourceProduct.getName(),
-                sourceProduct.getProductType(),
-                targetRect.width,
-                targetRect.height);
+                                    sourceProduct.getProductType(),
+                                    targetRect.width,
+                                    targetRect.height);
         targetProduct.setDescription(sourceProduct.getDescription());
         Dimension tileSize;
         if (tileSizeX != null && tileSizeY != null) {
@@ -287,14 +280,14 @@
                 if (sourceProductPreferredTileSize.width == sourceProduct.getSceneRasterWidth()) {
                     tileSize.width = targetProduct.getSceneRasterWidth();
                     tileSize.height = Math.min(sourceProductPreferredTileSize.height,
-                            targetProduct.getSceneRasterHeight());
+                                               targetProduct.getSceneRasterHeight());
                 }
             }
         }
         targetProduct.setPreferredTileSize(tileSize);
         /*
-         * 4. Define some target properties
-         */
+        * 4. Define some target properties
+        */
         if (orthorectify) {
             elevationModel = createElevationModel();
         }
@@ -303,8 +296,8 @@
         copyIndexCoding();
         try {
             targetProduct.setSceneGeoCoding(new CrsGeoCoding(targetImageGeometry.getMapCrs(),
-                    targetRect,
-                    targetImageGeometry.getImage2MapTransform()));
+                                                             targetRect,
+                                                             targetImageGeometry.getImage2MapTransform()));
         } catch (Exception e) {
             throw new OperatorException(e);
         }
@@ -386,9 +379,9 @@
 
     private Orthorectifier createOrthorectifier(final RasterDataNode sourceBand) {
         return new Orthorectifier2(sourceBand.getRasterWidth(),
-                sourceBand.getRasterHeight(),
-                sourceBand.getPointing(),
-                elevationModel, 25);
+                                   sourceBand.getRasterHeight(),
+                                   sourceBand.getPointing(),
+                                   elevationModel, 25);
     }
 
 
@@ -482,7 +475,7 @@
             reprojectionSettings.setReprojection(reprojection);
         }
         MultiLevelImage projectedImage = createProjectedImage(sourceGeoCoding, sourceImage, reprojectionSettings.getSourceModel(),
-                targetBand, resampling, targetModel, reprojection);
+                                                              targetBand, resampling, targetModel, reprojection);
         if (mustReplaceNaN(sourceRaster, targetDataType, targetNoDataValue.doubleValue())) {
             projectedImage = createNaNReplacedImage(projectedImage, targetModel, targetNoDataValue.doubleValue());
         }
@@ -492,8 +485,8 @@
         targetBand.setSourceImage(projectedImage);
 
         /*
-         * Flag and index codings
-         */
+        * Flag and index codings
+        */
         if (sourceRaster instanceof Band) {
             final Band sourceBand = (Band) sourceRaster;
             ProductUtils.copySpectralBandProperties(sourceBand, targetBand);
@@ -590,9 +583,9 @@
                 RenderedImage leveledSourceImage = sourceImage.getImage(sourceLevel);
 
                 final Rectangle sourceBounds = new Rectangle(leveledSourceImage.getMinX(),
-                        leveledSourceImage.getMinY(),
-                        leveledSourceImage.getWidth(),
-                        leveledSourceImage.getHeight());
+                                                             leveledSourceImage.getMinY(),
+                                                             leveledSourceImage.getWidth(),
+                                                             leveledSourceImage.getHeight());
 
                 // the following transformation maps the source level image to level zero and then to the model,
                 // which either is a map or an image CRS
@@ -601,8 +594,8 @@
                 i2mSource.concatenate(sourceImageToMapTransform);
 
                 ImageGeometry sourceGeometry = new ImageGeometry(sourceBounds,
-                        sourceModelCrs,
-                        i2mSource);
+                                                                 sourceModelCrs,
+                                                                 i2mSource);
 
                 ImageLayout imageLayout = ImageManager.createSingleBandedImageLayout(
                         ImageManager.getDataBufferType(targetBand.getDataType()),
@@ -611,7 +604,7 @@
                         targetProduct.getPreferredTileSize(),
                         ResolutionLevel.create(getModel(), targetLevel));
                 Rectangle targetBounds = new Rectangle(imageLayout.getMinX(null), imageLayout.getMinY(null),
-                        imageLayout.getWidth(null), imageLayout.getHeight(null));
+                                                       imageLayout.getWidth(null), imageLayout.getHeight(null));
 
                 // the following transformation maps the target level image to level zero and then to the model,
                 // which always is a map
@@ -620,16 +613,16 @@
                 i2mTarget.concatenate(targetImageToMapTransform);
 
                 ImageGeometry targetGeometry = new ImageGeometry(targetBounds,
-                        targetModelCrs,
-                        i2mTarget);
+                                                                 targetModelCrs,
+                                                                 i2mTarget);
                 Hints hints = new Hints(JAI.KEY_IMAGE_LAYOUT, imageLayout);
                 hints.put(Hints.LENIENT_DATUM_SHIFT, Boolean.TRUE);
 
                 Dimension tileSize = ImageManager.getPreferredTileSize(targetProduct);
                 try {
                     return reprojection.reproject(leveledSourceImage, sourceGeometry, targetGeometry,
-                            targetBand.getNoDataValue(), resampling, hints, targetLevel,
-                            tileSize);
+                                                  targetBand.getNoDataValue(), resampling, hints, targetLevel,
+                                                  tileSize);
                 } catch (FactoryException | TransformException e) {
                     Debug.trace(e);
                     throw new RuntimeException(e);
@@ -676,7 +669,7 @@
 
     private GeoPos getCenterGeoPos(GeoCoding geoCoding, int width, int height) {
         final PixelPos centerPixelPos = new PixelPos(0.5 * width + 0.5,
-                0.5 * height + 0.5);
+                                                     0.5 * height + 0.5);
         return geoCoding.getGeoPos(centerPixelPos, null);
     }
 
@@ -758,11 +751,11 @@
 
     private int getResampleType() {
         final int resamplingType;
-        if ("Nearest".equalsIgnoreCase(resampling)) {
+        if ("Nearest".equalsIgnoreCase(resamplingName)) {
             resamplingType = Interpolation.INTERP_NEAREST;
-        } else if ("Bilinear".equalsIgnoreCase(resampling)) {
+        } else if ("Bilinear".equalsIgnoreCase(resamplingName)) {
             resamplingType = Interpolation.INTERP_BILINEAR;
-        } else if ("Bicubic".equalsIgnoreCase(resampling)) {
+        } else if ("Bicubic".equalsIgnoreCase(resamplingName)) {
             resamplingType = Interpolation.INTERP_BICUBIC;
         } else {
             resamplingType = -1;
@@ -772,7 +765,7 @@
 
     void validateResamplingParameter() {
         if (getResampleType() == -1) {
-            throw new OperatorException("Invalid resampling method: " + resampling);
+            throw new OperatorException("Invalid resampling method: " + resamplingName);
         }
     }
 
@@ -780,7 +773,7 @@
         if (!((referencePixelX == null && referencePixelY == null && easting == null && northing == null)
                 || (referencePixelX != null && referencePixelY != null && easting != null && northing != null))) {
             throw new OperatorException("Invalid referencing parameters: \n" +
-                    "'referencePixelX', 'referencePixelY', 'easting' and 'northing' have to be specified either all or not at all.");
+                                                "'referencePixelX', 'referencePixelY', 'easting' and 'northing' have to be specified either all or not at all.");
         }
     }
 
@@ -814,10 +807,10 @@
             imageGeometry = ImageGeometry.createCollocationTargetGeometry(sourceProduct, collocationProduct);
         } else {
             imageGeometry = ImageGeometry.createTargetGeometry(sourceProduct, targetCrs,
-                    pixelSizeX, pixelSizeY,
-                    width, height, orientation,
-                    easting, northing,
-                    referencePixelX, referencePixelY);
+                                                               pixelSizeX, pixelSizeY,
+                                                               width, height, orientation,
+                                                               easting, northing,
+                                                               referencePixelX, referencePixelY);
             final AxisDirection targetAxisDirection = targetCrs.getCoordinateSystem().getAxis(1).getDirection();
             if (!AxisDirection.DISPLAY_DOWN.equals(targetAxisDirection)) {
                 imageGeometry.changeYAxisDirection();
@@ -843,7 +836,7 @@
         deltaLatBand.setImageInfo(createDeltaBandImageInfo(-0.01, +0.01));
 
         final Band deltaLonMetBand = targetProduct.addBand("delta_lon_metric",
-                "cos(rad(LAT)) * 6378137 * rad(longitude - LON)");
+                                                           "cos(rad(LAT)) * 6378137 * rad(longitude - LON)");
         deltaLonMetBand.setUnit("m");
         deltaLonMetBand.setDescription("Delta between old longitude and new longitude in meters");
         deltaLonMetBand.setNoDataValueUsed(true);
@@ -935,15 +928,15 @@
             if (!reprojectionSettingsMap.containsKey(key)) {
                 GeoPos centerGeoPos =
                         getCenterGeoPos(rasterDataNode.getGeoCoding(),
-                                rasterDataNode.getRasterWidth(),
-                                rasterDataNode.getRasterHeight());
+                                        rasterDataNode.getRasterWidth(),
+                                        rasterDataNode.getRasterHeight());
                 CoordinateReferenceSystem targetCrs = createTargetCRS(centerGeoPos);
                 ImageGeometry targetImageGeometry = ImageGeometry.createTargetGeometry(rasterDataNode, targetCrs,
-                        pixelSizeX, pixelSizeY,
-                        width, height,
-                        orientation, easting,
-                        northing, referencePixelX,
-                        referencePixelY);
+                                                                                       pixelSizeX, pixelSizeY,
+                                                                                       width, height,
+                                                                                       orientation, easting,
+                                                                                       northing, referencePixelX,
+                                                                                       referencePixelY);
                 AxisDirection targetAxisDirection = targetCrs.getCoordinateSystem().getAxis(1).getDirection();
                 if (!AxisDirection.DISPLAY_DOWN.equals(targetAxisDirection)) {
                     targetImageGeometry.changeYAxisDirection();
@@ -951,8 +944,8 @@
                 Rectangle targetRect = targetImageGeometry.getImageRect();
                 try {
                     CrsGeoCoding geoCoding = new CrsGeoCoding(targetImageGeometry.getMapCrs(),
-                            targetRect,
-                            targetImageGeometry.getImage2MapTransform());
+                                                              targetRect,
+                                                              targetImageGeometry.getImage2MapTransform());
                     MultiLevelModel sourceModel = rasterDataNode.getMultiLevelModel();
                     reprojectionSettingsMap.put(key, new ReprojectionSettings(geoCoding, sourceModel, targetImageGeometry));
                 } catch (FactoryException | TransformException e) {
@@ -1012,9 +1005,10 @@
         }
 
     }
+
     void updateParameterMap(Map<String, Object> parameterMap) {
         parameterMap.clear();
-        parameterMap.put("resampling", resampling);
+        parameterMap.put("resampling", resamplingName);
         parameterMap.put("includeTiePointGrids", includeTiePointGrids);
         parameterMap.put("addDeltaBands", addDeltaBands);
         parameterMap.put("noDataValue", noDataValue);
