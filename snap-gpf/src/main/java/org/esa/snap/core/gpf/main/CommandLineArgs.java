--- conflicted
+++ resolved
@@ -90,7 +90,7 @@
     }
 
     public static long getDefaultTileCacheSize() {
-        return Config.instance().load().preferences().getLong("snap.jai.tileCacheSize", 512) * M;
+        return Config.instance().load().preferences().getLong("snap.jai.tileCacheSize", 1024) * M;
     }
 
     public static int getDefaultTileSchedulerParallelism() {
@@ -228,13 +228,6 @@
         return parameterFilePath;
     }
 
-<<<<<<< HEAD
-=======
-    public static long getDefaultTileCacheSize() {
-        return Config.instance().load().preferences().getLong("snap.jai.tileCacheSize", 1024) * M;
-    }
-
->>>>>>> fa15f121
     public long getTileCacheCapacity() {
         return tileCacheCapacity;
     }
