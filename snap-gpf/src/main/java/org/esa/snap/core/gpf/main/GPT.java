/*
 * Copyright (C) 2010 Brockmann Consult GmbH (info@brockmann-consult.de)
 *
 * This program is free software; you can redistribute it and/or modify it
 * under the terms of the GNU General Public License as published by the Free
 * Software Foundation; either version 3 of the License, or (at your option)
 * any later version.
 * This program is distributed in the hope that it will be useful, but WITHOUT
 * ANY WARRANTY; without even the implied warranty of MERCHANTABILITY or
 * FITNESS FOR A PARTICULAR PURPOSE. See the GNU General Public License for
 * more details.
 *
 * You should have received a copy of the GNU General Public License along
 * with this program; if not, see http://www.gnu.org/licenses/
 */

package org.esa.snap.core.gpf.main;

import org.esa.snap.core.util.StopWatch;
import org.esa.snap.core.util.SystemUtils;

import java.util.Locale;

/**
 * The entry point for the GPF command-line tool (Graph Processing Tool, GPT).
 * For usage, see org/esa/snap/core/gpf/main/CommandLineUsage.txt
 * or use the option "-h".
 *
 * @since BEAM 4.10 (renamed from {@code Main}).
 */
public class GPT {

    public static void main(String... args) {
        try {
            final StopWatch stopWatch = new StopWatch();
            stopWatch.start();
            run(args);

            stopWatch.stopAndTrace("GPT timing");
<<<<<<< HEAD
=======
            System.exit(0);
>>>>>>> 3bfc1d55
        } catch (Throwable e) {
            String message;
            if (e.getMessage() != null) {
                message = e.getMessage();
            } else {
                message = e.getClass().getName();
            }
            System.err.println("\nError: " + message);
            System.exit(1);
        }
    }

    public static void run(String[] args) throws Exception {
        if (System.getProperty("snap.context") == null) {
            System.setProperty("snap.context", "snap");
        }
        Locale.setDefault(Locale.ENGLISH); // Force usage of english locale
        SystemUtils.init3rdPartyLibs(GPT.class);
        final CommandLineTool commandLineTool = new CommandLineTool();
        commandLineTool.run(args);
    }
}<|MERGE_RESOLUTION|>--- conflicted
+++ resolved
@@ -37,10 +37,7 @@
             run(args);
 
             stopWatch.stopAndTrace("GPT timing");
-<<<<<<< HEAD
-=======
             System.exit(0);
->>>>>>> 3bfc1d55
         } catch (Throwable e) {
             String message;
             if (e.getMessage() != null) {
