--- conflicted
+++ resolved
@@ -130,12 +130,7 @@
                 executeNodeSources(node.getSources(), graphContext, pm);
                 NodeContext nodeContext = graphContext.getNodeContext(node);
                 if (nodeContext != null) {
-<<<<<<< HEAD
-                    ProgressMonitor subPm = SubProgressMonitor.create(pm, 90 / graphContext.getGraph().getNodeCount());
-                    nodeContext.getOperator().execute(subPm);
-=======
                     nodeContext.getOperator().execute(SubProgressMonitor.create(pm, 1));
->>>>>>> 1da319cb
                 }
             }
         }
