--- conflicted
+++ resolved
@@ -26,26 +26,12 @@
 import org.esa.snap.core.util.SystemUtils;
 import org.esa.snap.core.util.math.MathUtils;
 
-import javax.media.jai.JAI;
-import javax.media.jai.PlanarImage;
-import javax.media.jai.TileComputationListener;
-import javax.media.jai.TileRequest;
-import javax.media.jai.TileScheduler;
+import javax.media.jai.*;
 import javax.media.jai.util.ImagingListener;
-import java.awt.Dimension;
-import java.awt.Point;
-import java.awt.Rectangle;
+import java.awt.*;
 import java.awt.image.Raster;
-<<<<<<< HEAD
-import java.util.ArrayList;
-import java.util.Deque;
-import java.util.HashMap;
-import java.util.List;
-import java.util.Map;
-=======
 import java.util.List;
 import java.util.*;
->>>>>>> 93bbaf23
 import java.util.concurrent.Semaphore;
 import java.util.logging.Logger;
 
@@ -167,13 +153,8 @@
 
         List<Dimension> dimList = new ArrayList<>(tileDimMap.keySet());
         dimList.sort((d1, d2) -> {
-<<<<<<< HEAD
-            Long area1 = ((long) d1.width) * d1.height;
-            Long area2 = ((long) d2.width) * d2.height;
-=======
             Long area1 = (long) (d1.width) * (long)(d1.height);
             Long area2 = (long) (d2.width) * (long)(d2.height);
->>>>>>> 93bbaf23
             return area1.compareTo(area2);
         });
 
